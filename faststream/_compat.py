import importlib.util
import json
import os
import sys
from typing import Any, Callable, Dict, List, Mapping, Optional, Type, TypeVar, Union

from fast_depends._compat import PYDANTIC_V2 as PYDANTIC_V2
from fast_depends._compat import (  # type: ignore[attr-defined]
    PYDANTIC_VERSION as PYDANTIC_VERSION,
)
from fast_depends._compat import FieldInfo
from pydantic import BaseModel

if sys.version_info < (3, 12):
    from typing_extensions import TypedDict as TypedDict
    from typing_extensions import Unpack as Unpack
    from typing_extensions import override as override
else:
    from typing import TypedDict as TypedDict
<<<<<<< HEAD
    from typing import Unpack as Unpack
=======
    from typing import override as override
>>>>>>> a2d8ea03

if sys.version_info < (3, 11):
    from typing_extensions import Never as Never
    from typing_extensions import Required as Required
    from typing_extensions import Self as Self
else:
    from typing import Never as Never
    from typing import Required as Required
    from typing import Self as Self


if sys.version_info < (3, 10):
    from typing_extensions import Concatenate as Concatenate
    from typing_extensions import ParamSpec as ParamSpec
    from typing_extensions import TypeAlias as TypeAlias
else:
    from typing import Concatenate as Concatenate
    from typing import ParamSpec as ParamSpec
    from typing import TypeAlias as TypeAlias

if sys.version_info < (3, 9):
    from typing_extensions import Annotated as Annotated
else:
    from typing import Annotated as Annotated

from faststream.types import AnyDict

ModelVar = TypeVar("ModelVar", bound=BaseModel)


def is_installed(package: str) -> bool:
    return bool(importlib.util.find_spec(package))


IS_OPTIMIZED = os.getenv("PYTHONOPTIMIZE", False)


if is_installed("fastapi"):
    from fastapi import __version__ as FASTAPI_VERSION

    major, minor, _ = map(int, FASTAPI_VERSION.split("."))
    FASTAPI_V2 = not (major < 0 and minor < 100)

    if FASTAPI_V2:
        from fastapi._compat import _normalize_errors
        from fastapi.exceptions import RequestValidationError

        def raise_fastapi_validation_error(errors: List[Any], body: AnyDict) -> Never:
            raise RequestValidationError(_normalize_errors(errors), body=body)

    else:
        from pydantic import (  # type: ignore[assignment]  # isort: skip
            ValidationError as RequestValidationError,
        )
        from pydantic import create_model

        ROUTER_VALIDATION_ERROR_MODEL = create_model("StreamRoute")

        def raise_fastapi_validation_error(errors: List[Any], body: AnyDict) -> Never:
            raise RequestValidationError(errors, ROUTER_VALIDATION_ERROR_MODEL)  # type: ignore[misc]


JsonSchemaValue = Mapping[str, Any]

if PYDANTIC_V2:
    from pydantic import ConfigDict as ConfigDict

    if PYDANTIC_VERSION >= "2.4.0":
        from pydantic.annotated_handlers import (
            GetJsonSchemaHandler as GetJsonSchemaHandler,
        )
        from pydantic_core.core_schema import (  # type: ignore[attr-defined]
            with_info_plain_validator_function as with_info_plain_validator_function,
        )
    else:
        from pydantic._internal._annotated_handlers import (  # type: ignore[no-redef]
            GetJsonSchemaHandler as GetJsonSchemaHandler,
        )
        from pydantic_core.core_schema import (
            general_plain_validator_function as with_info_plain_validator_function,
        )

    from pydantic_core import CoreSchema as CoreSchema
    from pydantic_core import to_jsonable_python

    SCHEMA_FIELD = "json_schema_extra"

    def model_to_jsonable(
        model: BaseModel,
        **kwargs: Any,
    ) -> Any:
        return to_jsonable_python(model, **kwargs)

    def dump_json(data: Any) -> str:
        return json.dumps(model_to_jsonable(data))

    def get_model_fields(model: Type[BaseModel]) -> Dict[str, FieldInfo]:
        return model.model_fields

    def model_to_json(model: BaseModel, **kwargs: Any) -> str:
        return model.model_dump_json(**kwargs)

    def model_to_dict(model: BaseModel, **kwargs: Any) -> AnyDict:
        return model.model_dump(**kwargs)

    def model_parse(
        model: Type[ModelVar], data: Union[str, bytes], **kwargs: Any
    ) -> ModelVar:
        return model.model_validate_json(data, **kwargs)

    def model_schema(model: Type[BaseModel], **kwargs: Any) -> AnyDict:
        return model.model_json_schema(**kwargs)

    def model_copy(model: ModelVar, **kwargs: Any) -> ModelVar:
        return model.model_copy(**kwargs)

else:
    from pydantic.config import BaseConfig, get_config
    from pydantic.config import ConfigDict as CD
    from pydantic.json import pydantic_encoder

    GetJsonSchemaHandler = Any  # type: ignore[assignment,misc]
    CoreSchema = Any  # type: ignore[assignment,misc]

    def ConfigDict(  # type: ignore[no-redef]
        **kwargs: Any,
    ) -> Type[BaseConfig]:
        return get_config(CD(**kwargs))  # type: ignore

    SCHEMA_FIELD = "schema_extra"

    def dump_json(data: Any) -> str:
        return json.dumps(data, default=pydantic_encoder)

    def get_model_fields(model: Type[BaseModel]) -> Dict[str, FieldInfo]:
        return model.__fields__  # type: ignore[return-value]

    def model_to_json(model: BaseModel, **kwargs: Any) -> str:
        return model.json(**kwargs)

    def model_to_dict(model: BaseModel, **kwargs: Any) -> AnyDict:
        return model.dict(**kwargs)

    def model_parse(
        model: Type[ModelVar], data: Union[str, bytes], **kwargs: Any
    ) -> ModelVar:
        return model.parse_raw(data, **kwargs)

    def model_schema(model: Type[BaseModel], **kwargs: Any) -> AnyDict:
        return model.schema(**kwargs)

    def model_to_jsonable(
        model: BaseModel,
        **kwargs: Any,
    ) -> Any:
        return json.loads(model.json(**kwargs))

    def model_copy(model: ModelVar, **kwargs: Any) -> ModelVar:
        return model.copy(**kwargs)

    # TODO: pydantic types misc
    def with_info_plain_validator_function(  # type: ignore[misc]
        function: Callable[..., Any],
        *,
        ref: Optional[str] = None,
        metadata: Any = None,
        serialization: Any = None,
    ) -> JsonSchemaValue:
        return {}<|MERGE_RESOLUTION|>--- conflicted
+++ resolved
@@ -17,11 +17,8 @@
     from typing_extensions import override as override
 else:
     from typing import TypedDict as TypedDict
-<<<<<<< HEAD
     from typing import Unpack as Unpack
-=======
     from typing import override as override
->>>>>>> a2d8ea03
 
 if sys.version_info < (3, 11):
     from typing_extensions import Never as Never
