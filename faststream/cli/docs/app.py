--- conflicted
+++ resolved
@@ -1,9 +1,5 @@
 import json
-<<<<<<< HEAD
-import sys
 import warnings
-=======
->>>>>>> 5f6df0df
 from pathlib import Path
 from typing import Optional, Sequence
 
@@ -43,7 +39,7 @@
     """Serve project AsyncAPI schema"""
 
     if ":" in app:
-        _, app_obj = import_from_string(app)
+        module, app_obj = import_from_string(app)
         raw_schema = get_app_schema(app_obj)
 
         module_parent = module.parent
