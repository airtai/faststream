import logging
from collections.abc import Iterable, Mapping
from typing import (
    TYPE_CHECKING,
    Annotated,
    Any,
    Callable,
    Optional,
<<<<<<< HEAD
=======
    Sequence,
    Type,
>>>>>>> b1c6fa24
    Union,
)
from urllib.parse import urlparse

import anyio
from anyio import move_on_after
from redis.asyncio.client import Redis
from redis.asyncio.connection import (
    Connection,
    ConnectionPool,
    DefaultParser,
    Encoder,
    parse_url,
)
from redis.exceptions import ConnectionError
from typing_extensions import Doc, TypeAlias, override

from faststream.__about__ import __version__
from faststream._internal.broker.broker import BrokerUsecase
from faststream._internal.constants import EMPTY
from faststream.message import gen_cor_id
from faststream.redis.message import UnifyRedisDict
from faststream.redis.publisher.producer import RedisFastProducer
from faststream.redis.response import RedisPublishCommand
from faststream.redis.security import parse_security
from faststream.response.publish_type import PublishType

from .logging import make_redis_logger_state
from .registrator import RedisRegistrator

if TYPE_CHECKING:
    from types import TracebackType

    from fast_depends.dependencies import Dependant
    from fast_depends.library.serializer import SerializerProto
    from redis.asyncio.connection import BaseParser
    from typing_extensions import TypedDict, Unpack

    from faststream._internal.basic_types import (
        AnyDict,
        Decorator,
        LoggerProto,
        SendableMessage,
    )
    from faststream._internal.types import (
        BrokerMiddleware,
        CustomCallable,
    )
    from faststream.redis.message import BaseMessage, RedisMessage
    from faststream.security import BaseSecurity
    from faststream.specification.schema.extra import Tag, TagDict

    class RedisInitKwargs(TypedDict, total=False):
        host: Optional[str]
        port: Union[str, int, None]
        db: Union[str, int, None]
        client_name: Optional[str]
        health_check_interval: Optional[float]
        max_connections: Optional[int]
        socket_timeout: Optional[float]
        socket_connect_timeout: Optional[float]
        socket_read_size: Optional[int]
        socket_keepalive: Optional[bool]
        socket_keepalive_options: Optional[Mapping[int, Union[int, bytes]]]
        socket_type: Optional[int]
        retry_on_timeout: Optional[bool]
        encoding: Optional[str]
        encoding_errors: Optional[str]
        decode_responses: Optional[bool]
        parser_class: Optional[type["BaseParser"]]
        connection_class: Optional[type["Connection"]]
        encoder_class: Optional[type["Encoder"]]


Channel: TypeAlias = str


class RedisBroker(
    RedisRegistrator,
    BrokerUsecase[UnifyRedisDict, "Redis[bytes]"],
):
    """Redis broker."""

    url: str
    _producer: "RedisFastProducer"

    def __init__(
        self,
        url: str = "redis://localhost:6379",
        *,
        host: str = EMPTY,
        port: Union[str, int] = EMPTY,
        db: Union[str, int] = EMPTY,
        connection_class: type["Connection"] = EMPTY,
        client_name: Optional[str] = None,
        health_check_interval: float = 0,
        max_connections: Optional[int] = None,
        socket_timeout: Optional[float] = None,
        socket_connect_timeout: Optional[float] = None,
        socket_read_size: int = 65536,
        socket_keepalive: bool = False,
        socket_keepalive_options: Optional[Mapping[int, Union[int, bytes]]] = None,
        socket_type: int = 0,
        retry_on_timeout: bool = False,
        encoding: str = "utf-8",
        encoding_errors: str = "strict",
        decode_responses: bool = False,
        parser_class: type["BaseParser"] = DefaultParser,
        encoder_class: type["Encoder"] = Encoder,
        # broker args
        graceful_timeout: Annotated[
            Optional[float],
            Doc(
                "Graceful shutdown timeout. Broker waits for all running subscribers completion before shut down.",
            ),
        ] = 15.0,
        decoder: Annotated[
            Optional["CustomCallable"],
            Doc("Custom decoder object."),
        ] = None,
        parser: Annotated[
            Optional["CustomCallable"],
            Doc("Custom parser object."),
        ] = None,
        dependencies: Annotated[
            Iterable["Dependant"],
            Doc("Dependencies to apply to all broker subscribers."),
        ] = (),
        middlewares: Annotated[
            Sequence["BrokerMiddleware[BaseMessage]"],
            Doc("Middlewares to apply to all broker publishers/subscribers."),
        ] = (),
        # AsyncAPI args
        security: Annotated[
            Optional["BaseSecurity"],
            Doc(
                "Security options to connect broker and generate AsyncAPI server security information.",
            ),
        ] = None,
        specification_url: Annotated[
            Optional[str],
            Doc("AsyncAPI hardcoded server addresses. Use `servers` if not specified."),
        ] = None,
        protocol: Annotated[
            Optional[str],
            Doc("AsyncAPI server protocol."),
        ] = None,
        protocol_version: Annotated[
            Optional[str],
            Doc("AsyncAPI server protocol version."),
        ] = "custom",
        description: Annotated[
            Optional[str],
            Doc("AsyncAPI server description."),
        ] = None,
        tags: Annotated[
            Iterable[Union["Tag", "TagDict"]],
            Doc("AsyncAPI server tags."),
        ] = (),
        # logging args
        logger: Annotated[
            Optional["LoggerProto"],
            Doc("User specified logger to pass into Context and log service messages."),
        ] = EMPTY,
        log_level: Annotated[
            int,
            Doc("Service messages log level."),
        ] = logging.INFO,
        log_fmt: Annotated[
            Optional[str],
            Doc("Default logger log format."),
        ] = None,
        # FastDepends args
        apply_types: Annotated[
            bool,
            Doc("Whether to use FastDepends or not."),
        ] = True,
        serializer: Optional["SerializerProto"] = EMPTY,
        _get_dependant: Annotated[
            Optional[Callable[..., Any]],
            Doc("Custom library dependant generator callback."),
        ] = None,
        _call_decorators: Annotated[
            Iterable["Decorator"],
            Doc("Any custom decorator to apply to wrapped functions."),
        ] = (),
    ) -> None:
        if specification_url is None:
            specification_url = url

        if protocol is None:
            url_kwargs = urlparse(specification_url)
            protocol = url_kwargs.scheme

        super().__init__(
            url=url,
            host=host,
            port=port,
            db=db,
            client_name=client_name,
            health_check_interval=health_check_interval,
            max_connections=max_connections,
            socket_timeout=socket_timeout,
            socket_connect_timeout=socket_connect_timeout,
            socket_read_size=socket_read_size,
            socket_keepalive=socket_keepalive,
            socket_keepalive_options=socket_keepalive_options,
            socket_type=socket_type,
            retry_on_timeout=retry_on_timeout,
            encoding=encoding,
            encoding_errors=encoding_errors,
            decode_responses=decode_responses,
            parser_class=parser_class,
            connection_class=connection_class,
            encoder_class=encoder_class,
            # Basic args
            # broker base
            graceful_timeout=graceful_timeout,
            dependencies=dependencies,
            decoder=decoder,
            parser=parser,
            middlewares=middlewares,
            # AsyncAPI
            description=description,
            specification_url=specification_url,
            protocol=protocol,
            protocol_version=protocol_version,
            security=security,
            tags=tags,
            # logging
            logger_state=make_redis_logger_state(
                logger=logger,
                log_level=log_level,
                log_fmt=log_fmt,
            ),
            # FastDepends args
            apply_types=apply_types,
            serializer=serializer,
            _get_dependant=_get_dependant,
            _call_decorators=_call_decorators,
        )

        self._state.patch_value(
            producer=RedisFastProducer(
                parser=self._parser,
                decoder=self._decoder,
            )
        )

    @override
    async def connect(  # type: ignore[override]
        self,
        url: Optional[str] = EMPTY,
        **kwargs: "Unpack[RedisInitKwargs]",
    ) -> "Redis[bytes]":
        """Connect to the Redis server."""
        if url is not EMPTY:
            connect_kwargs: AnyDict = {
                "url": url,
                **kwargs,
            }
        else:
            connect_kwargs = dict(kwargs).copy()

        return await super().connect(**connect_kwargs)

    @override
    async def _connect(  # type: ignore[override]
        self,
        url: str,
        *,
        host: str,
        port: Union[str, int],
        db: Union[str, int],
        connection_class: type["Connection"],
        client_name: Optional[str],
        health_check_interval: float,
        max_connections: Optional[int],
        socket_timeout: Optional[float],
        socket_connect_timeout: Optional[float],
        socket_read_size: int,
        socket_keepalive: bool,
        socket_keepalive_options: Optional[Mapping[int, Union[int, bytes]]],
        socket_type: int,
        retry_on_timeout: bool,
        encoding: str,
        encoding_errors: str,
        decode_responses: bool,
        parser_class: type["BaseParser"],
        encoder_class: type["Encoder"],
    ) -> "Redis[bytes]":
        url_options: AnyDict = {
            **dict(parse_url(url)),
            **parse_security(self.security),
            "client_name": client_name,
            "health_check_interval": health_check_interval,
            "max_connections": max_connections,
            "socket_timeout": socket_timeout,
            "socket_connect_timeout": socket_connect_timeout,
            "socket_read_size": socket_read_size,
            "socket_keepalive": socket_keepalive,
            "socket_keepalive_options": socket_keepalive_options,
            "socket_type": socket_type,
            "retry_on_timeout": retry_on_timeout,
            "encoding": encoding,
            "encoding_errors": encoding_errors,
            "decode_responses": decode_responses,
            "parser_class": parser_class,
            "encoder_class": encoder_class,
        }

        if port is not EMPTY:
            url_options["port"] = port
        if host is not EMPTY:
            url_options["host"] = host
        if db is not EMPTY:
            url_options["db"] = db
        if connection_class is not EMPTY:
            url_options["connection_class"] = connection_class

        pool = ConnectionPool(
            **url_options,
            lib_name="faststream",
            lib_version=__version__,
        )

        client: Redis[bytes] = Redis.from_pool(pool)  # type: ignore[attr-defined]
        self._producer.connect(client)
        return client

    async def close(
        self,
        exc_type: Optional[type[BaseException]] = None,
        exc_val: Optional[BaseException] = None,
        exc_tb: Optional["TracebackType"] = None,
    ) -> None:
        await super().close(exc_type, exc_val, exc_tb)

        self._producer.disconnect()

        if self._connection is not None:
            await self._connection.aclose()  # type: ignore[attr-defined]
            self._connection = None

    async def start(self) -> None:
        await self.connect()
        self._setup()
        await super().start()

    @property
    def _subscriber_setup_extra(self) -> "AnyDict":
        return {
            **super()._subscriber_setup_extra,
            "connection": self._connection,
        }

    @override
    async def publish(  # type: ignore[override]
        self,
        message: Annotated[
            "SendableMessage",
            Doc("Message body to send."),
        ] = None,
        channel: Annotated[
            Optional[str],
            Doc("Redis PubSub object name to send message."),
        ] = None,
        *,
        reply_to: Annotated[
            str,
            Doc("Reply message destination PubSub object name."),
        ] = "",
        headers: Annotated[
            Optional["AnyDict"],
            Doc("Message headers to store metainformation."),
        ] = None,
        correlation_id: Annotated[
            Optional[str],
            Doc(
                "Manual message **correlation_id** setter. "
                "**correlation_id** is a useful option to trace messages.",
            ),
        ] = None,
        list: Annotated[
            Optional[str],
            Doc("Redis List object name to send message."),
        ] = None,
        stream: Annotated[
            Optional[str],
            Doc("Redis Stream object name to send message."),
        ] = None,
        maxlen: Annotated[
            Optional[int],
            Doc(
                "Redis Stream maxlen publish option. "
                "Remove eldest message if maxlen exceeded.",
            ),
        ] = None,
    ) -> int:
        """Publish message directly.

        This method allows you to publish message in not AsyncAPI-documented way. You can use it in another frameworks
        applications or to publish messages from time to time.

        Please, use `@broker.publisher(...)` or `broker.publisher(...).publish(...)` instead in a regular way.
        """
        cmd = RedisPublishCommand(
            message,
            correlation_id=correlation_id or gen_cor_id(),
            channel=channel,
            list=list,
            stream=stream,
            maxlen=maxlen,
            reply_to=reply_to,
            headers=headers,
            _publish_type=PublishType.PUBLISH,
        )
        return await super()._basic_publish(cmd, producer=self._producer)

    @override
    async def request(  # type: ignore[override]
        self,
        message: "SendableMessage",
        channel: Optional[str] = None,
        *,
        list: Optional[str] = None,
        stream: Optional[str] = None,
        maxlen: Optional[int] = None,
        correlation_id: Optional[str] = None,
        headers: Optional["AnyDict"] = None,
        timeout: Optional[float] = 30.0,
    ) -> "RedisMessage":
        cmd = RedisPublishCommand(
            message,
            correlation_id=correlation_id or gen_cor_id(),
            channel=channel,
            list=list,
            stream=stream,
            maxlen=maxlen,
            headers=headers,
            timeout=timeout,
            _publish_type=PublishType.REQUEST,
        )
        msg: RedisMessage = await super()._basic_request(cmd, producer=self._producer)
        return msg

    async def publish_batch(
        self,
        *messages: Annotated[
            "SendableMessage",
            Doc("Messages bodies to send."),
        ],
        list: Annotated[
            str,
            Doc("Redis List object name to send messages."),
        ],
        correlation_id: Annotated[
            Optional[str],
            Doc(
                "Manual message **correlation_id** setter. "
                "**correlation_id** is a useful option to trace messages.",
            ),
        ] = None,
        reply_to: Annotated[
            str,
            Doc("Reply message destination PubSub object name."),
        ] = "",
        headers: Annotated[
            Optional["AnyDict"],
            Doc("Message headers to store metainformation."),
        ] = None,
    ) -> int:
        """Publish multiple messages to Redis List by one request."""
<<<<<<< HEAD
        cmd = RedisPublishCommand(
            *messages,
=======
        assert self._producer, NOT_CONNECTED_YET  # nosec B101

        correlation_id = correlation_id or gen_cor_id()

        call: AsyncFunc = self._producer.publish_batch

        for m in self._middlewares[::-1]:
            call = partial(m(None).publish_scope, call)

        await call(
            *msgs,
>>>>>>> b1c6fa24
            list=list,
            reply_to=reply_to,
            headers=headers,
            correlation_id=correlation_id or gen_cor_id(),
            _publish_type=PublishType.PUBLISH,
        )

        return await self._basic_publish_batch(cmd, producer=self._producer)

    @override
    async def ping(self, timeout: Optional[float]) -> bool:
        sleep_time = (timeout or 10) / 10

        with move_on_after(timeout) as cancel_scope:
            if self._connection is None:
                return False

            while True:
                if cancel_scope.cancel_called:
                    return False

                try:
                    if await self._connection.ping():
                        return True

                except ConnectionError:
                    pass

                await anyio.sleep(sleep_time)

        return False<|MERGE_RESOLUTION|>--- conflicted
+++ resolved
@@ -1,16 +1,11 @@
 import logging
-from collections.abc import Iterable, Mapping
+from collections.abc import Iterable, Mapping, Sequence
 from typing import (
     TYPE_CHECKING,
     Annotated,
     Any,
     Callable,
     Optional,
-<<<<<<< HEAD
-=======
-    Sequence,
-    Type,
->>>>>>> b1c6fa24
     Union,
 )
 from urllib.parse import urlparse
@@ -484,22 +479,8 @@
         ] = None,
     ) -> int:
         """Publish multiple messages to Redis List by one request."""
-<<<<<<< HEAD
         cmd = RedisPublishCommand(
             *messages,
-=======
-        assert self._producer, NOT_CONNECTED_YET  # nosec B101
-
-        correlation_id = correlation_id or gen_cor_id()
-
-        call: AsyncFunc = self._producer.publish_batch
-
-        for m in self._middlewares[::-1]:
-            call = partial(m(None).publish_scope, call)
-
-        await call(
-            *msgs,
->>>>>>> b1c6fa24
             list=list,
             reply_to=reply_to,
             headers=headers,
