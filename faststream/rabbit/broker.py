from functools import partial, wraps
from types import TracebackType
from typing import Any, Awaitable, Callable, Dict, Optional, Sequence, Type, Union, cast

import aio_pika
import aiormq
from fast_depends.dependencies import Depends
from yarl import URL

from faststream._compat import override
from faststream.broker.core.asyncronous import BrokerAsyncUsecase, default_filter
from faststream.broker.message import StreamMessage
from faststream.broker.middlewares import BaseMiddleware
from faststream.broker.push_back_watcher import BaseWatcher, WatcherContext
from faststream.broker.security import BaseSecurity
from faststream.broker.types import (
    AsyncPublisherProtocol,
    CustomDecoder,
    CustomParser,
    Filter,
    P_HandlerParams,
    T_HandlerReturn,
    WrappedReturn,
)
from faststream.broker.wrapper import FakePublisher, HandlerCallWrapper
from faststream.exceptions import NOT_CONNECTED_YET
from faststream.rabbit.asyncapi import Handler, Publisher
from faststream.rabbit.helpers import RabbitDeclarer
from faststream.rabbit.message import RabbitMessage
from faststream.rabbit.producer import AioPikaFastProducer
from faststream.rabbit.security import parse_security
from faststream.rabbit.shared.constants import RABBIT_REPLY
from faststream.rabbit.shared.logging import RabbitLoggingMixin
from faststream.rabbit.shared.schemas import (
    RabbitExchange,
    RabbitQueue,
    get_routing_hash,
)
from faststream.rabbit.shared.types import TimeoutType
from faststream.types import AnyDict, SendableMessage
from faststream.utils import context


class RabbitBroker(
    RabbitLoggingMixin,
    BrokerAsyncUsecase[aio_pika.IncomingMessage, aio_pika.RobustConnection],
):
    """
    A RabbitMQ broker for FastAPI applications.

    This class extends the base `BrokerAsyncUsecase` and provides asynchronous support for RabbitMQ as a message broker.

    Args:
        url (Union[str, URL, None], optional): The RabbitMQ connection URL. Defaults to "amqp://guest:guest@localhost:5672/".
        max_consumers (Optional[int], optional): Maximum number of consumers to limit message consumption. Defaults to None.
        protocol (str, optional): The protocol to use (e.g., "amqp"). Defaults to "amqp".
        protocol_version (Optional[str], optional): The protocol version to use (e.g., "0.9.1"). Defaults to "0.9.1".
        **kwargs: Additional keyword arguments.

    Attributes:
        handlers (Dict[int, Handler]): A dictionary of message handlers.
        _publishers (Dict[int, Publisher]): A dictionary of message publishers.
        declarer (Optional[RabbitDeclarer]): The RabbitMQ declarer instance.
        _producer (Optional[AioPikaFastProducer]): The RabbitMQ producer instance.
        _connection (Optional[aio_pika.RobustConnection]): The RabbitMQ connection instance.
        _channel (Optional[aio_pika.RobustChannel]): The RabbitMQ channel instance.
    """

    handlers: Dict[int, Handler]  # type: ignore[assignment]
    _publishers: Dict[int, Publisher]  # type: ignore[assignment]

    declarer: Optional[RabbitDeclarer]
    _producer: Optional[AioPikaFastProducer]
    _connection: Optional[aio_pika.RobustConnection]
    _channel: Optional[aio_pika.RobustChannel]

    def __init__(
        self,
        url: Union[str, URL, None] = "amqp://guest:guest@localhost:5672/",
        *,
        virtualhost: str = "/",
        max_consumers: Optional[int] = None,
        protocol: str = "amqp",
        protocol_version: Optional[str] = "0.9.1",
        security: Optional[BaseSecurity] = None,
        **kwargs: Any,
    ) -> None:
        """
        Initialize the RabbitBroker.

        Args:
            url (Union[str, URL, None], optional): The RabbitMQ connection URL. Defaults to "amqp://guest:guest@localhost:5672/".
            max_consumers (Optional[int], optional): Maximum number of consumers to limit message consumption. Defaults to None.
            protocol (str, optional): The protocol to use (e.g., "amqp"). Defaults to "amqp".
            protocol_version (Optional[str], optional): The protocol version to use (e.g., "0.9.1"). Defaults to "0.9.1".
            **kwargs: Additional keyword arguments.
        """
        if url is not None:
            if not isinstance(url, URL):
                url = URL(url)

            self.virtual_host = url.path
            url = str(url)
        else:
            self.virtual_host = virtualhost

        super().__init__(
            url=url,
            protocol=protocol,
            protocol_version=protocol_version,
            security=security,
            virtualhost=virtualhost,
            **kwargs,
        )

        self._max_consumers = max_consumers

        self._channel = None
        self.declarer = None
        self._producer = None

    async def _close(
        self,
        exc_type: Optional[Type[BaseException]] = None,
        exc_val: Optional[BaseException] = None,
        exec_tb: Optional[TracebackType] = None,
    ) -> None:
        """
        Close the RabbitMQ broker.

        Args:
            exc_type (Optional[Type[BaseException]], optional): The type of exception. Defaults to None.
            exc_val (Optional[BaseException], optional): The exception instance. Defaults to None.
            exec_tb (Optional[TracebackType], optional): The traceback. Defaults to None.
        """
        if self._channel is not None:
            await self._channel.close()
            self._channel = None

        self.declarer = None
        self._producer = None

        if self._connection is not None:  # pragma: no branch
            await self._connection.close()

        await super()._close(exc_type, exc_val, exec_tb)

    async def connect(self, *args: Any, **kwargs: Any) -> aio_pika.RobustConnection:
        """
        Connect to the RabbitMQ server.

        Args:
            *args: Additional positional arguments.
            **kwargs: Additional keyword arguments.

        Returns:
            aio_pika.RobustConnection: The RabbitMQ connection instance.
        """
        connection = await super().connect(*args, **kwargs)
        for p in self._publishers.values():
            p._producer = self._producer
        return connection

    async def _connect(
        self,
        **kwargs: Any,
    ) -> aio_pika.RobustConnection:
        """
        Connect to the RabbitMQ server.

        Args:
            **kwargs: Additional keyword arguments.

        Returns:
            aio_pika.RobustConnection: The RabbitMQ connection instance.
        """
        connection = cast(
            aio_pika.RobustConnection,
            await aio_pika.connect_robust(**kwargs, **parse_security(self.security)),
        )

        if self._channel is None:  # pragma: no branch
            max_consumers = self._max_consumers
            channel = self._channel = cast(
                aio_pika.RobustChannel,
                await connection.channel(),
            )

            declarer = self.declarer = RabbitDeclarer(channel)
            self.declarer.queues[RABBIT_REPLY] = cast(
                aio_pika.RobustQueue,
                await channel.get_queue(RABBIT_REPLY, ensure=False),
            )

            self._producer = AioPikaFastProducer(
                channel,
                declarer,
                decoder=self._global_decoder,
                parser=self._global_parser,
            )

            if max_consumers:
                c = self._get_log_context(None, RabbitQueue(""), RabbitExchange(""))
                self._log(f"Set max consumers to {max_consumers}", extra=c)
                await channel.set_qos(prefetch_count=int(max_consumers))

        return connection

    async def start(self) -> None:
        """
        Start the RabbitMQ broker.

        Raises:
            RuntimeError: If the declarer is not initialized in the `connect` method.
        """
        context.set_local(
            "log_context",
            self._get_log_context(None, RabbitQueue(""), RabbitExchange("")),
        )

        await super().start()
        assert self.declarer, NOT_CONNECTED_YET  # nosec B101

        for publisher in self._publishers.values():
            if publisher.exchange is not None:
                await self.declare_exchange(publisher.exchange)

        for handler in self.handlers.values():
            c = self._get_log_context(None, handler.queue, handler.exchange)
            self._log(f"`{handler.call_name}` waiting for messages", extra=c)
            await handler.start(self.declarer)

    @override
    def subscriber(  # type: ignore[override]
        self,
        queue: Union[str, RabbitQueue],
        exchange: Union[str, RabbitExchange, None] = None,
        *,
        consume_args: Optional[AnyDict] = None,
        # broker arguments
        dependencies: Sequence[Depends] = (),
        parser: Optional[CustomParser[aio_pika.IncomingMessage, RabbitMessage]] = None,
        decoder: Optional[CustomDecoder[RabbitMessage]] = None,
        middlewares: Optional[
            Sequence[Callable[[aio_pika.IncomingMessage], BaseMiddleware]]
        ] = None,
        filter: Filter[RabbitMessage] = default_filter,
        # AsyncAPI information
        title: Optional[str] = None,
        description: Optional[str] = None,
        include_in_schema: bool = True,
        **original_kwargs: Any,
    ) -> Callable[
        [Callable[P_HandlerParams, T_HandlerReturn]],
        HandlerCallWrapper[aio_pika.IncomingMessage, P_HandlerParams, T_HandlerReturn],
    ]:
        """
        Decorator to define a message subscriber.

        Args:
            queue (Union[str, RabbitQueue]): The name of the RabbitMQ queue.
            exchange (Union[str, RabbitExchange, None], optional): The name of the RabbitMQ exchange. Defaults to None.
            consume_args (Optional[AnyDict], optional): Additional arguments for message consumption.
            title (Optional[str]): Title for AsyncAPI docs.
            description (Optional[str]): Description for AsyncAPI docs.

        Returns:
            Callable: A decorator function for defining message subscribers.
        """
        super().subscriber()

        r_queue = RabbitQueue.validate(queue)
        r_exchange = RabbitExchange.validate(exchange)

        self._setup_log_context(r_queue, r_exchange)

        key = get_routing_hash(r_queue, r_exchange)
        handler = self.handlers.get(
            key,
            Handler(
                log_context_builder=partial(
                    self._get_log_context, queue=r_queue, exchange=r_exchange
                ),
                queue=r_queue,
                exchange=r_exchange,
                consume_args=consume_args,
                description=description,
                title=title,
<<<<<<< HEAD
                include_in_schema=include_in_schema,
=======
                virtual_host=self.virtual_host,
>>>>>>> 49d013fb
            ),
        )

        self.handlers[key] = handler

        def consumer_wrapper(
            func: Callable[P_HandlerParams, T_HandlerReturn],
        ) -> HandlerCallWrapper[
            aio_pika.IncomingMessage, P_HandlerParams, T_HandlerReturn
        ]:
            """Wraps a consumer function with additional functionality.

            Args:
                func: The consumer function to be wrapped.

            Returns:
                The wrapped consumer function.

            Raises:
                NotImplementedError: If silent animals are not supported.
            !!! note

                The above docstring is autogenerated by docstring-gen library (https://docstring-gen.airt.ai)
            """
            handler_call, dependant = self._wrap_handler(
                func,
                extra_dependencies=dependencies,
                **original_kwargs,
            )

            handler.add_call(
                handler=handler_call,
                filter=filter,
                middlewares=middlewares,
                parser=parser or self._global_parser,
                decoder=decoder or self._global_decoder,
                dependant=dependant,
            )

            return handler_call

        return consumer_wrapper

    @override
    def publisher(  # type: ignore[override]
        self,
        queue: Union[RabbitQueue, str] = "",
        exchange: Union[RabbitExchange, str, None] = None,
        *,
        routing_key: str = "",
        mandatory: bool = True,
        immediate: bool = False,
        timeout: TimeoutType = None,
        persist: bool = False,
        reply_to: Optional[str] = None,
        # AsyncAPI information
        title: Optional[str] = None,
        description: Optional[str] = None,
        schema: Optional[Any] = None,
<<<<<<< HEAD
        include_in_schema: bool = True,
=======
        priority: Optional[int] = None,
>>>>>>> 49d013fb
        **message_kwargs: Any,
    ) -> Publisher:
        """
        Define a message publisher.

        Args:
            queue (Union[RabbitQueue, str], optional): The name of the RabbitMQ queue. Defaults to "".
            exchange (Union[RabbitExchange, str, None], optional): The name of the RabbitMQ exchange. Defaults to None.
            routing_key (str, optional): The routing key for messages. Defaults to "".
            mandatory (bool, optional): Whether the message is mandatory. Defaults to True.
            immediate (bool, optional): Whether the message should be sent immediately. Defaults to False.
            timeout (TimeoutType, optional): Timeout for message publishing. Defaults to None.
            persist (bool, optional): Whether to persist messages. Defaults to False.
            reply_to (Optional[str], optional): The reply-to queue name. Defaults to None.
            title (Optional[str]): Title for AsyncAPI docs.
            description (Optional[str]): Description for AsyncAPI docs.
            **message_kwargs (Any): Additional message properties and content.

        Returns:
            Publisher: A message publisher instance.
        """
        q, ex = RabbitQueue.validate(queue), RabbitExchange.validate(exchange)
<<<<<<< HEAD
        key = get_routing_hash(q, ex)
        publisher = self._publishers.get(
            key,
            Publisher(
                title=title,
                queue=q,
                exchange=ex,
                routing_key=routing_key,
                mandatory=mandatory,
                immediate=immediate,
                timeout=timeout,
                persist=persist,
                reply_to=reply_to,
                message_kwargs=message_kwargs,
                _description=description,
                _schema=schema,
                include_in_schema=include_in_schema,
            ),
=======

        publisher = Publisher(
            title=title,
            queue=q,
            exchange=ex,
            routing_key=routing_key,
            mandatory=mandatory,
            immediate=immediate,
            timeout=timeout,
            persist=persist,
            reply_to=reply_to,
            priority=priority,
            message_kwargs=message_kwargs,
            _description=description,
            _schema=schema,
            virtual_host=self.virtual_host,
>>>>>>> 49d013fb
        )

        key = publisher._get_routing_hash()
        publisher = self._publishers.get(key, publisher)
        super().publisher(key, publisher)
        if self._producer is not None:
            publisher._producer = self._producer
        return publisher

    @override
    async def publish(  # type: ignore[override]
        self,
        *args: Any,
        **kwargs: Any,
    ) -> Union[aiormq.abc.ConfirmationFrameType, SendableMessage]:
        """
        Publish a message to the RabbitMQ broker.

        Args:
            *args: Additional positional arguments.
            **kwargs: Additional keyword arguments.

        Returns:
            Union[aiormq.abc.ConfirmationFrameType, SendableMessage]: The confirmation frame or the response message.
        """

        assert self._producer, NOT_CONNECTED_YET  # nosec B101
        return await self._producer.publish(*args, **kwargs)

    def _process_message(
        self,
        func: Callable[
            [StreamMessage[aio_pika.IncomingMessage]], Awaitable[T_HandlerReturn]
        ],
        watcher: BaseWatcher,
    ) -> Callable[
        [StreamMessage[aio_pika.IncomingMessage]],
        Awaitable[WrappedReturn[T_HandlerReturn]],
    ]:
        """
        Process a message using the provided handler function.

        Args:
            func (Callable): The handler function for processing the message.
            watcher (BaseWatcher): The message watcher for tracking message processing.

        Returns:
            Callable: A wrapper function for processing messages.
        """

        @wraps(func)
        async def process_wrapper(
            message: RabbitMessage,
        ) -> WrappedReturn[T_HandlerReturn]:
            """Asynchronously process a message and wrap the return value.

            Args:
                message: The RabbitMessage to process.

            Returns:
                A tuple containing the return value of the handler function and an optional AsyncPublisherProtocol.

            Raises:
                AssertionError: If the code reaches an unreachable point.
            !!! note

                The above docstring is autogenerated by docstring-gen library (https://docstring-gen.airt.ai)
            """
            async with WatcherContext(watcher, message):
                r = await self._execute_handler(func, message)

                pub_response: Optional[AsyncPublisherProtocol]
                if message.reply_to:
                    pub_response = FakePublisher(
                        partial(self.publish, routing_key=message.reply_to)
                    )
                else:
                    pub_response = None

                return r, pub_response

        return process_wrapper

    async def declare_queue(
        self,
        queue: RabbitQueue,
    ) -> aio_pika.RobustQueue:
        """
        Declare a RabbitMQ queue.

        Args:
            queue (RabbitQueue): The RabbitMQ queue to declare.

        Returns:
            aio_pika.RobustQueue: The declared RabbitMQ queue.

        Raises:
            RuntimeError: If the declarer is not initialized in the `connect` method.
        """
        assert self.declarer, NOT_CONNECTED_YET  # nosec B101
        return await self.declarer.declare_queue(queue)

    async def declare_exchange(
        self,
        exchange: RabbitExchange,
    ) -> aio_pika.RobustExchange:
        """
        Declare a RabbitMQ exchange.

        Args:
            exchange (RabbitExchange): The RabbitMQ exchange to declare.

        Returns:
            aio_pika.RobustExchange: The declared RabbitMQ exchange.

        Raises:
            RuntimeError: If the declarer is not initialized in the `connect` method.
        """
        assert self.declarer, NOT_CONNECTED_YET  # nosec B101
        return await self.declarer.declare_exchange(exchange)<|MERGE_RESOLUTION|>--- conflicted
+++ resolved
@@ -286,11 +286,8 @@
                 consume_args=consume_args,
                 description=description,
                 title=title,
-<<<<<<< HEAD
                 include_in_schema=include_in_schema,
-=======
                 virtual_host=self.virtual_host,
->>>>>>> 49d013fb
             ),
         )
 
@@ -350,11 +347,8 @@
         title: Optional[str] = None,
         description: Optional[str] = None,
         schema: Optional[Any] = None,
-<<<<<<< HEAD
         include_in_schema: bool = True,
-=======
         priority: Optional[int] = None,
->>>>>>> 49d013fb
         **message_kwargs: Any,
     ) -> Publisher:
         """
@@ -377,7 +371,6 @@
             Publisher: A message publisher instance.
         """
         q, ex = RabbitQueue.validate(queue), RabbitExchange.validate(exchange)
-<<<<<<< HEAD
         key = get_routing_hash(q, ex)
         publisher = self._publishers.get(
             key,
@@ -391,30 +384,13 @@
                 timeout=timeout,
                 persist=persist,
                 reply_to=reply_to,
+                priority=priority,
                 message_kwargs=message_kwargs,
                 _description=description,
                 _schema=schema,
                 include_in_schema=include_in_schema,
+                virtual_host=self.virtual_host,
             ),
-=======
-
-        publisher = Publisher(
-            title=title,
-            queue=q,
-            exchange=ex,
-            routing_key=routing_key,
-            mandatory=mandatory,
-            immediate=immediate,
-            timeout=timeout,
-            persist=persist,
-            reply_to=reply_to,
-            priority=priority,
-            message_kwargs=message_kwargs,
-            _description=description,
-            _schema=schema,
-            virtual_host=self.virtual_host,
->>>>>>> 49d013fb
-        )
 
         key = publisher._get_routing_hash()
         publisher = self._publishers.get(key, publisher)
