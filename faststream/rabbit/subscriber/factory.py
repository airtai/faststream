import warnings
from collections.abc import Iterable, Sequence
from typing import TYPE_CHECKING, Optional

from faststream._internal.constants import EMPTY
from faststream.exceptions import SetupError
from faststream.middlewares import AckPolicy
from faststream.rabbit.subscriber.specified import SpecificationSubscriber

if TYPE_CHECKING:
    from aio_pika import IncomingMessage
    from fast_depends.dependencies import Dependant

<<<<<<< HEAD
    from faststream._internal.basic_types import AnyDict
    from faststream._internal.types import BrokerMiddleware
    from faststream.rabbit.schemas import RabbitExchange, RabbitQueue
=======
    from faststream.broker.types import BrokerMiddleware
    from faststream.rabbit.schemas import (
        Channel,
        RabbitExchange,
        RabbitQueue,
        ReplyConfig,
    )
    from faststream.types import AnyDict
>>>>>>> 3ec27a31


def create_subscriber(
    *,
    queue: "RabbitQueue",
    exchange: "RabbitExchange",
    consume_args: Optional["AnyDict"],
<<<<<<< HEAD
=======
    reply_config: Optional["ReplyConfig"],
    channel: Optional["Channel"],
>>>>>>> 3ec27a31
    # Subscriber args
    no_reply: bool,
    broker_dependencies: Iterable["Dependant"],
    broker_middlewares: Sequence["BrokerMiddleware[IncomingMessage]"],
    ack_policy: "AckPolicy",
    no_ack: bool,
    # AsyncAPI args
    title_: Optional[str],
    description_: Optional[str],
    include_in_schema: bool,
) -> SpecificationSubscriber:
    _validate_input_for_misconfigure(ack_policy=ack_policy, no_ack=no_ack)

    if ack_policy is EMPTY:
        ack_policy = AckPolicy.DO_NOTHING if no_ack else AckPolicy.REJECT_ON_ERROR

    consumer_no_ack = ack_policy is AckPolicy.ACK_FIRST
    if consumer_no_ack:
        ack_policy = AckPolicy.DO_NOTHING

    return SpecificationSubscriber(
        queue=queue,
        exchange=exchange,
        consume_args=consume_args,
<<<<<<< HEAD
        ack_policy=ack_policy,
        no_ack=consumer_no_ack,
=======
        reply_config=reply_config,
        channel=channel,
        no_ack=no_ack,
>>>>>>> 3ec27a31
        no_reply=no_reply,
        broker_dependencies=broker_dependencies,
        broker_middlewares=broker_middlewares,
        title_=title_,
        description_=description_,
        include_in_schema=include_in_schema,
    )


def _validate_input_for_misconfigure(
    *,
    ack_policy: "AckPolicy",
    no_ack: bool,
) -> None:
    if no_ack is not EMPTY:
        warnings.warn(
            "`no_ack` option was deprecated in prior to `ack_policy=AckPolicy.DO_NOTHING`. Scheduled to remove in 0.7.0",
            category=DeprecationWarning,
            stacklevel=4,
        )

        if ack_policy is not EMPTY:
            msg = "You can't use deprecated `no_ack` and `ack_policy` simultaneously. Please, use `ack_policy` only."
            raise SetupError(msg)<|MERGE_RESOLUTION|>--- conflicted
+++ resolved
@@ -11,20 +11,13 @@
     from aio_pika import IncomingMessage
     from fast_depends.dependencies import Dependant
 
-<<<<<<< HEAD
     from faststream._internal.basic_types import AnyDict
     from faststream._internal.types import BrokerMiddleware
-    from faststream.rabbit.schemas import RabbitExchange, RabbitQueue
-=======
-    from faststream.broker.types import BrokerMiddleware
     from faststream.rabbit.schemas import (
         Channel,
         RabbitExchange,
         RabbitQueue,
-        ReplyConfig,
     )
-    from faststream.types import AnyDict
->>>>>>> 3ec27a31
 
 
 def create_subscriber(
@@ -32,11 +25,7 @@
     queue: "RabbitQueue",
     exchange: "RabbitExchange",
     consume_args: Optional["AnyDict"],
-<<<<<<< HEAD
-=======
-    reply_config: Optional["ReplyConfig"],
     channel: Optional["Channel"],
->>>>>>> 3ec27a31
     # Subscriber args
     no_reply: bool,
     broker_dependencies: Iterable["Dependant"],
@@ -61,14 +50,9 @@
         queue=queue,
         exchange=exchange,
         consume_args=consume_args,
-<<<<<<< HEAD
         ack_policy=ack_policy,
         no_ack=consumer_no_ack,
-=======
-        reply_config=reply_config,
         channel=channel,
-        no_ack=no_ack,
->>>>>>> 3ec27a31
         no_reply=no_reply,
         broker_dependencies=broker_dependencies,
         broker_middlewares=broker_middlewares,
