--- conflicted
+++ resolved
@@ -1,20 +1,11 @@
 from copy import deepcopy
-<<<<<<< HEAD
-from typing import TYPE_CHECKING, Annotated, Optional
-
-from typing_extensions import Doc
-
+from enum import Enum
+from typing import TYPE_CHECKING, Literal, Optional, TypedDict, Union, overload
+
+from faststream._internal.constants import EMPTY
 from faststream._internal.proto import NameRequired
 from faststream._internal.utils.path import compile_path
-=======
-from enum import Enum
-from typing import TYPE_CHECKING, Literal, Optional, TypedDict, Union, overload
-
-from faststream.broker.schemas import NameRequired
 from faststream.exceptions import SetupError
-from faststream.types import EMPTY
-from faststream.utils.path import compile_path
->>>>>>> 82f5afad
 
 if TYPE_CHECKING:
     from aio_pika.abc import TimeoutType
@@ -82,49 +73,6 @@
     @overload
     def __init__(
         self,
-<<<<<<< HEAD
-        name: Annotated[
-            str,
-            Doc("RabbitMQ queue name."),
-        ],
-        durable: Annotated[
-            bool,
-            Doc("Whether the object is durable."),
-        ] = False,
-        exclusive: Annotated[
-            bool,
-            Doc(
-                "The queue can be used only in the current connection "
-                "and will be deleted after connection closed.",
-            ),
-        ] = False,
-        passive: Annotated[
-            bool,
-            Doc("Do not create queue automatically."),
-        ] = False,
-        auto_delete: Annotated[
-            bool,
-            Doc("The queue will be deleted after connection closed."),
-        ] = False,
-        arguments: Annotated[
-            Optional["AnyDict"],
-            Doc(
-                "Queue declarationg arguments. "
-                "You can find information about them in the official RabbitMQ documentation: https://www.rabbitmq.com/docs/queues#optional-arguments",
-            ),
-        ] = None,
-        timeout: Annotated[
-            "TimeoutType",
-            Doc("Send confirmation time from RabbitMQ."),
-        ] = None,
-        robust: Annotated[
-            bool,
-            Doc("Whether to declare queue object as restorable."),
-        ] = True,
-        bind_arguments: Annotated[
-            Optional["AnyDict"],
-            Doc("Queue-exchange binding options."),
-=======
         name: str,
         queue_type: Literal[QueueType.CLASSIC] = QueueType.CLASSIC,
         durable: bool = EMPTY,
@@ -184,7 +132,6 @@
             "StreamQueueArgs",
             "AnyDict",
             None,
->>>>>>> 82f5afad
         ] = None,
         timeout: "TimeoutType" = None,
         robust: bool = True,
@@ -216,7 +163,8 @@
             if durable is EMPTY:
                 durable = True
             elif not durable:
-                raise SetupError("Quorum and Stream queues must be durable")
+                _error_msg = "Quorum and Stream queues must be durable"
+                raise SetupError(_error_msg)
         elif durable is EMPTY:
             durable = False
 
