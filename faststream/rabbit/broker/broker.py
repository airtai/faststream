import logging
from collections.abc import Iterable, Sequence
from typing import (
    TYPE_CHECKING,
    Annotated,
    Any,
    Callable,
    Optional,
    Union,
    cast,
)
from urllib.parse import urlparse

import anyio
from aio_pika import IncomingMessage, RobustConnection, connect_robust
from typing_extensions import Doc, deprecated, override

from faststream.__about__ import SERVICE_NAME
<<<<<<< HEAD
from faststream._internal.broker.broker import ABCBroker, BrokerUsecase
from faststream._internal.constants import EMPTY
from faststream._internal.publisher.proto import PublisherProto
from faststream.message import gen_cor_id
from faststream.rabbit.helpers.declarer import RabbitDeclarer
=======
from faststream.broker.message import gen_cor_id
from faststream.exceptions import NOT_CONNECTED_YET
from faststream.rabbit.broker.logging import RabbitLoggingBroker
from faststream.rabbit.broker.registrator import RabbitRegistrator
from faststream.rabbit.helpers import ChannelManager, RabbitDeclarer
>>>>>>> 3ec27a31
from faststream.rabbit.publisher.producer import AioPikaFastProducer
from faststream.rabbit.response import RabbitPublishCommand
from faststream.rabbit.schemas import (
    RABBIT_REPLY,
    Channel,
    RabbitExchange,
    RabbitQueue,
)
from faststream.rabbit.security import parse_security
from faststream.rabbit.utils import build_url
from faststream.response.publish_type import PublishType

from .logging import make_rabbit_logger_state
from .registrator import RabbitRegistrator

if TYPE_CHECKING:
    from ssl import SSLContext
    from types import TracebackType

    import aiormq
    from aio_pika import (
        RobustChannel,
        RobustExchange,
        RobustQueue,
    )
    from aio_pika.abc import DateType, HeadersType, SSLOptions, TimeoutType
    from fast_depends.dependencies import Dependant
    from fast_depends.library.serializer import SerializerProto
    from yarl import URL

    from faststream._internal.basic_types import AnyDict, Decorator, LoggerProto
    from faststream._internal.types import (
        BrokerMiddleware,
        CustomCallable,
    )
    from faststream.rabbit.message import RabbitMessage
    from faststream.rabbit.types import AioPikaSendableMessage
    from faststream.rabbit.utils import RabbitClientProperties
    from faststream.security import BaseSecurity
    from faststream.specification.schema.extra import Tag, TagDict


class RabbitBroker(
    RabbitRegistrator,
    BrokerUsecase[IncomingMessage, RobustConnection],
):
    """A class to represent a RabbitMQ broker."""

    url: str

<<<<<<< HEAD
    _producer: "AioPikaFastProducer"
    declarer: RabbitDeclarer

=======
    declarer: Optional["RabbitDeclarer"]
>>>>>>> 3ec27a31
    _channel: Optional["RobustChannel"]

    def __init__(
        self,
        url: Union[
            str, "URL", None
        ] = "amqp://guest:guest@localhost:5672/",  # pragma: allowlist secret
        *,
<<<<<<< HEAD
        # connection args
        host: Annotated[
            Optional[str],
            Doc("Destination host. This option overrides `url` option host."),
        ] = None,
        port: Annotated[
            Optional[int],
            Doc("Destination port. This option overrides `url` option port."),
        ] = None,
        virtualhost: Annotated[
            Optional[str],
            Doc("RabbitMQ virtual host to use in the current broker connection."),
        ] = None,
        ssl_options: Annotated[
            Optional["SSLOptions"],
            Doc("Extra ssl options to establish connection."),
        ] = None,
        client_properties: Annotated[
            Optional["RabbitClientProperties"],
            Doc("Add custom client capability."),
        ] = None,
        timeout: Annotated[
            "TimeoutType",
            Doc("Connection establishement timeout."),
        ] = None,
        fail_fast: Annotated[
            bool,
            Doc(
                "Broker startup raises `AMQPConnectionError` if RabbitMQ is unreachable.",
            ),
        ] = True,
        reconnect_interval: Annotated[
            "TimeoutType",
            Doc("Time to sleep between reconnection attempts."),
        ] = 5.0,
        # channel args
=======
        host: Optional[str] = None,
        port: Optional[int] = None,
        virtualhost: Optional[str] = None,
        ssl_options: Optional["SSLOptions"] = None,
        client_properties: Optional["RabbitClientProperties"] = None,
        timeout: "TimeoutType" = None,
        fail_fast: bool = True,
        reconnect_interval: "TimeoutType" = 5.0,
        default_channel: Optional[Channel] = None,
>>>>>>> 3ec27a31
        channel_number: Annotated[
            Optional[int],
            deprecated(
                "Deprecated in **FastStream 0.5.39**. "
                "Please, use `default_channel=Channel(channel_number=...)` instead. "
                "Argument will be removed in **FastStream 0.6.0**."
            ),
        ] = None,
        publisher_confirms: Annotated[
            bool,
<<<<<<< HEAD
            Doc(
                "if `True` the `publish` method will "
                "return `bool` type after publish is complete."
                "Otherwise it will returns `None`.",
=======
            deprecated(
                "Deprecated in **FastStream 0.5.39**. "
                "Please, use `default_channel=Channel(publisher_confirms=...)` instead. "
                "Argument will be removed in **FastStream 0.6.0**."
>>>>>>> 3ec27a31
            ),
        ] = True,
        on_return_raises: Annotated[
            bool,
<<<<<<< HEAD
            Doc(
                "raise an :class:`aio_pika.exceptions.DeliveryError`"
                "when mandatory message will be returned",
=======
            deprecated(
                "Deprecated in **FastStream 0.5.39**. "
                "Please, use `default_channel=Channel(on_return_raises=...)` instead. "
                "Argument will be removed in **FastStream 0.6.0**."
>>>>>>> 3ec27a31
            ),
        ] = False,
        max_consumers: Annotated[
            Optional[int],
<<<<<<< HEAD
            Doc(
                "RabbitMQ channel `qos` option. "
                "It limits max messages processing in the same time count.",
            ),
        ] = None,
        app_id: Annotated[
            Optional[str],
            Doc("Application name to mark outgoing messages by."),
        ] = SERVICE_NAME,
        # broker base args
        graceful_timeout: Annotated[
            Optional[float],
            Doc(
                "Graceful shutdown timeout. Broker waits for all running subscribers completion before shut down.",
            ),
        ] = None,
        decoder: Annotated[
            Optional["CustomCallable"],
            Doc("Custom decoder object."),
        ] = None,
        parser: Annotated[
            Optional["CustomCallable"],
            Doc("Custom parser object."),
        ] = None,
        dependencies: Annotated[
            Iterable["Dependant"],
            Doc("Dependencies to apply to all broker subscribers."),
        ] = (),
        middlewares: Annotated[
            Sequence["BrokerMiddleware[IncomingMessage]"],
            Doc("Middlewares to apply to all broker publishers/subscribers."),
        ] = (),
        routers: Annotated[
            Sequence["ABCBroker[IncomingMessage]"],
            Doc("Routers to apply to broker."),
        ] = (),
        # AsyncAPI args
        security: Annotated[
            Optional["BaseSecurity"],
            Doc(
                "Security options to connect broker and generate AsyncAPI server security information.",
            ),
        ] = None,
        specification_url: Annotated[
            Optional[str],
            Doc("AsyncAPI hardcoded server addresses. Use `servers` if not specified."),
        ] = None,
        protocol: Annotated[
            Optional[str],
            Doc("AsyncAPI server protocol."),
        ] = None,
        protocol_version: Annotated[
            Optional[str],
            Doc("AsyncAPI server protocol version."),
        ] = "0.9.1",
        description: Annotated[
            Optional[str],
            Doc("AsyncAPI server description."),
        ] = None,
        tags: Annotated[
            Iterable[Union["Tag", "TagDict"]],
            Doc("AsyncAPI server tags."),
        ] = (),
        # logging args
        logger: Annotated[
            Optional["LoggerProto"],
            Doc("User specified logger to pass into Context and log service messages."),
        ] = EMPTY,
        log_level: Annotated[
            int,
            Doc("Service messages log level."),
        ] = logging.INFO,
        log_fmt: Annotated[
            Optional[str],
            deprecated("Use `logger` instead. Will be removed in the 0.7.0 release."),
            Doc("Default logger log format."),
        ] = None,
        # FastDepends args
        apply_types: Annotated[
            bool,
            Doc("Whether to use FastDepends or not."),
        ] = True,
        serializer: Optional["SerializerProto"] = EMPTY,
        _get_dependant: Annotated[
            Optional[Callable[..., Any]],
            Doc("Custom library dependant generator callback."),
        ] = None,
        _call_decorators: Annotated[
            Iterable["Decorator"],
            Doc("Any custom decorator to apply to wrapped functions."),
        ] = (),
=======
            deprecated(
                "Deprecated in **FastStream 0.5.39**. "
                "Please, use `default_channel=Channel(prefetch_count=...)` instead. "
                "Argument will be removed in **FastStream 0.6.0**."
            ),
        ] = None,
        app_id: Optional[str] = SERVICE_NAME,
        graceful_timeout: Optional[float] = None,
        decoder: Optional["CustomCallable"] = None,
        parser: Optional["CustomCallable"] = None,
        dependencies: Iterable["Depends"] = (),
        middlewares: Sequence["BrokerMiddleware[IncomingMessage]"] = (),
        security: Optional["BaseSecurity"] = None,
        asyncapi_url: Optional[str] = None,
        protocol: Optional[str] = None,
        protocol_version: Optional[str] = "0.9.1",
        description: Optional[str] = None,
        tags: Optional[Iterable[Union["asyncapi.Tag", "asyncapi.TagDict"]]] = None,
        logger: Optional["LoggerProto"] = EMPTY,
        log_level: int = logging.INFO,
        log_fmt: Optional[str] = None,
        apply_types: bool = True,
        validate: bool = True,
        _get_dependant: Optional[Callable[..., Any]] = None,
        _call_decorators: Iterable["Decorator"] = (),
>>>>>>> 3ec27a31
    ) -> None:
        """Initialize the RabbitBroker.

        Args:
            url: RabbitMQ destination location to connect.
            host: Destination host. This option overrides `url` option host.
            port: Destination port. This option overrides `url` option port.
            virtualhost: RabbitMQ virtual host to use in the current broker connection.
            ssl_options: Extra ssl options to establish connection.
            client_properties: Add custom client capability.
            timeout: Connection establishment timeout.
            fail_fast: Broker startup raises `AMQPConnectionError` if RabbitMQ is unreachable.
            reconnect_interval: Time to sleep between reconnection attempts.
            default_channel: Default channel settings to use.
            channel_number: Specify the channel number explicitly. Deprecated in **FastStream 0.5.39**.
            publisher_confirms: If `True`, the `publish` method will return `bool` type after publish is complete.
                Otherwise, it will return `None`. Deprecated in **FastStream 0.5.39**.
            on_return_raises: Raise an :class:`aio_pika.exceptions.DeliveryError` when mandatory message will be returned.
                Deprecated in **FastStream 0.5.39**.
            max_consumers: RabbitMQ channel `qos` / `prefetch_count` option. It limits max messages processing
                in the same time count. Deprecated in **FastStream 0.5.39**.
            app_id: Application name to mark outgoing messages by.
            graceful_timeout: Graceful shutdown timeout. Broker waits for all running subscribers completion before shut down.
            decoder: Custom decoder object.
            parser: Custom parser object.
            dependencies: Dependencies to apply to all broker subscribers.
            middlewares: Middlewares to apply to all broker publishers/subscribers.
            security: Security options to connect broker and generate AsyncAPI server security information.
            asyncapi_url: AsyncAPI hardcoded server addresses. Use `servers` if not specified.
            protocol: AsyncAPI server protocol.
            protocol_version: AsyncAPI server protocol version.
            description: AsyncAPI server description.
            tags: AsyncAPI server tags.
            logger: User-specified logger to pass into Context and log service messages.
            log_level: Service messages log level.
            log_fmt: Default logger log format.
            apply_types: Whether to use FastDepends or not.
            validate: Whether to cast types using Pydantic validation.
            _get_dependant: Custom library dependant generator callback.
            _call_decorators: Any custom decorator to apply to wrapped functions.
        """
        security_args = parse_security(security)

        amqp_url = build_url(
            url,
            host=host,
            port=port,
            virtualhost=virtualhost,
            ssl_options=ssl_options,
            client_properties=client_properties,
            login=security_args.get("login"),
            password=security_args.get("password"),
            ssl=security_args.get("ssl"),
        )

        if specification_url is None:
            specification_url = str(amqp_url)

        # respect ascynapi_url argument scheme
        built_asyncapi_url = urlparse(specification_url)
        self.virtual_host = built_asyncapi_url.path
        if protocol is None:
            protocol = built_asyncapi_url.scheme

        channel_settings = default_channel or Channel(
            channel_number=channel_number,
            publisher_confirms=publisher_confirms,
            on_return_raises=on_return_raises,
            prefetch_count=max_consumers,
        )

        super().__init__(
            url=str(amqp_url),
            ssl_context=security_args.get("ssl_context"),
            timeout=timeout,
            fail_fast=fail_fast,
            reconnect_interval=reconnect_interval,
            # channel args
            channel_settings=channel_settings,
            # Basic args
            graceful_timeout=graceful_timeout,
            dependencies=dependencies,
            decoder=decoder,
            parser=parser,
            middlewares=middlewares,
            routers=routers,
            # AsyncAPI args
            description=description,
            specification_url=specification_url,
            protocol=protocol or built_asyncapi_url.scheme,
            protocol_version=protocol_version,
            security=security,
            tags=tags,
            # Logging args
            logger_state=make_rabbit_logger_state(
                logger=logger,
                log_level=log_level,
                log_fmt=log_fmt,
            ),
            # FastDepends args
            apply_types=apply_types,
            serializer=serializer,
            _get_dependant=_get_dependant,
            _call_decorators=_call_decorators,
        )

        self.app_id = app_id

        self._channel = None

        declarer = self.declarer = RabbitDeclarer()
        self._state.patch_value(
            producer=AioPikaFastProducer(
                declarer=declarer,
                decoder=self._decoder,
                parser=self._parser,
            )
        )

    @property
    def _subscriber_setup_extra(self) -> "AnyDict":
        return {
            **super()._subscriber_setup_extra,
            "app_id": self.app_id,
            "virtual_host": self.virtual_host,
            "declarer": self.declarer,
        }

    def setup_publisher(
        self,
        publisher: PublisherProto[IncomingMessage],
        **kwargs: Any,
    ) -> None:
        return super().setup_publisher(
            publisher,
            **(
                {
                    "app_id": self.app_id,
                    "virtual_host": self.virtual_host,
                }
                | kwargs
            ),
        )

    @override
    async def connect(  # type: ignore[override]
        self,
        url: Union[str, "URL", None] = EMPTY,
        *,
<<<<<<< HEAD
        host: Annotated[
            Optional[str],
            Doc("Destination host. This option overrides `url` option host."),
        ] = None,
        port: Annotated[
            Optional[int],
            Doc("Destination port. This option overrides `url` option port."),
        ] = None,
        virtualhost: Annotated[
            Optional[str],
            Doc("RabbitMQ virtual host to use in the current broker connection."),
        ] = None,
        ssl_options: Annotated[
            Optional["SSLOptions"],
            Doc("Extra ssl options to establish connection."),
        ] = None,
        client_properties: Annotated[
            Optional["RabbitClientProperties"],
            Doc("Add custom client capability."),
        ] = None,
        security: Annotated[
            Optional["BaseSecurity"],
            Doc(
                "Security options to connect broker and generate AsyncAPI server security information.",
            ),
        ] = None,
        timeout: Annotated[
            "TimeoutType",
            Doc("Connection establishement timeout."),
        ] = None,
        fail_fast: Annotated[
            bool,
            Doc(
                "Broker startup raises `AMQPConnectionError` if RabbitMQ is unreachable.",
            ),
        ] = EMPTY,
        reconnect_interval: Annotated[
            "TimeoutType",
            Doc("Time to sleep between reconnection attempts."),
        ] = EMPTY,
=======
        host: Optional[str] = None,
        port: Optional[int] = None,
        virtualhost: Optional[str] = None,
        ssl_options: Optional["SSLOptions"] = None,
        client_properties: Optional["RabbitClientProperties"] = None,
        security: Optional["BaseSecurity"] = None,
        timeout: "TimeoutType" = None,
        fail_fast: bool = EMPTY,
        reconnect_interval: "TimeoutType" = EMPTY,
>>>>>>> 3ec27a31
        # channel args
        default_channel: Optional[Channel] = None,
        channel_number: Annotated[
            Optional[int],
            deprecated(
                "Deprecated in **FastStream 0.5.39**. "
                "Please, use `default_channel=Channel(channel_number=...)` instead. "
                "Argument will be removed in **FastStream 0.6.0**."
            ),
        ] = EMPTY,
        publisher_confirms: Annotated[
            bool,
<<<<<<< HEAD
            Doc(
                "if `True` the `publish` method will "
                "return `bool` type after publish is complete."
                "Otherwise it will returns `None`.",
=======
            deprecated(
                "Deprecated in **FastStream 0.5.39**. "
                "Please, use `default_channel=Channel(publisher_confirms=...)` instead. "
                "Argument will be removed in **FastStream 0.6.0**."
>>>>>>> 3ec27a31
            ),
        ] = EMPTY,
        on_return_raises: Annotated[
            bool,
<<<<<<< HEAD
            Doc(
                "raise an :class:`aio_pika.exceptions.DeliveryError`"
                "when mandatory message will be returned",
=======
            deprecated(
                "Deprecated in **FastStream 0.5.39**. "
                "Please, use `default_channel=Channel(on_return_raises=...)` instead. "
                "Argument will be removed in **FastStream 0.6.0**."
>>>>>>> 3ec27a31
            ),
        ] = EMPTY,
    ) -> "RobustConnection":
        """Connect broker object to RabbitMQ.

        To startup subscribers too you should use `broker.start()` after/instead this method.

        Args:
            url: RabbitMQ destination location to connect.
            host: Destination host. This option overrides `url` option host.
            port: Destination port. This option overrides `url` option port.
            virtualhost: RabbitMQ virtual host to use in the current broker connection.
            ssl_options: Extra ssl options to establish connection.
            client_properties: Add custom client capability.
            security: Security options to connect broker and generate AsyncAPI server security information.
            timeout: Connection establishement timeout.
            fail_fast: Broker startup raises `AMQPConnectionError` if RabbitMQ is unreachable.
            reconnect_interval: Time to sleep between reconnection attempts.
            default_channel: Default channel settings to use.
            channel_number: Specify the channel number explicit.
            publisher_confirms: if `True` the `publish` method will
                return `bool` type after publish is complete.
                Otherwise it will returns `None`.
            on_return_raises: raise an :class:`aio_pika.exceptions.DeliveryError`
                when mandatory message will be returned
        """
        kwargs: AnyDict = {}

        if not default_channel and (
            channel_number is not EMPTY
            or publisher_confirms is not EMPTY
            or on_return_raises is not EMPTY
        ):
            default_channel = Channel(
                channel_number=None if channel_number is EMPTY else channel_number,
                publisher_confirms=True
                if publisher_confirms is EMPTY
                else publisher_confirms,
                on_return_raises=False
                if on_return_raises is EMPTY
                else on_return_raises,
            )

        if default_channel:
            kwargs["channel_settings"] = default_channel

        if timeout:
            kwargs["timeout"] = timeout

        if fail_fast is not EMPTY:
            kwargs["fail_fast"] = fail_fast

        if reconnect_interval is not EMPTY:
            kwargs["reconnect_interval"] = reconnect_interval

        url = None if url is EMPTY else url

        if any((
            url,
            host,
            port,
            virtualhost,
            ssl_options,
            client_properties,
            security,
        )):
            security_args = parse_security(security)

            kwargs["url"] = build_url(
                url,
                host=host,
                port=port,
                virtualhost=virtualhost,
                ssl_options=ssl_options,
                client_properties=client_properties,
                login=security_args.get("login"),
                password=security_args.get("password"),
                ssl=security_args.get("ssl"),
            )

            if ssl_context := security_args.get("ssl_context"):
                kwargs["ssl_context"] = ssl_context

        return await super().connect(**kwargs)

    @override
    async def _connect(  # type: ignore[override]
        self,
        url: str,
        *,
        fail_fast: bool,
        reconnect_interval: "TimeoutType",
        timeout: "TimeoutType",
        ssl_context: Optional["SSLContext"],
        channel_settings: Channel,
    ) -> "RobustConnection":
        connection = cast(
            "RobustConnection",
            await connect_robust(
                url,
                timeout=timeout,
                ssl_context=ssl_context,
                reconnect_interval=reconnect_interval,
                fail_fast=fail_fast,
            ),
        )

        ch_manager = self._channel_manager = ChannelManager(
            connection,
            default_channel=channel_settings,
        )
        declarer = self.declarer = RabbitDeclarer(ch_manager)

        if self._channel is None:  # pragma: no branch
<<<<<<< HEAD
            channel = self._channel = cast(
                "RobustChannel",
                await connection.channel(
                    channel_number=channel_number,
                    publisher_confirms=publisher_confirms,
                    on_return_raises=on_return_raises,
                ),
            )

            if self._max_consumers:
                await channel.set_qos(prefetch_count=int(self._max_consumers))
=======
            self._channel = await ch_manager.get_channel(channel_settings)

            await declarer.declare_queue(RABBIT_REPLY)
>>>>>>> 3ec27a31

            self.declarer.connect(connection=connection, channel=channel)
            await self.declarer.declare_queue(RABBIT_REPLY)

<<<<<<< HEAD
            self._producer.connect()
=======
            if qos := channel_settings.prefetch_count:
                c = AsyncAPISubscriber.build_log_context(
                    None,
                    RabbitQueue(""),
                    RabbitExchange(""),
                )
                self._log(f"Set max consumers to {qos}", extra=c)
>>>>>>> 3ec27a31

        return connection

    async def close(
        self,
        exc_type: Optional[type[BaseException]] = None,
        exc_val: Optional[BaseException] = None,
        exc_tb: Optional["TracebackType"] = None,
    ) -> None:
        await super().close(exc_type, exc_val, exc_tb)

        if self._channel is not None:
            if not self._channel.is_closed:
                await self._channel.close()

            self._channel = None

        if self._connection is not None:
            await self._connection.close()
            self._connection = None

        self.declarer.disconnect()
        self._producer.disconnect()

    async def start(self) -> None:
        """Connect broker to RabbitMQ and startup all subscribers."""
        await self.connect()
        self._setup()

        for publisher in self._publishers:
            if publisher.exchange is not None:
                await self.declare_exchange(publisher.exchange)

        await super().start()

        logger_state = self._state.get().logger_state
        if self._max_consumers:
            logger_state.log(f"Set max consumers to {self._max_consumers}")

    @override
    async def publish(
        self,
        message: "AioPikaSendableMessage" = None,
        queue: Union["RabbitQueue", str] = "",
        exchange: Union["RabbitExchange", str, None] = None,
        *,
        routing_key: str = "",
<<<<<<< HEAD
        # publish options
=======
>>>>>>> 3ec27a31
        mandatory: bool = True,
        immediate: bool = False,
        timeout: "TimeoutType" = None,
        persist: bool = False,
        reply_to: Optional[str] = None,
<<<<<<< HEAD
        correlation_id: Optional[str] = None,
        # message options
=======
        rpc: Annotated[
            bool,
            deprecated(
                "Deprecated in **FastStream 0.5.17**. Please, use `request` method instead. "
                "Argument will be removed in **FastStream 0.6.0**."
            ),
        ] = False,
        rpc_timeout: Annotated[
            Optional[float],
            deprecated(
                "Deprecated in **FastStream 0.5.17**. Please, use `request` method with `timeout` instead. "
                "Argument will be removed in **FastStream 0.6.0**."
            ),
        ] = 30.0,
        raise_timeout: Annotated[
            bool,
            deprecated(
                "Deprecated in **FastStream 0.5.17**. `request` always raises TimeoutError instead. "
                "Argument will be removed in **FastStream 0.6.0**."
            ),
        ] = False,
        # message args
        correlation_id: Optional[str] = None,
>>>>>>> 3ec27a31
        headers: Optional["HeadersType"] = None,
        content_type: Optional[str] = None,
        content_encoding: Optional[str] = None,
        expiration: Optional["DateType"] = None,
        message_id: Optional[str] = None,
        timestamp: Optional["DateType"] = None,
        message_type: Optional[str] = None,
        user_id: Optional[str] = None,
        priority: Optional[int] = None,
<<<<<<< HEAD
    ) -> Optional["aiormq.abc.ConfirmationFrameType"]:
=======
    ) -> Optional[Any]:
>>>>>>> 3ec27a31
        """Publish message directly.

        This method allows you to publish message in not AsyncAPI-documented way. You can use it in another frameworks
        applications or to publish messages from time to time.

        Please, use `@broker.publisher(...)` or `broker.publisher(...).publish(...)` instead in a regular way.
<<<<<<< HEAD
=======

        Args:
            message: Message body to send.
            queue: Message routing key to publish with.
            exchange: Target exchange to publish message to.
            routing_key: Message routing key to publish with. Overrides `queue` option if presented.
            mandatory: Client waits for confirmation that the message is placed to some queue.
            RabbitMQ returns message to client if there is no suitable queue.
            immediate: Client expects that there is consumer ready to take the message to work.
            RabbitMQ returns message to client if there is no suitable consumer.
            timeout: Send confirmation time from RabbitMQ.
            persist: Restore the message on RabbitMQ reboot.
            reply_to: Reply message routing key to send with (always sending to default exchange).
            rpc: Whether to wait for reply in blocking mode.
            rpc_timeout: RPC reply waiting time.
            raise_timeout: Whether to raise `TimeoutError` or return `None` at **rpc_timeout**.
            correlation_id: Manual message **correlation_id** setter.
            **correlation_id** is a useful option to trace messages.
            headers: Message headers to store metainformation.
            content_type: Message **content-type** header.
            Used by application, not core RabbitMQ. Will be set automatically if not specified.
            content_encoding: Message body content encoding, e.g. **gzip**.
            expiration: Message expiration (lifetime) in seconds (or datetime or timedelta).
            message_id: Arbitrary message id. Generated automatically if not presented.
            timestamp: Message publish timestamp. Generated automatically if not presented.
            message_type: Application-specific message type, e.g. **orders.created**.
            user_id: Publisher connection User ID, validated if set.
            priority: The message priority (0 by default).
        """
        routing = routing_key or RabbitQueue.validate(queue).routing
        correlation_id = correlation_id or gen_cor_id()
>>>>>>> 3ec27a31

        Args:
            message:
                Message body to send.
            queue:
                Message routing key to publish with.
            exchange:
                Target exchange to publish message to.
            routing_key:
                Message routing key to publish with. Overrides `queue` option if presented.
            mandatory:
                Client waits for confirmation that the message is placed to some queue. RabbitMQ returns message to client if there is no suitable queue.
            immediate:
                Client expects that there is consumer ready to take the message to work. RabbitMQ returns message to client if there is no suitable consumer.
            timeout:
                Send confirmation time from RabbitMQ.
            persist:
                Restore the message on RabbitMQ reboot.
            reply_to:
                Reply message routing key to send with (always sending to default exchange).
            correlation_id:
                Manual message **correlation_id** setter. **correlation_id** is a useful option to trace messages.
            headers:
                Message headers to store metainformation.
            content_type:
                Message **content-type** header. Used by application, not core RabbitMQ. Will be set automatically if not specified.
            content_encoding:
                Message body content encoding, e.g. **gzip**.
            expiration:
                Message expiration (lifetime) in seconds (or datetime or timedelta).
            message_id:
                Arbitrary message id. Generated automatically if not presented.
            timestamp:
                Message publish timestamp. Generated automatically if not presented.
            message_type:
                Application-specific message type, e.g. **orders.created**.
            user_id:
                Publisher connection User ID, validated if set.
            priority:
                The message priority (0 by default).

        Returns:
            An optional `aiormq.abc.ConfirmationFrameType` representing the confirmation frame if RabbitMQ is configured to send confirmations.
        """
        cmd = RabbitPublishCommand(
            message,
            routing_key=routing_key or RabbitQueue.validate(queue).routing,
            exchange=RabbitExchange.validate(exchange),
            correlation_id=correlation_id or gen_cor_id(),
            app_id=self.app_id,
            mandatory=mandatory,
            immediate=immediate,
            persist=persist,
            reply_to=reply_to,
            headers=headers,
            content_type=content_type,
            content_encoding=content_encoding,
            expiration=expiration,
            message_id=message_id,
            message_type=message_type,
            timestamp=timestamp,
            user_id=user_id,
            timeout=timeout,
            priority=priority,
            _publish_type=PublishType.PUBLISH,
        )

        return await super()._basic_publish(cmd, producer=self._producer)

    @override
    async def request(  # type: ignore[override]
        self,
        message: "AioPikaSendableMessage" = None,
        queue: Union["RabbitQueue", str] = "",
        exchange: Union["RabbitExchange", str, None] = None,
        *,
<<<<<<< HEAD
        routing_key: Annotated[
            str,
            Doc(
                "Message routing key to publish with. "
                "Overrides `queue` option if presented.",
            ),
        ] = "",
        mandatory: Annotated[
            bool,
            Doc(
                "Client waits for confirmation that the message is placed to some queue. "
                "RabbitMQ returns message to client if there is no suitable queue.",
            ),
        ] = True,
        immediate: Annotated[
            bool,
            Doc(
                "Client expects that there is consumer ready to take the message to work. "
                "RabbitMQ returns message to client if there is no suitable consumer.",
            ),
        ] = False,
        timeout: Annotated[
            "TimeoutType",
            Doc("Send confirmation time from RabbitMQ."),
        ] = None,
        persist: Annotated[
            bool,
            Doc("Restore the message on RabbitMQ reboot."),
        ] = False,
        # message args
        correlation_id: Annotated[
            Optional[str],
            Doc(
                "Manual message **correlation_id** setter. "
                "**correlation_id** is a useful option to trace messages.",
            ),
        ] = None,
        headers: Annotated[
            Optional["HeadersType"],
            Doc("Message headers to store metainformation."),
        ] = None,
        content_type: Annotated[
            Optional[str],
            Doc(
                "Message **content-type** header. "
                "Used by application, not core RabbitMQ. "
                "Will be set automatically if not specified.",
            ),
        ] = None,
        content_encoding: Annotated[
            Optional[str],
            Doc("Message body content encoding, e.g. **gzip**."),
        ] = None,
        expiration: Annotated[
            Optional["DateType"],
            Doc("Message expiration (lifetime) in seconds (or datetime or timedelta)."),
        ] = None,
        message_id: Annotated[
            Optional[str],
            Doc("Arbitrary message id. Generated automatically if not presented."),
        ] = None,
        timestamp: Annotated[
            Optional["DateType"],
            Doc("Message publish timestamp. Generated automatically if not presented."),
        ] = None,
        message_type: Annotated[
            Optional[str],
            Doc("Application-specific message type, e.g. **orders.created**."),
        ] = None,
        user_id: Annotated[
            Optional[str],
            Doc("Publisher connection User ID, validated if set."),
        ] = None,
        priority: Annotated[
            Optional[int],
            Doc("The message priority (0 by default)."),
        ] = None,
    ) -> "RabbitMessage":
        cmd = RabbitPublishCommand(
=======
        routing_key: str = "",
        mandatory: bool = True,
        immediate: bool = False,
        timeout: "TimeoutType" = None,
        persist: bool = False,
        # message args
        correlation_id: Optional[str] = None,
        headers: Optional["HeadersType"] = None,
        content_type: Optional[str] = None,
        content_encoding: Optional[str] = None,
        expiration: Optional["DateType"] = None,
        message_id: Optional[str] = None,
        timestamp: Optional["DateType"] = None,
        message_type: Optional[str] = None,
        user_id: Optional[str] = None,
        priority: Optional[int] = None,
    ) -> "RabbitMessage":
        """Make a synchronous request to RabbitMQ.

        This method uses Direct Reply-To pattern to send a message and wait for a reply.
        It is a blocking call and will wait for a reply until timeout.

        Args:
            message: Message body to send.
            queue: Message routing key to publish with.
            exchange: Target exchange to publish message to.
            routing_key: Message routing key to publish with. Overrides `queue` option if presented.
            mandatory: Client waits for confirmation that the message is placed to some queue.
            RabbitMQ returns message to client if there is no suitable queue.
            immediate: Client expects that there is a consumer ready to take the message to work.
            RabbitMQ returns message to client if there is no suitable consumer.
            timeout: Send confirmation time from RabbitMQ.
            persist: Restore the message on RabbitMQ reboot.
            correlation_id: Manual message **correlation_id** setter. **correlation_id** is a useful option to trace messages.
            headers: Message headers to store metainformation.
            content_type: Message **content-type** header. Used by application, not core RabbitMQ.
            Will be set automatically if not specified.
            content_encoding: Message body content encoding, e.g. **gzip**.
            expiration: Message expiration (lifetime) in seconds (or datetime or timedelta).
            message_id: Arbitrary message id. Generated automatically if not presented.
            timestamp: Message publish timestamp. Generated automatically if not presented.
            message_type: Application-specific message type, e.g. **orders.created**.
            user_id: Publisher connection User ID, validated if set.
            priority: The message priority (0 by default).
        """
        routing = routing_key or RabbitQueue.validate(queue).routing
        correlation_id = correlation_id or gen_cor_id()

        msg: RabbitMessage = await super().request(
>>>>>>> 3ec27a31
            message,
            routing_key=routing_key or RabbitQueue.validate(queue).routing,
            exchange=RabbitExchange.validate(exchange),
            correlation_id=correlation_id or gen_cor_id(),
            app_id=self.app_id,
            mandatory=mandatory,
            immediate=immediate,
            persist=persist,
            headers=headers,
            content_type=content_type,
            content_encoding=content_encoding,
            expiration=expiration,
            message_id=message_id,
            message_type=message_type,
            timestamp=timestamp,
            user_id=user_id,
            timeout=timeout,
            priority=priority,
            _publish_type=PublishType.REQUEST,
        )

        msg: RabbitMessage = await super()._basic_request(cmd, producer=self._producer)
        return msg

    async def declare_queue(
        self,
        queue: Annotated[
            "RabbitQueue",
            Doc("Queue object to create."),
        ],
    ) -> "RobustQueue":
        """Declares queue object in **RabbitMQ**."""
        return await self.declarer.declare_queue(queue)

    async def declare_exchange(
        self,
        exchange: Annotated[
            "RabbitExchange",
            Doc("Exchange object to create."),
        ],
    ) -> "RobustExchange":
        """Declares exchange object in **RabbitMQ**."""
        return await self.declarer.declare_exchange(exchange)

    @override
    async def ping(self, timeout: Optional[float]) -> bool:
        sleep_time = (timeout or 10) / 10

        with anyio.move_on_after(timeout) as cancel_scope:
            if self._connection is None:
                return False

            while True:
                if cancel_scope.cancel_called:
                    return False

                if self._connection.connected.is_set():
                    return True

                await anyio.sleep(sleep_time)

        return False<|MERGE_RESOLUTION|>--- conflicted
+++ resolved
@@ -16,19 +16,11 @@
 from typing_extensions import Doc, deprecated, override
 
 from faststream.__about__ import SERVICE_NAME
-<<<<<<< HEAD
 from faststream._internal.broker.broker import ABCBroker, BrokerUsecase
 from faststream._internal.constants import EMPTY
 from faststream._internal.publisher.proto import PublisherProto
 from faststream.message import gen_cor_id
-from faststream.rabbit.helpers.declarer import RabbitDeclarer
-=======
-from faststream.broker.message import gen_cor_id
-from faststream.exceptions import NOT_CONNECTED_YET
-from faststream.rabbit.broker.logging import RabbitLoggingBroker
-from faststream.rabbit.broker.registrator import RabbitRegistrator
 from faststream.rabbit.helpers import ChannelManager, RabbitDeclarer
->>>>>>> 3ec27a31
 from faststream.rabbit.publisher.producer import AioPikaFastProducer
 from faststream.rabbit.response import RabbitPublishCommand
 from faststream.rabbit.schemas import (
@@ -79,14 +71,10 @@
 
     url: str
 
-<<<<<<< HEAD
     _producer: "AioPikaFastProducer"
+    _channel: Optional["RobustChannel"]
+
     declarer: RabbitDeclarer
-
-=======
-    declarer: Optional["RabbitDeclarer"]
->>>>>>> 3ec27a31
-    _channel: Optional["RobustChannel"]
 
     def __init__(
         self,
@@ -94,44 +82,6 @@
             str, "URL", None
         ] = "amqp://guest:guest@localhost:5672/",  # pragma: allowlist secret
         *,
-<<<<<<< HEAD
-        # connection args
-        host: Annotated[
-            Optional[str],
-            Doc("Destination host. This option overrides `url` option host."),
-        ] = None,
-        port: Annotated[
-            Optional[int],
-            Doc("Destination port. This option overrides `url` option port."),
-        ] = None,
-        virtualhost: Annotated[
-            Optional[str],
-            Doc("RabbitMQ virtual host to use in the current broker connection."),
-        ] = None,
-        ssl_options: Annotated[
-            Optional["SSLOptions"],
-            Doc("Extra ssl options to establish connection."),
-        ] = None,
-        client_properties: Annotated[
-            Optional["RabbitClientProperties"],
-            Doc("Add custom client capability."),
-        ] = None,
-        timeout: Annotated[
-            "TimeoutType",
-            Doc("Connection establishement timeout."),
-        ] = None,
-        fail_fast: Annotated[
-            bool,
-            Doc(
-                "Broker startup raises `AMQPConnectionError` if RabbitMQ is unreachable.",
-            ),
-        ] = True,
-        reconnect_interval: Annotated[
-            "TimeoutType",
-            Doc("Time to sleep between reconnection attempts."),
-        ] = 5.0,
-        # channel args
-=======
         host: Optional[str] = None,
         port: Optional[int] = None,
         virtualhost: Optional[str] = None,
@@ -140,166 +90,37 @@
         timeout: "TimeoutType" = None,
         fail_fast: bool = True,
         reconnect_interval: "TimeoutType" = 5.0,
-        default_channel: Optional[Channel] = None,
->>>>>>> 3ec27a31
-        channel_number: Annotated[
-            Optional[int],
-            deprecated(
-                "Deprecated in **FastStream 0.5.39**. "
-                "Please, use `default_channel=Channel(channel_number=...)` instead. "
-                "Argument will be removed in **FastStream 0.6.0**."
-            ),
-        ] = None,
-        publisher_confirms: Annotated[
-            bool,
-<<<<<<< HEAD
-            Doc(
-                "if `True` the `publish` method will "
-                "return `bool` type after publish is complete."
-                "Otherwise it will returns `None`.",
-=======
-            deprecated(
-                "Deprecated in **FastStream 0.5.39**. "
-                "Please, use `default_channel=Channel(publisher_confirms=...)` instead. "
-                "Argument will be removed in **FastStream 0.6.0**."
->>>>>>> 3ec27a31
-            ),
-        ] = True,
-        on_return_raises: Annotated[
-            bool,
-<<<<<<< HEAD
-            Doc(
-                "raise an :class:`aio_pika.exceptions.DeliveryError`"
-                "when mandatory message will be returned",
-=======
-            deprecated(
-                "Deprecated in **FastStream 0.5.39**. "
-                "Please, use `default_channel=Channel(on_return_raises=...)` instead. "
-                "Argument will be removed in **FastStream 0.6.0**."
->>>>>>> 3ec27a31
-            ),
-        ] = False,
-        max_consumers: Annotated[
-            Optional[int],
-<<<<<<< HEAD
-            Doc(
-                "RabbitMQ channel `qos` option. "
-                "It limits max messages processing in the same time count.",
-            ),
-        ] = None,
-        app_id: Annotated[
-            Optional[str],
-            Doc("Application name to mark outgoing messages by."),
-        ] = SERVICE_NAME,
+        default_channel: Optional["Channel"] = None,
+        app_id: Optional[str] = SERVICE_NAME,
         # broker base args
-        graceful_timeout: Annotated[
-            Optional[float],
-            Doc(
-                "Graceful shutdown timeout. Broker waits for all running subscribers completion before shut down.",
-            ),
-        ] = None,
-        decoder: Annotated[
-            Optional["CustomCallable"],
-            Doc("Custom decoder object."),
-        ] = None,
-        parser: Annotated[
-            Optional["CustomCallable"],
-            Doc("Custom parser object."),
-        ] = None,
-        dependencies: Annotated[
-            Iterable["Dependant"],
-            Doc("Dependencies to apply to all broker subscribers."),
-        ] = (),
-        middlewares: Annotated[
-            Sequence["BrokerMiddleware[IncomingMessage]"],
-            Doc("Middlewares to apply to all broker publishers/subscribers."),
-        ] = (),
+        graceful_timeout: Optional[float] = None,
+        decoder: Optional["CustomCallable"] = None,
+        parser: Optional["CustomCallable"] = None,
+        dependencies: Iterable["Dependant"] = (),
+        middlewares: Sequence["BrokerMiddleware[IncomingMessage]"] = (),
         routers: Annotated[
             Sequence["ABCBroker[IncomingMessage]"],
             Doc("Routers to apply to broker."),
         ] = (),
         # AsyncAPI args
-        security: Annotated[
-            Optional["BaseSecurity"],
-            Doc(
-                "Security options to connect broker and generate AsyncAPI server security information.",
-            ),
-        ] = None,
-        specification_url: Annotated[
-            Optional[str],
-            Doc("AsyncAPI hardcoded server addresses. Use `servers` if not specified."),
-        ] = None,
-        protocol: Annotated[
-            Optional[str],
-            Doc("AsyncAPI server protocol."),
-        ] = None,
-        protocol_version: Annotated[
-            Optional[str],
-            Doc("AsyncAPI server protocol version."),
-        ] = "0.9.1",
-        description: Annotated[
-            Optional[str],
-            Doc("AsyncAPI server description."),
-        ] = None,
-        tags: Annotated[
-            Iterable[Union["Tag", "TagDict"]],
-            Doc("AsyncAPI server tags."),
-        ] = (),
+        security: Optional["BaseSecurity"] = None,
+        specification_url: Optional[str] = None,
+        protocol: Optional[str] = None,
+        protocol_version: Optional[str] = "0.9.1",
+        description: Optional[str] = None,
+        tags: Iterable[Union["Tag", "TagDict"]] = (),
         # logging args
-        logger: Annotated[
-            Optional["LoggerProto"],
-            Doc("User specified logger to pass into Context and log service messages."),
-        ] = EMPTY,
-        log_level: Annotated[
-            int,
-            Doc("Service messages log level."),
-        ] = logging.INFO,
+        logger: Optional["LoggerProto"] = EMPTY,
+        log_level: int = logging.INFO,
         log_fmt: Annotated[
             Optional[str],
             deprecated("Use `logger` instead. Will be removed in the 0.7.0 release."),
-            Doc("Default logger log format."),
         ] = None,
         # FastDepends args
-        apply_types: Annotated[
-            bool,
-            Doc("Whether to use FastDepends or not."),
-        ] = True,
+        apply_types: bool = True,
         serializer: Optional["SerializerProto"] = EMPTY,
-        _get_dependant: Annotated[
-            Optional[Callable[..., Any]],
-            Doc("Custom library dependant generator callback."),
-        ] = None,
-        _call_decorators: Annotated[
-            Iterable["Decorator"],
-            Doc("Any custom decorator to apply to wrapped functions."),
-        ] = (),
-=======
-            deprecated(
-                "Deprecated in **FastStream 0.5.39**. "
-                "Please, use `default_channel=Channel(prefetch_count=...)` instead. "
-                "Argument will be removed in **FastStream 0.6.0**."
-            ),
-        ] = None,
-        app_id: Optional[str] = SERVICE_NAME,
-        graceful_timeout: Optional[float] = None,
-        decoder: Optional["CustomCallable"] = None,
-        parser: Optional["CustomCallable"] = None,
-        dependencies: Iterable["Depends"] = (),
-        middlewares: Sequence["BrokerMiddleware[IncomingMessage]"] = (),
-        security: Optional["BaseSecurity"] = None,
-        asyncapi_url: Optional[str] = None,
-        protocol: Optional[str] = None,
-        protocol_version: Optional[str] = "0.9.1",
-        description: Optional[str] = None,
-        tags: Optional[Iterable[Union["asyncapi.Tag", "asyncapi.TagDict"]]] = None,
-        logger: Optional["LoggerProto"] = EMPTY,
-        log_level: int = logging.INFO,
-        log_fmt: Optional[str] = None,
-        apply_types: bool = True,
-        validate: bool = True,
         _get_dependant: Optional[Callable[..., Any]] = None,
         _call_decorators: Iterable["Decorator"] = (),
->>>>>>> 3ec27a31
     ) -> None:
         """Initialize the RabbitBroker.
 
@@ -314,21 +135,15 @@
             fail_fast: Broker startup raises `AMQPConnectionError` if RabbitMQ is unreachable.
             reconnect_interval: Time to sleep between reconnection attempts.
             default_channel: Default channel settings to use.
-            channel_number: Specify the channel number explicitly. Deprecated in **FastStream 0.5.39**.
-            publisher_confirms: If `True`, the `publish` method will return `bool` type after publish is complete.
-                Otherwise, it will return `None`. Deprecated in **FastStream 0.5.39**.
-            on_return_raises: Raise an :class:`aio_pika.exceptions.DeliveryError` when mandatory message will be returned.
-                Deprecated in **FastStream 0.5.39**.
-            max_consumers: RabbitMQ channel `qos` / `prefetch_count` option. It limits max messages processing
-                in the same time count. Deprecated in **FastStream 0.5.39**.
             app_id: Application name to mark outgoing messages by.
             graceful_timeout: Graceful shutdown timeout. Broker waits for all running subscribers completion before shut down.
             decoder: Custom decoder object.
             parser: Custom parser object.
             dependencies: Dependencies to apply to all broker subscribers.
             middlewares: Middlewares to apply to all broker publishers/subscribers.
+            routers: RabbitRouters to build a broker with.
             security: Security options to connect broker and generate AsyncAPI server security information.
-            asyncapi_url: AsyncAPI hardcoded server addresses. Use `servers` if not specified.
+            specification_url: AsyncAPI hardcoded server addresses. Use `servers` if not specified.
             protocol: AsyncAPI server protocol.
             protocol_version: AsyncAPI server protocol version.
             description: AsyncAPI server description.
@@ -337,7 +152,7 @@
             log_level: Service messages log level.
             log_fmt: Default logger log format.
             apply_types: Whether to use FastDepends or not.
-            validate: Whether to cast types using Pydantic validation.
+            serializer: FastDepends-compatible serializer to validate incoming messages.
             _get_dependant: Custom library dependant generator callback.
             _call_decorators: Any custom decorator to apply to wrapped functions.
         """
@@ -364,21 +179,12 @@
         if protocol is None:
             protocol = built_asyncapi_url.scheme
 
-        channel_settings = default_channel or Channel(
-            channel_number=channel_number,
-            publisher_confirms=publisher_confirms,
-            on_return_raises=on_return_raises,
-            prefetch_count=max_consumers,
-        )
-
         super().__init__(
             url=str(amqp_url),
             ssl_context=security_args.get("ssl_context"),
             timeout=timeout,
             fail_fast=fail_fast,
             reconnect_interval=reconnect_interval,
-            # channel args
-            channel_settings=channel_settings,
             # Basic args
             graceful_timeout=graceful_timeout,
             dependencies=dependencies,
@@ -410,7 +216,9 @@
 
         self._channel = None
 
-        declarer = self.declarer = RabbitDeclarer()
+        cm = self._channel_manager = ChannelManager(default_channel)
+        declarer = self.declarer = RabbitDeclarer(cm)
+
         self._state.patch_value(
             producer=AioPikaFastProducer(
                 declarer=declarer,
@@ -449,48 +257,6 @@
         self,
         url: Union[str, "URL", None] = EMPTY,
         *,
-<<<<<<< HEAD
-        host: Annotated[
-            Optional[str],
-            Doc("Destination host. This option overrides `url` option host."),
-        ] = None,
-        port: Annotated[
-            Optional[int],
-            Doc("Destination port. This option overrides `url` option port."),
-        ] = None,
-        virtualhost: Annotated[
-            Optional[str],
-            Doc("RabbitMQ virtual host to use in the current broker connection."),
-        ] = None,
-        ssl_options: Annotated[
-            Optional["SSLOptions"],
-            Doc("Extra ssl options to establish connection."),
-        ] = None,
-        client_properties: Annotated[
-            Optional["RabbitClientProperties"],
-            Doc("Add custom client capability."),
-        ] = None,
-        security: Annotated[
-            Optional["BaseSecurity"],
-            Doc(
-                "Security options to connect broker and generate AsyncAPI server security information.",
-            ),
-        ] = None,
-        timeout: Annotated[
-            "TimeoutType",
-            Doc("Connection establishement timeout."),
-        ] = None,
-        fail_fast: Annotated[
-            bool,
-            Doc(
-                "Broker startup raises `AMQPConnectionError` if RabbitMQ is unreachable.",
-            ),
-        ] = EMPTY,
-        reconnect_interval: Annotated[
-            "TimeoutType",
-            Doc("Time to sleep between reconnection attempts."),
-        ] = EMPTY,
-=======
         host: Optional[str] = None,
         port: Optional[int] = None,
         virtualhost: Optional[str] = None,
@@ -500,46 +266,6 @@
         timeout: "TimeoutType" = None,
         fail_fast: bool = EMPTY,
         reconnect_interval: "TimeoutType" = EMPTY,
->>>>>>> 3ec27a31
-        # channel args
-        default_channel: Optional[Channel] = None,
-        channel_number: Annotated[
-            Optional[int],
-            deprecated(
-                "Deprecated in **FastStream 0.5.39**. "
-                "Please, use `default_channel=Channel(channel_number=...)` instead. "
-                "Argument will be removed in **FastStream 0.6.0**."
-            ),
-        ] = EMPTY,
-        publisher_confirms: Annotated[
-            bool,
-<<<<<<< HEAD
-            Doc(
-                "if `True` the `publish` method will "
-                "return `bool` type after publish is complete."
-                "Otherwise it will returns `None`.",
-=======
-            deprecated(
-                "Deprecated in **FastStream 0.5.39**. "
-                "Please, use `default_channel=Channel(publisher_confirms=...)` instead. "
-                "Argument will be removed in **FastStream 0.6.0**."
->>>>>>> 3ec27a31
-            ),
-        ] = EMPTY,
-        on_return_raises: Annotated[
-            bool,
-<<<<<<< HEAD
-            Doc(
-                "raise an :class:`aio_pika.exceptions.DeliveryError`"
-                "when mandatory message will be returned",
-=======
-            deprecated(
-                "Deprecated in **FastStream 0.5.39**. "
-                "Please, use `default_channel=Channel(on_return_raises=...)` instead. "
-                "Argument will be removed in **FastStream 0.6.0**."
->>>>>>> 3ec27a31
-            ),
-        ] = EMPTY,
     ) -> "RobustConnection":
         """Connect broker object to RabbitMQ.
 
@@ -556,33 +282,8 @@
             timeout: Connection establishement timeout.
             fail_fast: Broker startup raises `AMQPConnectionError` if RabbitMQ is unreachable.
             reconnect_interval: Time to sleep between reconnection attempts.
-            default_channel: Default channel settings to use.
-            channel_number: Specify the channel number explicit.
-            publisher_confirms: if `True` the `publish` method will
-                return `bool` type after publish is complete.
-                Otherwise it will returns `None`.
-            on_return_raises: raise an :class:`aio_pika.exceptions.DeliveryError`
-                when mandatory message will be returned
         """
         kwargs: AnyDict = {}
-
-        if not default_channel and (
-            channel_number is not EMPTY
-            or publisher_confirms is not EMPTY
-            or on_return_raises is not EMPTY
-        ):
-            default_channel = Channel(
-                channel_number=None if channel_number is EMPTY else channel_number,
-                publisher_confirms=True
-                if publisher_confirms is EMPTY
-                else publisher_confirms,
-                on_return_raises=False
-                if on_return_raises is EMPTY
-                else on_return_raises,
-            )
-
-        if default_channel:
-            kwargs["channel_settings"] = default_channel
 
         if timeout:
             kwargs["timeout"] = timeout
@@ -632,7 +333,6 @@
         reconnect_interval: "TimeoutType",
         timeout: "TimeoutType",
         ssl_context: Optional["SSLContext"],
-        channel_settings: Channel,
     ) -> "RobustConnection":
         connection = cast(
             "RobustConnection",
@@ -645,45 +345,12 @@
             ),
         )
 
-        ch_manager = self._channel_manager = ChannelManager(
-            connection,
-            default_channel=channel_settings,
-        )
-        declarer = self.declarer = RabbitDeclarer(ch_manager)
-
-        if self._channel is None:  # pragma: no branch
-<<<<<<< HEAD
-            channel = self._channel = cast(
-                "RobustChannel",
-                await connection.channel(
-                    channel_number=channel_number,
-                    publisher_confirms=publisher_confirms,
-                    on_return_raises=on_return_raises,
-                ),
-            )
-
-            if self._max_consumers:
-                await channel.set_qos(prefetch_count=int(self._max_consumers))
-=======
-            self._channel = await ch_manager.get_channel(channel_settings)
-
-            await declarer.declare_queue(RABBIT_REPLY)
->>>>>>> 3ec27a31
-
-            self.declarer.connect(connection=connection, channel=channel)
+        if self._channel is None:
+            self._channel_manager.connect(connection)
+            self._channel = await self._channel_manager.get_channel()
+
             await self.declarer.declare_queue(RABBIT_REPLY)
-
-<<<<<<< HEAD
             self._producer.connect()
-=======
-            if qos := channel_settings.prefetch_count:
-                c = AsyncAPISubscriber.build_log_context(
-                    None,
-                    RabbitQueue(""),
-                    RabbitExchange(""),
-                )
-                self._log(f"Set max consumers to {qos}", extra=c)
->>>>>>> 3ec27a31
 
         return connection
 
@@ -705,6 +372,7 @@
             await self._connection.close()
             self._connection = None
 
+        self._channel_manager.disconnect()
         self.declarer.disconnect()
         self._producer.disconnect()
 
@@ -718,10 +386,6 @@
                 await self.declare_exchange(publisher.exchange)
 
         await super().start()
-
-        logger_state = self._state.get().logger_state
-        if self._max_consumers:
-            logger_state.log(f"Set max consumers to {self._max_consumers}")
 
     @override
     async def publish(
@@ -731,43 +395,14 @@
         exchange: Union["RabbitExchange", str, None] = None,
         *,
         routing_key: str = "",
-<<<<<<< HEAD
         # publish options
-=======
->>>>>>> 3ec27a31
         mandatory: bool = True,
         immediate: bool = False,
         timeout: "TimeoutType" = None,
         persist: bool = False,
         reply_to: Optional[str] = None,
-<<<<<<< HEAD
         correlation_id: Optional[str] = None,
         # message options
-=======
-        rpc: Annotated[
-            bool,
-            deprecated(
-                "Deprecated in **FastStream 0.5.17**. Please, use `request` method instead. "
-                "Argument will be removed in **FastStream 0.6.0**."
-            ),
-        ] = False,
-        rpc_timeout: Annotated[
-            Optional[float],
-            deprecated(
-                "Deprecated in **FastStream 0.5.17**. Please, use `request` method with `timeout` instead. "
-                "Argument will be removed in **FastStream 0.6.0**."
-            ),
-        ] = 30.0,
-        raise_timeout: Annotated[
-            bool,
-            deprecated(
-                "Deprecated in **FastStream 0.5.17**. `request` always raises TimeoutError instead. "
-                "Argument will be removed in **FastStream 0.6.0**."
-            ),
-        ] = False,
-        # message args
-        correlation_id: Optional[str] = None,
->>>>>>> 3ec27a31
         headers: Optional["HeadersType"] = None,
         content_type: Optional[str] = None,
         content_encoding: Optional[str] = None,
@@ -777,51 +412,13 @@
         message_type: Optional[str] = None,
         user_id: Optional[str] = None,
         priority: Optional[int] = None,
-<<<<<<< HEAD
     ) -> Optional["aiormq.abc.ConfirmationFrameType"]:
-=======
-    ) -> Optional[Any]:
->>>>>>> 3ec27a31
         """Publish message directly.
 
         This method allows you to publish message in not AsyncAPI-documented way. You can use it in another frameworks
         applications or to publish messages from time to time.
 
         Please, use `@broker.publisher(...)` or `broker.publisher(...).publish(...)` instead in a regular way.
-<<<<<<< HEAD
-=======
-
-        Args:
-            message: Message body to send.
-            queue: Message routing key to publish with.
-            exchange: Target exchange to publish message to.
-            routing_key: Message routing key to publish with. Overrides `queue` option if presented.
-            mandatory: Client waits for confirmation that the message is placed to some queue.
-            RabbitMQ returns message to client if there is no suitable queue.
-            immediate: Client expects that there is consumer ready to take the message to work.
-            RabbitMQ returns message to client if there is no suitable consumer.
-            timeout: Send confirmation time from RabbitMQ.
-            persist: Restore the message on RabbitMQ reboot.
-            reply_to: Reply message routing key to send with (always sending to default exchange).
-            rpc: Whether to wait for reply in blocking mode.
-            rpc_timeout: RPC reply waiting time.
-            raise_timeout: Whether to raise `TimeoutError` or return `None` at **rpc_timeout**.
-            correlation_id: Manual message **correlation_id** setter.
-            **correlation_id** is a useful option to trace messages.
-            headers: Message headers to store metainformation.
-            content_type: Message **content-type** header.
-            Used by application, not core RabbitMQ. Will be set automatically if not specified.
-            content_encoding: Message body content encoding, e.g. **gzip**.
-            expiration: Message expiration (lifetime) in seconds (or datetime or timedelta).
-            message_id: Arbitrary message id. Generated automatically if not presented.
-            timestamp: Message publish timestamp. Generated automatically if not presented.
-            message_type: Application-specific message type, e.g. **orders.created**.
-            user_id: Publisher connection User ID, validated if set.
-            priority: The message priority (0 by default).
-        """
-        routing = routing_key or RabbitQueue.validate(queue).routing
-        correlation_id = correlation_id or gen_cor_id()
->>>>>>> 3ec27a31
 
         Args:
             message:
@@ -898,87 +495,6 @@
         queue: Union["RabbitQueue", str] = "",
         exchange: Union["RabbitExchange", str, None] = None,
         *,
-<<<<<<< HEAD
-        routing_key: Annotated[
-            str,
-            Doc(
-                "Message routing key to publish with. "
-                "Overrides `queue` option if presented.",
-            ),
-        ] = "",
-        mandatory: Annotated[
-            bool,
-            Doc(
-                "Client waits for confirmation that the message is placed to some queue. "
-                "RabbitMQ returns message to client if there is no suitable queue.",
-            ),
-        ] = True,
-        immediate: Annotated[
-            bool,
-            Doc(
-                "Client expects that there is consumer ready to take the message to work. "
-                "RabbitMQ returns message to client if there is no suitable consumer.",
-            ),
-        ] = False,
-        timeout: Annotated[
-            "TimeoutType",
-            Doc("Send confirmation time from RabbitMQ."),
-        ] = None,
-        persist: Annotated[
-            bool,
-            Doc("Restore the message on RabbitMQ reboot."),
-        ] = False,
-        # message args
-        correlation_id: Annotated[
-            Optional[str],
-            Doc(
-                "Manual message **correlation_id** setter. "
-                "**correlation_id** is a useful option to trace messages.",
-            ),
-        ] = None,
-        headers: Annotated[
-            Optional["HeadersType"],
-            Doc("Message headers to store metainformation."),
-        ] = None,
-        content_type: Annotated[
-            Optional[str],
-            Doc(
-                "Message **content-type** header. "
-                "Used by application, not core RabbitMQ. "
-                "Will be set automatically if not specified.",
-            ),
-        ] = None,
-        content_encoding: Annotated[
-            Optional[str],
-            Doc("Message body content encoding, e.g. **gzip**."),
-        ] = None,
-        expiration: Annotated[
-            Optional["DateType"],
-            Doc("Message expiration (lifetime) in seconds (or datetime or timedelta)."),
-        ] = None,
-        message_id: Annotated[
-            Optional[str],
-            Doc("Arbitrary message id. Generated automatically if not presented."),
-        ] = None,
-        timestamp: Annotated[
-            Optional["DateType"],
-            Doc("Message publish timestamp. Generated automatically if not presented."),
-        ] = None,
-        message_type: Annotated[
-            Optional[str],
-            Doc("Application-specific message type, e.g. **orders.created**."),
-        ] = None,
-        user_id: Annotated[
-            Optional[str],
-            Doc("Publisher connection User ID, validated if set."),
-        ] = None,
-        priority: Annotated[
-            Optional[int],
-            Doc("The message priority (0 by default)."),
-        ] = None,
-    ) -> "RabbitMessage":
-        cmd = RabbitPublishCommand(
-=======
         routing_key: str = "",
         mandatory: bool = True,
         immediate: bool = False,
@@ -1024,11 +540,7 @@
             user_id: Publisher connection User ID, validated if set.
             priority: The message priority (0 by default).
         """
-        routing = routing_key or RabbitQueue.validate(queue).routing
-        correlation_id = correlation_id or gen_cor_id()
-
-        msg: RabbitMessage = await super().request(
->>>>>>> 3ec27a31
+        cmd = RabbitPublishCommand(
             message,
             routing_key=routing_key or RabbitQueue.validate(queue).routing,
             exchange=RabbitExchange.validate(exchange),
