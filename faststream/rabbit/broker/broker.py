import logging
from typing import (
    TYPE_CHECKING,
    Any,
    Callable,
    Iterable,
    Optional,
    Type,
    Union,
    cast,
)
from urllib.parse import urlparse

import anyio
from aio_pika import connect_robust
<<<<<<< HEAD
from anyio import move_on_after
from typing_extensions import Annotated, Doc, deprecated, override
=======
from typing_extensions import Annotated, Doc, override
>>>>>>> 2e316843

from faststream.__about__ import SERVICE_NAME
from faststream.broker.message import gen_cor_id
from faststream.exceptions import NOT_CONNECTED_YET
from faststream.rabbit.broker.logging import RabbitLoggingBroker
from faststream.rabbit.broker.registrator import RabbitRegistrator
from faststream.rabbit.helpers.declarer import RabbitDeclarer
from faststream.rabbit.publisher.producer import AioPikaFastProducer
from faststream.rabbit.schemas import (
    RABBIT_REPLY,
    RabbitExchange,
    RabbitQueue,
)
from faststream.rabbit.security import parse_security
from faststream.rabbit.subscriber.asyncapi import AsyncAPISubscriber
from faststream.rabbit.utils import build_url
from faststream.types import EMPTY

if TYPE_CHECKING:
    from ssl import SSLContext
    from types import TracebackType

    from aio_pika import (
        IncomingMessage,
        RobustChannel,
        RobustConnection,
        RobustExchange,
        RobustQueue,
    )
    from aio_pika.abc import DateType, HeadersType, SSLOptions, TimeoutType
    from fast_depends.dependencies import Depends
    from pamqp.common import FieldTable
    from yarl import URL

    from faststream.asyncapi import schema as asyncapi
    from faststream.broker.types import (
        BrokerMiddleware,
        CustomCallable,
    )
    from faststream.rabbit.message import RabbitMessage
    from faststream.rabbit.types import AioPikaSendableMessage
    from faststream.security import BaseSecurity
    from faststream.types import AnyDict, Decorator, LoggerProto


class RabbitBroker(
    RabbitRegistrator,
    RabbitLoggingBroker,
):
    """A class to represent a RabbitMQ broker."""

    url: str
    _producer: Optional["AioPikaFastProducer"]

    declarer: Optional[RabbitDeclarer]
    _channel: Optional["RobustChannel"]

    def __init__(
        self,
        url: Annotated[
            Union[str, "URL", None],
            Doc("RabbitMQ destination location to connect."),
        ] = "amqp://guest:guest@localhost:5672/",  # pragma: allowlist secret
        *,
        # connection args
        host: Annotated[
            Optional[str],
            Doc("Destination host. This option overrides `url` option host."),
        ] = None,
        port: Annotated[
            Optional[int],
            Doc("Destination port. This option overrides `url` option port."),
        ] = None,
        virtualhost: Annotated[
            Optional[str],
            Doc("RabbitMQ virtual host to use in the current broker connection."),
        ] = None,
        ssl_options: Annotated[
            Optional["SSLOptions"],
            Doc("Extra ssl options to establish connection."),
        ] = None,
        client_properties: Annotated[
            Optional["FieldTable"],
            Doc("Add custom client capability."),
        ] = None,
        timeout: Annotated[
            "TimeoutType",
            Doc("Connection establishement timeout."),
        ] = None,
        fail_fast: Annotated[
            bool,
            Doc(
                "Broker startup raises `AMQPConnectionError` if RabbitMQ is unreachable."
            ),
        ] = True,
        reconnect_interval: Annotated[
            "TimeoutType",
            Doc("Time to sleep between reconnection attempts."),
        ] = 5.0,
        # channel args
        channel_number: Annotated[
            Optional[int],
            Doc("Specify the channel number explicit."),
        ] = None,
        publisher_confirms: Annotated[
            bool,
            Doc(
                "if `True` the `publish` method will "
                "return `bool` type after publish is complete."
                "Otherwise it will returns `None`."
            ),
        ] = True,
        on_return_raises: Annotated[
            bool,
            Doc(
                "raise an :class:`aio_pika.exceptions.DeliveryError`"
                "when mandatory message will be returned"
            ),
        ] = False,
        # broker args
        max_consumers: Annotated[
            Optional[int],
            Doc(
                "RabbitMQ channel `qos` option. "
                "It limits max messages processing in the same time count."
            ),
        ] = None,
        app_id: Annotated[
            Optional[str],
            Doc("Application name to mark outgoing messages by."),
        ] = SERVICE_NAME,
        # broker base args
        graceful_timeout: Annotated[
            Optional[float],
            Doc(
                "Graceful shutdown timeout. Broker waits for all running subscribers completion before shut down."
            ),
        ] = None,
        decoder: Annotated[
            Optional["CustomCallable"],
            Doc("Custom decoder object."),
        ] = None,
        parser: Annotated[
            Optional["CustomCallable"],
            Doc("Custom parser object."),
        ] = None,
        dependencies: Annotated[
            Iterable["Depends"],
            Doc("Dependencies to apply to all broker subscribers."),
        ] = (),
        middlewares: Annotated[
            Iterable["BrokerMiddleware[IncomingMessage]"],
            Doc("Middlewares to apply to all broker publishers/subscribers."),
        ] = (),
        # AsyncAPI args
        security: Annotated[
            Optional["BaseSecurity"],
            Doc(
                "Security options to connect broker and generate AsyncAPI server security information."
            ),
        ] = None,
        asyncapi_url: Annotated[
            Optional[str],
            Doc("AsyncAPI hardcoded server addresses. Use `servers` if not specified."),
        ] = None,
        protocol: Annotated[
            Optional[str],
            Doc("AsyncAPI server protocol."),
        ] = None,
        protocol_version: Annotated[
            Optional[str],
            Doc("AsyncAPI server protocol version."),
        ] = "0.9.1",
        description: Annotated[
            Optional[str],
            Doc("AsyncAPI server description."),
        ] = None,
        tags: Annotated[
            Optional[Iterable[Union["asyncapi.Tag", "asyncapi.TagDict"]]],
            Doc("AsyncAPI server tags."),
        ] = None,
        # logging args
        logger: Annotated[
            Optional["LoggerProto"],
            Doc("User specified logger to pass into Context and log service messages."),
        ] = EMPTY,
        log_level: Annotated[
            int,
            Doc("Service messages log level."),
        ] = logging.INFO,
        log_fmt: Annotated[
            Optional[str],
            Doc("Default logger log format."),
        ] = None,
        # FastDepends args
        apply_types: Annotated[
            bool,
            Doc("Whether to use FastDepends or not."),
        ] = True,
        validate: Annotated[
            bool,
            Doc("Whether to cast types using Pydantic validation."),
        ] = True,
        _get_dependant: Annotated[
            Optional[Callable[..., Any]],
            Doc("Custom library dependant generator callback."),
        ] = None,
        _call_decorators: Annotated[
            Iterable["Decorator"],
            Doc("Any custom decorator to apply to wrapped functions."),
        ] = (),
    ) -> None:
        security_args = parse_security(security)

        amqp_url = build_url(
            url,
            host=host,
            port=port,
            virtualhost=virtualhost,
            ssl_options=ssl_options,
            client_properties=client_properties,
            login=security_args.get("login"),
            password=security_args.get("password"),
            ssl=security_args.get("ssl"),
        )

        if asyncapi_url is None:
            asyncapi_url = str(amqp_url)

        # respect ascynapi_url argument scheme
        builded_asyncapi_url = urlparse(asyncapi_url)
        self.virtual_host = builded_asyncapi_url.path
        if protocol is None:
            protocol = builded_asyncapi_url.scheme

        super().__init__(
            url=str(amqp_url),
            ssl_context=security_args.get("ssl_context"),
            timeout=timeout,
            fail_fast=fail_fast,
            reconnect_interval=reconnect_interval,
            # channel args
            channel_number=channel_number,
            publisher_confirms=publisher_confirms,
            on_return_raises=on_return_raises,
            # Basic args
            graceful_timeout=graceful_timeout,
            dependencies=dependencies,
            decoder=decoder,
            parser=parser,
            middlewares=middlewares,
            # AsyncAPI args
            description=description,
            asyncapi_url=asyncapi_url,
            protocol=protocol or builded_asyncapi_url.scheme,
            protocol_version=protocol_version,
            security=security,
            tags=tags,
            # Logging args
            logger=logger,
            log_level=log_level,
            log_fmt=log_fmt,
            # FastDepends args
            apply_types=apply_types,
            validate=validate,
            _get_dependant=_get_dependant,
            _call_decorators=_call_decorators,
        )

        self._max_consumers = max_consumers

        self.app_id = app_id

        self._channel = None
        self.declarer = None

    @property
    def _subscriber_setup_extra(self) -> "AnyDict":
        return {
            **super()._subscriber_setup_extra,
            "app_id": self.app_id,
            "virtual_host": self.virtual_host,
            "declarer": self.declarer,
        }

    @property
    def _publisher_setup_extra(self) -> "AnyDict":
        return {
            **super()._publisher_setup_extra,
            "app_id": self.app_id,
            "virtual_host": self.virtual_host,
        }

    @override
    async def connect(  # type: ignore[override]
        self,
        url: Annotated[
            Union[str, "URL", None],
            Doc("RabbitMQ destination location to connect."),
        ] = EMPTY,
        *,
        host: Annotated[
            Optional[str],
            Doc("Destination host. This option overrides `url` option host."),
        ] = None,
        port: Annotated[
            Optional[int],
            Doc("Destination port. This option overrides `url` option port."),
        ] = None,
        virtualhost: Annotated[
            Optional[str],
            Doc("RabbitMQ virtual host to use in the current broker connection."),
        ] = None,
        ssl_options: Annotated[
            Optional["SSLOptions"],
            Doc("Extra ssl options to establish connection."),
        ] = None,
        client_properties: Annotated[
            Optional["FieldTable"],
            Doc("Add custom client capability."),
        ] = None,
        security: Annotated[
            Optional["BaseSecurity"],
            Doc(
                "Security options to connect broker and generate AsyncAPI server security information."
            ),
        ] = None,
        timeout: Annotated[
            "TimeoutType",
            Doc("Connection establishement timeout."),
        ] = None,
        fail_fast: Annotated[
            bool,
            Doc(
                "Broker startup raises `AMQPConnectionError` if RabbitMQ is unreachable."
            ),
        ] = EMPTY,
        reconnect_interval: Annotated[
            "TimeoutType",
            Doc("Time to sleep between reconnection attempts."),
        ] = EMPTY,
        # channel args
        channel_number: Annotated[
            Optional[int],
            Doc("Specify the channel number explicit."),
        ] = EMPTY,
        publisher_confirms: Annotated[
            bool,
            Doc(
                "if `True` the `publish` method will "
                "return `bool` type after publish is complete."
                "Otherwise it will returns `None`."
            ),
        ] = EMPTY,
        on_return_raises: Annotated[
            bool,
            Doc(
                "raise an :class:`aio_pika.exceptions.DeliveryError`"
                "when mandatory message will be returned"
            ),
        ] = EMPTY,
    ) -> "RobustConnection":
        """Connect broker object to RabbitMQ.

        To startup subscribers too you should use `broker.start()` after/instead this method.
        """
        kwargs: AnyDict = {}

        if channel_number is not EMPTY:
            kwargs["channel_number"] = channel_number

        if publisher_confirms is not EMPTY:
            kwargs["publisher_confirms"] = publisher_confirms

        if on_return_raises is not EMPTY:
            kwargs["on_return_raises"] = on_return_raises

        if timeout:
            kwargs["timeout"] = timeout

        if fail_fast is not EMPTY:
            kwargs["fail_fast"] = fail_fast

        if reconnect_interval is not EMPTY:
            kwargs["reconnect_interval"] = reconnect_interval

        url = None if url is EMPTY else url

        if url or any(
            (host, port, virtualhost, ssl_options, client_properties, security)
        ):
            security_args = parse_security(security)

            kwargs["url"] = build_url(
                url,
                host=host,
                port=port,
                virtualhost=virtualhost,
                ssl_options=ssl_options,
                client_properties=client_properties,
                login=security_args.get("login"),
                password=security_args.get("password"),
                ssl=security_args.get("ssl"),
            )

            if ssl_context := security_args.get("ssl_context"):
                kwargs["ssl_context"] = ssl_context

        connection = await super().connect(**kwargs)

        return connection

    @override
    async def _connect(  # type: ignore[override]
        self,
        url: str,
        *,
        fail_fast: bool,
        reconnect_interval: "TimeoutType",
        timeout: "TimeoutType",
        ssl_context: Optional["SSLContext"],
        # channel args
        channel_number: Optional[int],
        publisher_confirms: bool,
        on_return_raises: bool,
    ) -> "RobustConnection":
        connection = cast(
            "RobustConnection",
            await connect_robust(
                url,
                timeout=timeout,
                ssl_context=ssl_context,
                reconnect_interval=reconnect_interval,
                fail_fast=fail_fast,
            ),
        )

        if self._channel is None:  # pragma: no branch
            max_consumers = self._max_consumers
            channel = self._channel = cast(
                "RobustChannel",
                await connection.channel(
                    channel_number=channel_number,
                    publisher_confirms=publisher_confirms,
                    on_return_raises=on_return_raises,
                ),
            )

            declarer = self.declarer = RabbitDeclarer(channel)
            await declarer.declare_queue(RABBIT_REPLY)

            self._producer = AioPikaFastProducer(
                declarer=declarer,
                decoder=self._decoder,
                parser=self._parser,
            )

            if max_consumers:
                c = AsyncAPISubscriber.build_log_context(
                    None,
                    RabbitQueue(""),
                    RabbitExchange(""),
                )
                self._log(f"Set max consumers to {max_consumers}", extra=c)
                await channel.set_qos(prefetch_count=int(max_consumers))

        return connection

    async def _close(
        self,
        exc_type: Optional[Type[BaseException]] = None,
        exc_val: Optional[BaseException] = None,
        exc_tb: Optional["TracebackType"] = None,
    ) -> None:
        if self._channel is not None:
            if not self._channel.is_closed:
                await self._channel.close()

            self._channel = None

        self.declarer = None
        self._producer = None

        if self._connection is not None:
            await self._connection.close()

        await super()._close(exc_type, exc_val, exc_tb)

    async def start(self) -> None:
        """Connect broker to RabbitMQ and startup all subscribers."""
        await super().start()

        assert self.declarer, NOT_CONNECTED_YET  # nosec B101

        for publisher in self._publishers.values():
            if publisher.exchange is not None:
                await self.declare_exchange(publisher.exchange)

        for subscriber in self._subscribers.values():
            self._log(
                f"`{subscriber.call_name}` waiting for messages",
                extra=subscriber.get_log_context(None),
            )
            await subscriber.start()

    @override
    async def publish(  # type: ignore[override]
        self,
        message: Annotated[
            "AioPikaSendableMessage",
            Doc("Message body to send."),
        ] = None,
        queue: Annotated[
            Union["RabbitQueue", str],
            Doc("Message routing key to publish with."),
        ] = "",
        exchange: Annotated[
            Union["RabbitExchange", str, None],
            Doc("Target exchange to publish message to."),
        ] = None,
        *,
        routing_key: Annotated[
            str,
            Doc(
                "Message routing key to publish with. "
                "Overrides `queue` option if presented."
            ),
        ] = "",
        mandatory: Annotated[
            bool,
            Doc(
                "Client waits for confirmation that the message is placed to some queue. "
                "RabbitMQ returns message to client if there is no suitable queue."
            ),
        ] = True,
        immediate: Annotated[
            bool,
            Doc(
                "Client expects that there is consumer ready to take the message to work. "
                "RabbitMQ returns message to client if there is no suitable consumer."
            ),
        ] = False,
        timeout: Annotated[
            "TimeoutType",
            Doc("Send confirmation time from RabbitMQ."),
        ] = None,
        persist: Annotated[
            bool,
            Doc("Restore the message on RabbitMQ reboot."),
        ] = False,
        reply_to: Annotated[
            Optional[str],
            Doc(
                "Reply message routing key to send with (always sending to default exchange)."
            ),
        ] = None,
        rpc: Annotated[
            bool,
            Doc("Whether to wait for reply in blocking mode."),
            deprecated(
                "Deprecated in **FastStream 0.5.17**. "
                "Please, use `request` method instead. "
                "Argument will be removed in **FastStream 0.6.0**."
            ),
        ] = False,
        rpc_timeout: Annotated[
            Optional[float],
            Doc("RPC reply waiting time."),
            deprecated(
                "Deprecated in **FastStream 0.5.17**. "
                "Please, use `request` method with `timeout` instead. "
                "Argument will be removed in **FastStream 0.6.0**."
            ),
        ] = 30.0,
        raise_timeout: Annotated[
            bool,
            Doc(
                "Whetever to raise `TimeoutError` or return `None` at **rpc_timeout**. "
                "RPC request returns `None` at timeout by default."
            ),
            deprecated(
                "Deprecated in **FastStream 0.5.17**. "
                "`request` always raises TimeoutError instead. "
                "Argument will be removed in **FastStream 0.6.0**."
            ),
        ] = False,
        # message args
        correlation_id: Annotated[
            Optional[str],
            Doc(
                "Manual message **correlation_id** setter. "
                "**correlation_id** is a useful option to trace messages."
            ),
        ] = None,
        headers: Annotated[
            Optional["HeadersType"],
            Doc("Message headers to store metainformation."),
        ] = None,
        content_type: Annotated[
            Optional[str],
            Doc(
                "Message **content-type** header. "
                "Used by application, not core RabbitMQ. "
                "Will be set automatically if not specified."
            ),
        ] = None,
        content_encoding: Annotated[
            Optional[str],
            Doc("Message body content encoding, e.g. **gzip**."),
        ] = None,
        expiration: Annotated[
            Optional["DateType"],
            Doc("Message expiration (lifetime) in seconds (or datetime or timedelta)."),
        ] = None,
        message_id: Annotated[
            Optional[str],
            Doc("Arbitrary message id. Generated automatically if not presented."),
        ] = None,
        timestamp: Annotated[
            Optional["DateType"],
            Doc("Message publish timestamp. Generated automatically if not presented."),
        ] = None,
        message_type: Annotated[
            Optional[str],
            Doc("Application-specific message type, e.g. **orders.created**."),
        ] = None,
        user_id: Annotated[
            Optional[str],
            Doc("Publisher connection User ID, validated if set."),
        ] = None,
        priority: Annotated[
            Optional[int],
            Doc("The message priority (0 by default)."),
        ] = None,
    ) -> Optional[Any]:
        """Publish message directly.

        This method allows you to publish message in not AsyncAPI-documented way. You can use it in another frameworks
        applications or to publish messages from time to time.

        Please, use `@broker.publisher(...)` or `broker.publisher(...).publish(...)` instead in a regular way.
        """
        routing = routing_key or RabbitQueue.validate(queue).routing
        correlation_id = correlation_id or gen_cor_id()

        return await super().publish(
            message,
            producer=self._producer,
            routing_key=routing,
            app_id=self.app_id,
            exchange=exchange,
            mandatory=mandatory,
            immediate=immediate,
            persist=persist,
            reply_to=reply_to,
            headers=headers,
            correlation_id=correlation_id,
            content_type=content_type,
            content_encoding=content_encoding,
            expiration=expiration,
            message_id=message_id,
            timestamp=timestamp,
            message_type=message_type,
            user_id=user_id,
            timeout=timeout,
            priority=priority,
            rpc=rpc,
            rpc_timeout=rpc_timeout,
            raise_timeout=raise_timeout,
        )

    @override
    async def request(  # type: ignore[override]
        self,
        message: Annotated[
            "AioPikaSendableMessage",
            Doc("Message body to send."),
        ] = None,
        queue: Annotated[
            Union["RabbitQueue", str],
            Doc("Message routing key to publish with."),
        ] = "",
        exchange: Annotated[
            Union["RabbitExchange", str, None],
            Doc("Target exchange to publish message to."),
        ] = None,
        *,
        routing_key: Annotated[
            str,
            Doc(
                "Message routing key to publish with. "
                "Overrides `queue` option if presented."
            ),
        ] = "",
        mandatory: Annotated[
            bool,
            Doc(
                "Client waits for confirmation that the message is placed to some queue. "
                "RabbitMQ returns message to client if there is no suitable queue."
            ),
        ] = True,
        immediate: Annotated[
            bool,
            Doc(
                "Client expects that there is consumer ready to take the message to work. "
                "RabbitMQ returns message to client if there is no suitable consumer."
            ),
        ] = False,
        timeout: Annotated[
            "TimeoutType",
            Doc("Send confirmation time from RabbitMQ."),
        ] = None,
        persist: Annotated[
            bool,
            Doc("Restore the message on RabbitMQ reboot."),
        ] = False,
        # message args
        correlation_id: Annotated[
            Optional[str],
            Doc(
                "Manual message **correlation_id** setter. "
                "**correlation_id** is a useful option to trace messages."
            ),
        ] = None,
        headers: Annotated[
            Optional["HeadersType"],
            Doc("Message headers to store metainformation."),
        ] = None,
        content_type: Annotated[
            Optional[str],
            Doc(
                "Message **content-type** header. "
                "Used by application, not core RabbitMQ. "
                "Will be set automatically if not specified."
            ),
        ] = None,
        content_encoding: Annotated[
            Optional[str],
            Doc("Message body content encoding, e.g. **gzip**."),
        ] = None,
        expiration: Annotated[
            Optional["DateType"],
            Doc("Message expiration (lifetime) in seconds (or datetime or timedelta)."),
        ] = None,
        message_id: Annotated[
            Optional[str],
            Doc("Arbitrary message id. Generated automatically if not presented."),
        ] = None,
        timestamp: Annotated[
            Optional["DateType"],
            Doc("Message publish timestamp. Generated automatically if not presented."),
        ] = None,
        message_type: Annotated[
            Optional[str],
            Doc("Application-specific message type, e.g. **orders.created**."),
        ] = None,
        user_id: Annotated[
            Optional[str],
            Doc("Publisher connection User ID, validated if set."),
        ] = None,
        priority: Annotated[
            Optional[int],
            Doc("The message priority (0 by default)."),
        ] = None,
    ) -> "RabbitMessage":
        routing = routing_key or RabbitQueue.validate(queue).routing
        correlation_id = correlation_id or gen_cor_id()

        msg: RabbitMessage = await super().request(
            message,
            producer=self._producer,
            correlation_id=correlation_id,
            routing_key=routing,
            app_id=self.app_id,
            exchange=exchange,
            mandatory=mandatory,
            immediate=immediate,
            persist=persist,
            headers=headers,
            content_type=content_type,
            content_encoding=content_encoding,
            expiration=expiration,
            message_id=message_id,
            timestamp=timestamp,
            message_type=message_type,
            user_id=user_id,
            timeout=timeout,
            priority=priority,
        )
        return msg

    async def declare_queue(
        self,
        queue: Annotated[
            "RabbitQueue",
            Doc("Queue object to create."),
        ],
    ) -> "RobustQueue":
        """Declares queue object in **RabbitMQ**."""
        assert self.declarer, NOT_CONNECTED_YET  # nosec B101
        return await self.declarer.declare_queue(queue)

    async def declare_exchange(
        self,
        exchange: Annotated[
            "RabbitExchange",
            Doc("Exchange object to create."),
        ],
    ) -> "RobustExchange":
        """Declares exchange object in **RabbitMQ**."""
        assert self.declarer, NOT_CONNECTED_YET  # nosec B101
        return await self.declarer.declare_exchange(exchange)

    @override
    async def ping(self, timeout: Optional[float]) -> bool:
        sleep_time = (timeout or 10) / 10

        with anyio.move_on_after(timeout) as cancel_scope:
            if self._connection is None:
                return False

            while True:
                if cancel_scope.cancel_called:
                    return False

                if not self._connection.is_closed:
                    return True

                await anyio.sleep(sleep_time)

        return False<|MERGE_RESOLUTION|>--- conflicted
+++ resolved
@@ -13,12 +13,7 @@
 
 import anyio
 from aio_pika import connect_robust
-<<<<<<< HEAD
-from anyio import move_on_after
-from typing_extensions import Annotated, Doc, deprecated, override
-=======
 from typing_extensions import Annotated, Doc, override
->>>>>>> 2e316843
 
 from faststream.__about__ import SERVICE_NAME
 from faststream.broker.message import gen_cor_id
