import warnings
from collections.abc import Iterable
from typing import (
    TYPE_CHECKING,
    Literal,
    Optional,
    Union,
    overload,
)

from faststream._internal.constants import EMPTY
from faststream.exceptions import SetupError
<<<<<<< HEAD
from faststream.kafka.subscriber.specified import (
    SpecificationBatchSubscriber,
    SpecificationDefaultSubscriber,
=======
from faststream.kafka.subscriber.asyncapi import (
    AsyncAPIBatchSubscriber,
    AsyncAPIConcurrentDefaultSubscriber,
    AsyncAPIDefaultSubscriber,
>>>>>>> 9bc7a05c
)
from faststream.middlewares import AckPolicy

if TYPE_CHECKING:
    from aiokafka import ConsumerRecord, TopicPartition
    from aiokafka.abc import ConsumerRebalanceListener
    from fast_depends.dependencies import Dependant

    from faststream._internal.basic_types import AnyDict
    from faststream._internal.types import BrokerMiddleware


@overload
def create_subscriber(
    *topics: str,
    batch: Literal[True],
    batch_timeout_ms: int,
    max_records: Optional[int],
    # Kafka information
    group_id: Optional[str],
    listener: Optional["ConsumerRebalanceListener"],
    pattern: Optional[str],
    connection_args: "AnyDict",
    partitions: Iterable["TopicPartition"],
    is_manual: bool,
    # Subscriber args
<<<<<<< HEAD
    ack_policy: "AckPolicy",
=======
    max_workers: int,
>>>>>>> 9bc7a05c
    no_ack: bool,
    no_reply: bool,
    broker_dependencies: Iterable["Dependant"],
    broker_middlewares: Iterable["BrokerMiddleware[tuple[ConsumerRecord, ...]]"],
    # Specification args
    title_: Optional[str],
    description_: Optional[str],
    include_in_schema: bool,
) -> "SpecificationBatchSubscriber": ...


@overload
def create_subscriber(
    *topics: str,
    batch: Literal[False],
    batch_timeout_ms: int,
    max_records: Optional[int],
    # Kafka information
    group_id: Optional[str],
    listener: Optional["ConsumerRebalanceListener"],
    pattern: Optional[str],
    connection_args: "AnyDict",
    partitions: Iterable["TopicPartition"],
    is_manual: bool,
    # Subscriber args
<<<<<<< HEAD
    ack_policy: "AckPolicy",
=======
    max_workers: int,
>>>>>>> 9bc7a05c
    no_ack: bool,
    no_reply: bool,
    broker_dependencies: Iterable["Dependant"],
    broker_middlewares: Iterable["BrokerMiddleware[ConsumerRecord]"],
    # Specification args
    title_: Optional[str],
    description_: Optional[str],
    include_in_schema: bool,
) -> "SpecificationDefaultSubscriber": ...


@overload
def create_subscriber(
    *topics: str,
    batch: bool,
    batch_timeout_ms: int,
    max_records: Optional[int],
    # Kafka information
    group_id: Optional[str],
    listener: Optional["ConsumerRebalanceListener"],
    pattern: Optional[str],
    connection_args: "AnyDict",
    partitions: Iterable["TopicPartition"],
    is_manual: bool,
    # Subscriber args
<<<<<<< HEAD
    ack_policy: "AckPolicy",
=======
    max_workers: int,
>>>>>>> 9bc7a05c
    no_ack: bool,
    no_reply: bool,
    broker_dependencies: Iterable["Dependant"],
    broker_middlewares: Iterable[
        "BrokerMiddleware[Union[ConsumerRecord, tuple[ConsumerRecord, ...]]]"
    ],
    # Specification args
    title_: Optional[str],
    description_: Optional[str],
    include_in_schema: bool,
) -> Union[
    "SpecificationDefaultSubscriber",
    "SpecificationBatchSubscriber",
]: ...


def create_subscriber(
    *topics: str,
    batch: bool,
    batch_timeout_ms: int,
    max_records: Optional[int],
    # Kafka information
    group_id: Optional[str],
    listener: Optional["ConsumerRebalanceListener"],
    pattern: Optional[str],
    connection_args: "AnyDict",
    partitions: Iterable["TopicPartition"],
    is_manual: bool,
    # Subscriber args
<<<<<<< HEAD
    ack_policy: "AckPolicy",
=======
    max_workers: int,
>>>>>>> 9bc7a05c
    no_ack: bool,
    no_reply: bool,
    broker_dependencies: Iterable["Dependant"],
    broker_middlewares: Iterable[
        "BrokerMiddleware[Union[ConsumerRecord, tuple[ConsumerRecord, ...]]]"
    ],
    # Specification args
    title_: Optional[str],
    description_: Optional[str],
    include_in_schema: bool,
) -> Union[
<<<<<<< HEAD
    "SpecificationDefaultSubscriber",
    "SpecificationBatchSubscriber",
=======
    "AsyncAPIDefaultSubscriber",
    "AsyncAPIBatchSubscriber",
    "AsyncAPIConcurrentDefaultSubscriber",
>>>>>>> 9bc7a05c
]:
    _validate_input_for_misconfigure(
        *topics,
        pattern=pattern,
        partitions=partitions,
        ack_policy=ack_policy,
        no_ack=no_ack,
        is_manual=is_manual,
        group_id=group_id,
    )

<<<<<<< HEAD
    if ack_policy is EMPTY:
        ack_policy = AckPolicy.DO_NOTHING if no_ack else AckPolicy.REJECT_ON_ERROR
=======
    if is_manual and max_workers > 1:
        raise SetupError("Max workers not work with manual commit mode.")

    if not topics and not partitions and not pattern:
        raise SetupError(
            "You should provide either `topics` or `partitions` or `pattern`."
        )
    elif topics and partitions:
        raise SetupError("You can't provide both `topics` and `partitions`.")
    elif topics and pattern:
        raise SetupError("You can't provide both `topics` and `pattern`.")
    elif partitions and pattern:
        raise SetupError("You can't provide both `partitions` and `pattern`.")
>>>>>>> 9bc7a05c

    if batch:
        return SpecificationBatchSubscriber(
            *topics,
            batch_timeout_ms=batch_timeout_ms,
            max_records=max_records,
            group_id=group_id,
            listener=listener,
            pattern=pattern,
            connection_args=connection_args,
            partitions=partitions,
            is_manual=is_manual,
            ack_policy=ack_policy,
            no_reply=no_reply,
            broker_dependencies=broker_dependencies,
            broker_middlewares=broker_middlewares,
            title_=title_,
            description_=description_,
            include_in_schema=include_in_schema,
        )

<<<<<<< HEAD
    return SpecificationDefaultSubscriber(
        *topics,
        group_id=group_id,
        listener=listener,
        pattern=pattern,
        connection_args=connection_args,
        partitions=partitions,
        is_manual=is_manual,
        ack_policy=ack_policy,
        no_reply=no_reply,
        broker_dependencies=broker_dependencies,
        broker_middlewares=broker_middlewares,
        title_=title_,
        description_=description_,
        include_in_schema=include_in_schema,
    )


def _validate_input_for_misconfigure(
    *topics: str,
    partitions: Iterable["TopicPartition"],
    pattern: Optional[str],
    ack_policy: "AckPolicy",
    is_manual: bool,
    no_ack: bool,
    group_id: Optional[str],
) -> None:
    if no_ack is not EMPTY:
        warnings.warn(
            "`no_ack` option was deprecated in prior to `ack_policy=AckPolicy.DO_NOTHING`. Scheduled to remove in 0.7.0",
            category=DeprecationWarning,
            stacklevel=4,
        )

        if ack_policy is not EMPTY:
            msg = "You can't use deprecated `no_ack` and `ack_policy` simultaneously. Please, use `ack_policy` only."
            raise SetupError(msg)

    if ack_policy is not EMPTY and not is_manual:
        warnings.warn(
            "You can't use acknowledgement policy with `is_manual=False` subscriber",
            RuntimeWarning,
            stacklevel=4,
        )

    if is_manual and not group_id:
        msg = "You must use `group_id` with manual commit mode."
        raise SetupError(msg)

    if not topics and not partitions and not pattern:
        msg = "You should provide either `topics` or `partitions` or `pattern`."
        raise SetupError(
            msg,
        )
    if topics and partitions:
        msg = "You can't provide both `topics` and `partitions`."
        raise SetupError(msg)
    if topics and pattern:
        msg = "You can't provide both `topics` and `pattern`."
        raise SetupError(msg)
    if partitions and pattern:
        msg = "You can't provide both `partitions` and `pattern`."
        raise SetupError(msg)
=======
    else:
        if max_workers > 1:
            return AsyncAPIConcurrentDefaultSubscriber(
                *topics,
                max_workers=max_workers,
                group_id=group_id,
                listener=listener,
                pattern=pattern,
                connection_args=connection_args,
                partitions=partitions,
                is_manual=is_manual,
                no_ack=no_ack,
                no_reply=no_reply,
                retry=retry,
                broker_dependencies=broker_dependencies,
                broker_middlewares=broker_middlewares,
                title_=title_,
                description_=description_,
                include_in_schema=include_in_schema,
            )
        else:
            return AsyncAPIDefaultSubscriber(
                *topics,
                group_id=group_id,
                listener=listener,
                pattern=pattern,
                connection_args=connection_args,
                partitions=partitions,
                is_manual=is_manual,
                no_ack=no_ack,
                no_reply=no_reply,
                retry=retry,
                broker_dependencies=broker_dependencies,
                broker_middlewares=broker_middlewares,
                title_=title_,
                description_=description_,
                include_in_schema=include_in_schema,
            )
>>>>>>> 9bc7a05c
<|MERGE_RESOLUTION|>--- conflicted
+++ resolved
@@ -10,16 +10,10 @@
 
 from faststream._internal.constants import EMPTY
 from faststream.exceptions import SetupError
-<<<<<<< HEAD
 from faststream.kafka.subscriber.specified import (
     SpecificationBatchSubscriber,
+    SpecificationConcurrentDefaultSubscriber,
     SpecificationDefaultSubscriber,
-=======
-from faststream.kafka.subscriber.asyncapi import (
-    AsyncAPIBatchSubscriber,
-    AsyncAPIConcurrentDefaultSubscriber,
-    AsyncAPIDefaultSubscriber,
->>>>>>> 9bc7a05c
 )
 from faststream.middlewares import AckPolicy
 
@@ -46,11 +40,8 @@
     partitions: Iterable["TopicPartition"],
     is_manual: bool,
     # Subscriber args
-<<<<<<< HEAD
-    ack_policy: "AckPolicy",
-=======
-    max_workers: int,
->>>>>>> 9bc7a05c
+    ack_policy: "AckPolicy",
+    max_workers: int,
     no_ack: bool,
     no_reply: bool,
     broker_dependencies: Iterable["Dependant"],
@@ -76,11 +67,8 @@
     partitions: Iterable["TopicPartition"],
     is_manual: bool,
     # Subscriber args
-<<<<<<< HEAD
-    ack_policy: "AckPolicy",
-=======
-    max_workers: int,
->>>>>>> 9bc7a05c
+    ack_policy: "AckPolicy",
+    max_workers: int,
     no_ack: bool,
     no_reply: bool,
     broker_dependencies: Iterable["Dependant"],
@@ -106,11 +94,8 @@
     partitions: Iterable["TopicPartition"],
     is_manual: bool,
     # Subscriber args
-<<<<<<< HEAD
-    ack_policy: "AckPolicy",
-=======
-    max_workers: int,
->>>>>>> 9bc7a05c
+    ack_policy: "AckPolicy",
+    max_workers: int,
     no_ack: bool,
     no_reply: bool,
     broker_dependencies: Iterable["Dependant"],
@@ -124,6 +109,7 @@
 ) -> Union[
     "SpecificationDefaultSubscriber",
     "SpecificationBatchSubscriber",
+    "SpecificationConcurrentDefaultSubscriber",
 ]: ...
 
 
@@ -140,11 +126,8 @@
     partitions: Iterable["TopicPartition"],
     is_manual: bool,
     # Subscriber args
-<<<<<<< HEAD
-    ack_policy: "AckPolicy",
-=======
-    max_workers: int,
->>>>>>> 9bc7a05c
+    ack_policy: "AckPolicy",
+    max_workers: int,
     no_ack: bool,
     no_reply: bool,
     broker_dependencies: Iterable["Dependant"],
@@ -156,14 +139,9 @@
     description_: Optional[str],
     include_in_schema: bool,
 ) -> Union[
-<<<<<<< HEAD
     "SpecificationDefaultSubscriber",
     "SpecificationBatchSubscriber",
-=======
-    "AsyncAPIDefaultSubscriber",
-    "AsyncAPIBatchSubscriber",
-    "AsyncAPIConcurrentDefaultSubscriber",
->>>>>>> 9bc7a05c
+    "SpecificationConcurrentDefaultSubscriber",
 ]:
     _validate_input_for_misconfigure(
         *topics,
@@ -172,27 +150,12 @@
         ack_policy=ack_policy,
         no_ack=no_ack,
         is_manual=is_manual,
+        max_workers=max_workers,
         group_id=group_id,
     )
 
-<<<<<<< HEAD
     if ack_policy is EMPTY:
         ack_policy = AckPolicy.DO_NOTHING if no_ack else AckPolicy.REJECT_ON_ERROR
-=======
-    if is_manual and max_workers > 1:
-        raise SetupError("Max workers not work with manual commit mode.")
-
-    if not topics and not partitions and not pattern:
-        raise SetupError(
-            "You should provide either `topics` or `partitions` or `pattern`."
-        )
-    elif topics and partitions:
-        raise SetupError("You can't provide both `topics` and `partitions`.")
-    elif topics and pattern:
-        raise SetupError("You can't provide both `topics` and `pattern`.")
-    elif partitions and pattern:
-        raise SetupError("You can't provide both `partitions` and `pattern`.")
->>>>>>> 9bc7a05c
 
     if batch:
         return SpecificationBatchSubscriber(
@@ -214,7 +177,25 @@
             include_in_schema=include_in_schema,
         )
 
-<<<<<<< HEAD
+    if max_workers > 1:
+        return SpecificationConcurrentDefaultSubscriber(
+            *topics,
+            max_workers=max_workers,
+            group_id=group_id,
+            listener=listener,
+            pattern=pattern,
+            connection_args=connection_args,
+            partitions=partitions,
+            is_manual=is_manual,
+            ack_policy=ack_policy,
+            no_reply=no_reply,
+            broker_dependencies=broker_dependencies,
+            broker_middlewares=broker_middlewares,
+            title_=title_,
+            description_=description_,
+            include_in_schema=include_in_schema,
+        )
+
     return SpecificationDefaultSubscriber(
         *topics,
         group_id=group_id,
@@ -241,7 +222,12 @@
     is_manual: bool,
     no_ack: bool,
     group_id: Optional[str],
+    max_workers: int,
 ) -> None:
+    if is_manual and max_workers > 1:
+        msg = "Max workers not work with manual commit mode."
+        raise SetupError(msg)
+
     if no_ack is not EMPTY:
         warnings.warn(
             "`no_ack` option was deprecated in prior to `ack_policy=AckPolicy.DO_NOTHING`. Scheduled to remove in 0.7.0",
@@ -277,44 +263,4 @@
         raise SetupError(msg)
     if partitions and pattern:
         msg = "You can't provide both `partitions` and `pattern`."
-        raise SetupError(msg)
-=======
-    else:
-        if max_workers > 1:
-            return AsyncAPIConcurrentDefaultSubscriber(
-                *topics,
-                max_workers=max_workers,
-                group_id=group_id,
-                listener=listener,
-                pattern=pattern,
-                connection_args=connection_args,
-                partitions=partitions,
-                is_manual=is_manual,
-                no_ack=no_ack,
-                no_reply=no_reply,
-                retry=retry,
-                broker_dependencies=broker_dependencies,
-                broker_middlewares=broker_middlewares,
-                title_=title_,
-                description_=description_,
-                include_in_schema=include_in_schema,
-            )
-        else:
-            return AsyncAPIDefaultSubscriber(
-                *topics,
-                group_id=group_id,
-                listener=listener,
-                pattern=pattern,
-                connection_args=connection_args,
-                partitions=partitions,
-                is_manual=is_manual,
-                no_ack=no_ack,
-                no_reply=no_reply,
-                retry=retry,
-                broker_dependencies=broker_dependencies,
-                broker_middlewares=broker_middlewares,
-                title_=title_,
-                description_=description_,
-                include_in_schema=include_in_schema,
-            )
->>>>>>> 9bc7a05c
+        raise SetupError(msg)