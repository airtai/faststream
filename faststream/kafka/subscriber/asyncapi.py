from typing import (
    TYPE_CHECKING,
    Dict,
    Tuple,
)

from faststream.asyncapi.schema import (
    Channel,
    ChannelBinding,
    CorrelationId,
    Message,
    Operation,
)
from faststream.asyncapi.schema.bindings import kafka
from faststream.asyncapi.utils import resolve_payloads
from faststream.broker.types import MsgType
from faststream.exceptions import SetupError
from faststream.kafka.subscriber.usecase import (
    BatchSubscriber,
    DefaultSubscriber,
    LogicSubscriber,
)

if TYPE_CHECKING:
<<<<<<< HEAD
    from aiokafka import ConsumerRecord
=======
    from aiokafka import ConsumerRecord, TopicPartition
    from aiokafka.abc import ConsumerRebalanceListener
    from fast_depends.dependencies import Depends

    from faststream.broker.types import BrokerMiddleware
    from faststream.types import AnyDict
>>>>>>> 13e46e9a


class AsyncAPISubscriber(LogicSubscriber[MsgType]):
    """A class to handle logic and async API operations."""

    def get_name(self) -> str:
        return f'{",".join(self.topics)}:{self.call_name}'

    def get_schema(self) -> Dict[str, Channel]:
        channels = {}

        payloads = self.get_payloads()

        for t in self.topics:
            handler_name = self.title_ or f"{t}:{self.call_name}"

            channels[handler_name] = Channel(
                description=self.description,
                subscribe=Operation(
                    message=Message(
                        title=f"{handler_name}:Message",
                        payload=resolve_payloads(payloads),
                        correlationId=CorrelationId(
                            location="$message.header#/correlation_id"
                        ),
                    ),
                ),
                bindings=ChannelBinding(
                    kafka=kafka.ChannelBinding(topic=t),
                ),
            )

        return channels

<<<<<<< HEAD
=======
    @overload  # type: ignore[override]
    @staticmethod
    def create(
        *topics: str,
        batch: Literal[True],
        batch_timeout_ms: int,
        max_records: Optional[int],
        # Kafka information
        group_id: Optional[str],
        listener: Optional["ConsumerRebalanceListener"],
        pattern: Optional[str],
        connection_args: "AnyDict",
        partitions: Iterable["TopicPartition"],
        is_manual: bool,
        # Subscriber args
        no_ack: bool,
        retry: bool,
        broker_dependencies: Iterable["Depends"],
        broker_middlewares: Iterable["BrokerMiddleware[Tuple[ConsumerRecord, ...]]"],
        # AsyncAPI args
        title_: Optional[str],
        description_: Optional[str],
        include_in_schema: bool,
    ) -> "AsyncAPIBatchSubscriber": ...

    @overload
    @staticmethod
    def create(
        *topics: str,
        batch: Literal[False],
        batch_timeout_ms: int,
        max_records: Optional[int],
        # Kafka information
        group_id: Optional[str],
        listener: Optional["ConsumerRebalanceListener"],
        pattern: Optional[str],
        connection_args: "AnyDict",
        partitions: Iterable["TopicPartition"],
        is_manual: bool,
        # Subscriber args
        no_ack: bool,
        retry: bool,
        broker_dependencies: Iterable["Depends"],
        broker_middlewares: Iterable["BrokerMiddleware[ConsumerRecord]"],
        # AsyncAPI args
        title_: Optional[str],
        description_: Optional[str],
        include_in_schema: bool,
    ) -> "AsyncAPIDefaultSubscriber": ...

    @overload
    @staticmethod
    def create(
        *topics: str,
        batch: bool,
        batch_timeout_ms: int,
        max_records: Optional[int],
        # Kafka information
        group_id: Optional[str],
        listener: Optional["ConsumerRebalanceListener"],
        pattern: Optional[str],
        connection_args: "AnyDict",
        partitions: Iterable["TopicPartition"],
        is_manual: bool,
        # Subscriber args
        no_ack: bool,
        retry: bool,
        broker_dependencies: Iterable["Depends"],
        broker_middlewares: Iterable[
            "BrokerMiddleware[Union[ConsumerRecord, Tuple[ConsumerRecord, ...]]]"
        ],
        # AsyncAPI args
        title_: Optional[str],
        description_: Optional[str],
        include_in_schema: bool,
    ) -> Union[
        "AsyncAPIDefaultSubscriber",
        "AsyncAPIBatchSubscriber",
    ]: ...

    @override
    @staticmethod
    def create(
        *topics: str,
        batch: bool,
        batch_timeout_ms: int,
        max_records: Optional[int],
        # Kafka information
        group_id: Optional[str],
        listener: Optional["ConsumerRebalanceListener"],
        pattern: Optional[str],
        connection_args: "AnyDict",
        partitions: Iterable["TopicPartition"],
        is_manual: bool,
        # Subscriber args
        no_ack: bool,
        retry: bool,
        broker_dependencies: Iterable["Depends"],
        broker_middlewares: Iterable[
            "BrokerMiddleware[Union[ConsumerRecord, Tuple[ConsumerRecord, ...]]]"
        ],
        # AsyncAPI args
        title_: Optional[str],
        description_: Optional[str],
        include_in_schema: bool,
    ) -> Union[
        "AsyncAPIDefaultSubscriber",
        "AsyncAPIBatchSubscriber",
    ]:
        if is_manual and not group_id:
            raise SetupError("You should install `group_id` with manual commit mode")

        if not topics and not partitions and not pattern:
            raise SetupError(
                "You should provide either `topics` or `partitions` or `pattern`."
            )
        elif topics and partitions:
            raise SetupError("You can't provide both `topics` and `partitions`.")
        elif topics and pattern:
            raise SetupError("You can't provide both `topics` and `pattern`.")
        elif pattern and partitions:
            raise SetupError("You can't provide both `pattern` and `partitions`.")

        if batch:
            return AsyncAPIBatchSubscriber(
                *topics,
                batch_timeout_ms=batch_timeout_ms,
                max_records=max_records,
                group_id=group_id,
                listener=listener,
                pattern=pattern,
                connection_args=connection_args,
                partitions=partitions,
                is_manual=is_manual,
                no_ack=no_ack,
                retry=retry,
                broker_dependencies=broker_dependencies,
                broker_middlewares=broker_middlewares,
                title_=title_,
                description_=description_,
                include_in_schema=include_in_schema,
            )
        else:
            return AsyncAPIDefaultSubscriber(
                *topics,
                group_id=group_id,
                listener=listener,
                pattern=pattern,
                connection_args=connection_args,
                partitions=partitions,
                is_manual=is_manual,
                no_ack=no_ack,
                retry=retry,
                broker_dependencies=broker_dependencies,
                broker_middlewares=broker_middlewares,
                title_=title_,
                description_=description_,
                include_in_schema=include_in_schema,
            )

>>>>>>> 13e46e9a

class AsyncAPIDefaultSubscriber(
    DefaultSubscriber,
    AsyncAPISubscriber["ConsumerRecord"],
):
    pass


class AsyncAPIBatchSubscriber(
    BatchSubscriber,
    AsyncAPISubscriber[Tuple["ConsumerRecord", ...]],
):
    pass<|MERGE_RESOLUTION|>--- conflicted
+++ resolved
@@ -22,16 +22,13 @@
 )
 
 if TYPE_CHECKING:
-<<<<<<< HEAD
     from aiokafka import ConsumerRecord
-=======
     from aiokafka import ConsumerRecord, TopicPartition
     from aiokafka.abc import ConsumerRebalanceListener
     from fast_depends.dependencies import Depends
 
     from faststream.broker.types import BrokerMiddleware
     from faststream.types import AnyDict
->>>>>>> 13e46e9a
 
 
 class AsyncAPISubscriber(LogicSubscriber[MsgType]):
@@ -66,170 +63,6 @@
 
         return channels
 
-<<<<<<< HEAD
-=======
-    @overload  # type: ignore[override]
-    @staticmethod
-    def create(
-        *topics: str,
-        batch: Literal[True],
-        batch_timeout_ms: int,
-        max_records: Optional[int],
-        # Kafka information
-        group_id: Optional[str],
-        listener: Optional["ConsumerRebalanceListener"],
-        pattern: Optional[str],
-        connection_args: "AnyDict",
-        partitions: Iterable["TopicPartition"],
-        is_manual: bool,
-        # Subscriber args
-        no_ack: bool,
-        retry: bool,
-        broker_dependencies: Iterable["Depends"],
-        broker_middlewares: Iterable["BrokerMiddleware[Tuple[ConsumerRecord, ...]]"],
-        # AsyncAPI args
-        title_: Optional[str],
-        description_: Optional[str],
-        include_in_schema: bool,
-    ) -> "AsyncAPIBatchSubscriber": ...
-
-    @overload
-    @staticmethod
-    def create(
-        *topics: str,
-        batch: Literal[False],
-        batch_timeout_ms: int,
-        max_records: Optional[int],
-        # Kafka information
-        group_id: Optional[str],
-        listener: Optional["ConsumerRebalanceListener"],
-        pattern: Optional[str],
-        connection_args: "AnyDict",
-        partitions: Iterable["TopicPartition"],
-        is_manual: bool,
-        # Subscriber args
-        no_ack: bool,
-        retry: bool,
-        broker_dependencies: Iterable["Depends"],
-        broker_middlewares: Iterable["BrokerMiddleware[ConsumerRecord]"],
-        # AsyncAPI args
-        title_: Optional[str],
-        description_: Optional[str],
-        include_in_schema: bool,
-    ) -> "AsyncAPIDefaultSubscriber": ...
-
-    @overload
-    @staticmethod
-    def create(
-        *topics: str,
-        batch: bool,
-        batch_timeout_ms: int,
-        max_records: Optional[int],
-        # Kafka information
-        group_id: Optional[str],
-        listener: Optional["ConsumerRebalanceListener"],
-        pattern: Optional[str],
-        connection_args: "AnyDict",
-        partitions: Iterable["TopicPartition"],
-        is_manual: bool,
-        # Subscriber args
-        no_ack: bool,
-        retry: bool,
-        broker_dependencies: Iterable["Depends"],
-        broker_middlewares: Iterable[
-            "BrokerMiddleware[Union[ConsumerRecord, Tuple[ConsumerRecord, ...]]]"
-        ],
-        # AsyncAPI args
-        title_: Optional[str],
-        description_: Optional[str],
-        include_in_schema: bool,
-    ) -> Union[
-        "AsyncAPIDefaultSubscriber",
-        "AsyncAPIBatchSubscriber",
-    ]: ...
-
-    @override
-    @staticmethod
-    def create(
-        *topics: str,
-        batch: bool,
-        batch_timeout_ms: int,
-        max_records: Optional[int],
-        # Kafka information
-        group_id: Optional[str],
-        listener: Optional["ConsumerRebalanceListener"],
-        pattern: Optional[str],
-        connection_args: "AnyDict",
-        partitions: Iterable["TopicPartition"],
-        is_manual: bool,
-        # Subscriber args
-        no_ack: bool,
-        retry: bool,
-        broker_dependencies: Iterable["Depends"],
-        broker_middlewares: Iterable[
-            "BrokerMiddleware[Union[ConsumerRecord, Tuple[ConsumerRecord, ...]]]"
-        ],
-        # AsyncAPI args
-        title_: Optional[str],
-        description_: Optional[str],
-        include_in_schema: bool,
-    ) -> Union[
-        "AsyncAPIDefaultSubscriber",
-        "AsyncAPIBatchSubscriber",
-    ]:
-        if is_manual and not group_id:
-            raise SetupError("You should install `group_id` with manual commit mode")
-
-        if not topics and not partitions and not pattern:
-            raise SetupError(
-                "You should provide either `topics` or `partitions` or `pattern`."
-            )
-        elif topics and partitions:
-            raise SetupError("You can't provide both `topics` and `partitions`.")
-        elif topics and pattern:
-            raise SetupError("You can't provide both `topics` and `pattern`.")
-        elif pattern and partitions:
-            raise SetupError("You can't provide both `pattern` and `partitions`.")
-
-        if batch:
-            return AsyncAPIBatchSubscriber(
-                *topics,
-                batch_timeout_ms=batch_timeout_ms,
-                max_records=max_records,
-                group_id=group_id,
-                listener=listener,
-                pattern=pattern,
-                connection_args=connection_args,
-                partitions=partitions,
-                is_manual=is_manual,
-                no_ack=no_ack,
-                retry=retry,
-                broker_dependencies=broker_dependencies,
-                broker_middlewares=broker_middlewares,
-                title_=title_,
-                description_=description_,
-                include_in_schema=include_in_schema,
-            )
-        else:
-            return AsyncAPIDefaultSubscriber(
-                *topics,
-                group_id=group_id,
-                listener=listener,
-                pattern=pattern,
-                connection_args=connection_args,
-                partitions=partitions,
-                is_manual=is_manual,
-                no_ack=no_ack,
-                retry=retry,
-                broker_dependencies=broker_dependencies,
-                broker_middlewares=broker_middlewares,
-                title_=title_,
-                description_=description_,
-                include_in_schema=include_in_schema,
-            )
-
->>>>>>> 13e46e9a
-
 class AsyncAPIDefaultSubscriber(
     DefaultSubscriber,
     AsyncAPISubscriber["ConsumerRecord"],
