from typing import Dict, Optional, Union
from uuid import uuid4

from aiokafka import AIOKafkaProducer

from faststream.broker.parsers import encode_message
from faststream.exceptions import NOT_CONNECTED_YET
from faststream.kafka.client import AsyncConfluentProducer
from faststream.types import SendableMessage


class AioKafkaFastProducer:
    """A class to represent a fast Kafka producer.

    Attributes:
        _producer : AIOKafkaProducer or AsyncConfluentProducer object representing the Kafka producer

    Methods:
        publish : Publishes a message to a Kafka topic.
        stop : Stops the Kafka producer.
        publish_batch : Publishes a batch of messages to a Kafka topic.

    """

    _producer: Optional[Union[AIOKafkaProducer, AsyncConfluentProducer]]

    def __init__(
        self,
<<<<<<< HEAD
        producer: Union[AIOKafkaProducer, AsyncConfluentProducer],
    ):
        """Initialize the class.

        Args:
            producer: An instance of either AIOKafkaProducer or AsyncConfluentProducer.
        !!! note
=======
        producer: AIOKafkaProducer,
    ) -> None:
        """Initialize the class.

        Args:
            producer: An instance of AIOKafkaProducer.
>>>>>>> 487fb251

        """
        self._producer = producer

    async def publish(
        self,
        message: SendableMessage,
        topic: str,
        key: Optional[bytes] = None,
        partition: Optional[int] = None,
        timestamp_ms: Optional[int] = None,
        headers: Optional[Dict[str, str]] = None,
        correlation_id: Optional[str] = None,
        *,
        reply_to: str = "",
    ) -> None:
        """Publish a message to a topic.

        Args:
            message: The message to be published.
            topic: The topic to publish the message to.
            key: The key associated with the message.
            partition: The partition to which the message should be sent.
            timestamp_ms: The timestamp of the message in milliseconds.
            headers: Additional headers to be included with the message.
            correlation_id: The correlation ID of the message.
            reply_to: The topic to which the reply should be sent.

        Returns:
            None

        Raises:
            AssertionError: If the broker is not connected.

        """
        assert self._producer, NOT_CONNECTED_YET  # nosec B101

        message, content_type = encode_message(message)

        headers_to_send = {
            "content-type": content_type or "",
            "correlation_id": correlation_id or str(uuid4()),
            **(headers or {}),
        }

        if reply_to:
            headers_to_send.update({"reply_to": reply_to})

        await self._producer.send(
            topic=topic,
            value=message,
            key=key,
            partition=partition,
            timestamp_ms=timestamp_ms,
            headers=[(i, (j or "").encode()) for i, j in headers_to_send.items()],
        )

        return None

    async def stop(self) -> None:
        if self._producer is not None:  # pragma: no branch
            await self._producer.stop()

    async def publish_batch(
        self,
        *msgs: SendableMessage,
        topic: str,
        partition: Optional[int] = None,
        timestamp_ms: Optional[int] = None,
        headers: Optional[Dict[str, str]] = None,
    ) -> None:
        """Publish a batch of messages to a topic.

        Args:
            *msgs: Variable length argument list of messages to be sent.
            topic: The topic to which the messages should be published.
            partition: The partition to which the messages should be sent. Defaults to None.
            timestamp_ms: The timestamp to be associated with the messages. Defaults to None.
            headers: Additional headers to be included with the messages. Defaults to None.

        Returns:
            None

        Raises:
            AssertionError: If the broker is not connected.

        """
        assert self._producer, NOT_CONNECTED_YET  # nosec B101

        batch = self._producer.create_batch()

        for msg in msgs:
            message, content_type = encode_message(msg)

            headers_to_send = {
                "content-type": content_type or "",
                **(headers or {}),
            }

            batch.append(
                key=None,
                value=message,
                timestamp=timestamp_ms,
                headers=[(i, j.encode()) for i, j in headers_to_send.items()],
            )

        await self._producer.send_batch(batch, topic, partition=partition)<|MERGE_RESOLUTION|>--- conflicted
+++ resolved
@@ -26,7 +26,6 @@
 
     def __init__(
         self,
-<<<<<<< HEAD
         producer: Union[AIOKafkaProducer, AsyncConfluentProducer],
     ):
         """Initialize the class.
@@ -34,14 +33,6 @@
         Args:
             producer: An instance of either AIOKafkaProducer or AsyncConfluentProducer.
         !!! note
-=======
-        producer: AIOKafkaProducer,
-    ) -> None:
-        """Initialize the class.
-
-        Args:
-            producer: An instance of AIOKafkaProducer.
->>>>>>> 487fb251
 
         """
         self._producer = producer
