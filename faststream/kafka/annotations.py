from typing import Annotated

from aiokafka import AIOKafkaConsumer

from faststream._internal.context import Context
from faststream.annotations import ContextRepo, Logger
from faststream.kafka.broker import KafkaBroker as KB
from faststream.kafka.message import KafkaMessage as KM
from faststream.kafka.publisher.producer import AioKafkaFastProducer

__all__ = (
    "ContextRepo",
    "KafkaBroker",
    "KafkaMessage",
    "KafkaProducer",
    "Logger",
<<<<<<< HEAD
=======
    "NoCast",
>>>>>>> b1c6fa24
)

Consumer = Annotated[AIOKafkaConsumer, Context("handler_.consumer")]
KafkaMessage = Annotated[KM, Context("message")]
KafkaBroker = Annotated[KB, Context("broker")]
KafkaProducer = Annotated[AioKafkaFastProducer, Context("broker._producer")]<|MERGE_RESOLUTION|>--- conflicted
+++ resolved
@@ -7,6 +7,7 @@
 from faststream.kafka.broker import KafkaBroker as KB
 from faststream.kafka.message import KafkaMessage as KM
 from faststream.kafka.publisher.producer import AioKafkaFastProducer
+from faststream.params import NoCast
 
 __all__ = (
     "ContextRepo",
@@ -14,10 +15,7 @@
     "KafkaMessage",
     "KafkaProducer",
     "Logger",
-<<<<<<< HEAD
-=======
     "NoCast",
->>>>>>> b1c6fa24
 )
 
 Consumer = Annotated[AIOKafkaConsumer, Context("handler_.consumer")]
