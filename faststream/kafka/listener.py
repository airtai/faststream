import asyncio
import logging
from typing import TYPE_CHECKING, Optional

from aiokafka import ConsumerRebalanceListener

from faststream._internal.utils.functions import call_or_await

if TYPE_CHECKING:
    from aiokafka import AIOKafkaConsumer, TopicPartition

    from faststream._internal.basic_types import AnyDict, LoggerProto


def make_logging_listener(
    *,
    consumer: "AIOKafkaConsumer",
    logger: Optional["LoggerProto"],
    log_extra: "AnyDict",
    listener: Optional["ConsumerRebalanceListener"],
) -> Optional["ConsumerRebalanceListener"]:
    if logger is None:
        return listener

    logging_listener = _LoggingListener(
        consumer=consumer,
        logger=logger,
        log_extra=log_extra,
    )
    if listener is None:
        return logging_listener

    return _LoggingListenerFacade(
        logging_listener=logging_listener,
        listener=listener,
    )

<<<<<<< HEAD

class _LoggingListener(ConsumerRebalanceListener):
=======
    _log_unassigned_consumer_delay_seconds = 60 * 2

>>>>>>> 64061cd2
    def __init__(
        self,
        *,
        consumer: "AIOKafkaConsumer",
        logger: "LoggerProto",
        log_extra: "AnyDict",
    ) -> None:
        self.consumer = consumer
        self.logger = logger
<<<<<<< HEAD
        self.log_extra = log_extra

    async def on_partitions_revoked(self, revoked: set["TopicPartition"]) -> None:
        pass
=======
        self.listener = listener
        self._log_unassigned_consumer_task: Optional[asyncio.Task[None]] = None

    async def log_unassigned_consumer(self) -> None:
        await asyncio.sleep(self._log_unassigned_consumer_delay_seconds)
        self._log(
            logging.WARNING,
            f"Consumer in group {self.consumer._group_id} has had no partition "
            f"assignments for {self._log_unassigned_consumer_delay_seconds} seconds: "
            f"topics {self.consumer._subscription.topics} may have fewer partitions "
            f"than consumers.",
        )
>>>>>>> 64061cd2

    async def log_unassigned_consumer(self) -> None:
        await asyncio.sleep(self._log_unassigned_consumer_delay_seconds)
        self.logger.log(
            logging.WARNING,
            f"Consumer in group {self.consumer._group_id} has had no partition "
            f"assignments for {self._log_unassigned_consumer_delay_seconds} seconds: "
            f"topics {self.consumer._subscription.topics} may have fewer partitions "
            f"than consumers.",
            extra=self.log_extra,
        )

    async def on_partitions_assigned(self, assigned: set["TopicPartition"]) -> None:
        self.logger.log(
            logging.INFO,
            f"Consumer {self.consumer._coordinator.member_id} assigned to partitions: "
            f"{assigned}",
            extra=self.log_extra,
        )

        if not assigned:
            self.logger.log(
                logging.WARNING,
                f"Consumer in group {self.consumer._group_id} has no partition assignments - this "
                f"could be temporary, e.g. during a rolling update. A separate warning will be logged if "
                f"this condition persists for {self._log_unassigned_consumer_delay_seconds} seconds.",
<<<<<<< HEAD
                extra=self.log_extra,
            )

=======
            )
>>>>>>> 64061cd2
            self._log_unassigned_consumer_task = asyncio.create_task(
                self.log_unassigned_consumer()
            )
        elif self._log_unassigned_consumer_task:
            self._log_unassigned_consumer_task.cancel()
            self._log_unassigned_consumer_task = None

        elif self._log_unassigned_consumer_task:
            self._log_unassigned_consumer_task.cancel()
            self._log_unassigned_consumer_task = None


class _LoggingListenerFacade(ConsumerRebalanceListener):
    def __init__(
        self,
        *,
        logging_listener: _LoggingListener,
        listener: ConsumerRebalanceListener,
    ) -> None:
        self.logging_listener = logging_listener
        self.listener = listener

    async def on_partitions_revoked(self, revoked: set["TopicPartition"]) -> None:
        await call_or_await(self.listener.on_partitions_revoked, revoked)

    async def on_partitions_assigned(self, assigned: set["TopicPartition"]) -> None:
        await self.logging_listener.on_partitions_revoked(assigned)
        await call_or_await(self.listener.on_partitions_assigned, assigned)<|MERGE_RESOLUTION|>--- conflicted
+++ resolved
@@ -35,13 +35,8 @@
         listener=listener,
     )
 
-<<<<<<< HEAD
 
 class _LoggingListener(ConsumerRebalanceListener):
-=======
-    _log_unassigned_consumer_delay_seconds = 60 * 2
-
->>>>>>> 64061cd2
     def __init__(
         self,
         *,
@@ -51,25 +46,10 @@
     ) -> None:
         self.consumer = consumer
         self.logger = logger
-<<<<<<< HEAD
         self.log_extra = log_extra
 
     async def on_partitions_revoked(self, revoked: set["TopicPartition"]) -> None:
         pass
-=======
-        self.listener = listener
-        self._log_unassigned_consumer_task: Optional[asyncio.Task[None]] = None
-
-    async def log_unassigned_consumer(self) -> None:
-        await asyncio.sleep(self._log_unassigned_consumer_delay_seconds)
-        self._log(
-            logging.WARNING,
-            f"Consumer in group {self.consumer._group_id} has had no partition "
-            f"assignments for {self._log_unassigned_consumer_delay_seconds} seconds: "
-            f"topics {self.consumer._subscription.topics} may have fewer partitions "
-            f"than consumers.",
-        )
->>>>>>> 64061cd2
 
     async def log_unassigned_consumer(self) -> None:
         await asyncio.sleep(self._log_unassigned_consumer_delay_seconds)
@@ -96,19 +76,12 @@
                 f"Consumer in group {self.consumer._group_id} has no partition assignments - this "
                 f"could be temporary, e.g. during a rolling update. A separate warning will be logged if "
                 f"this condition persists for {self._log_unassigned_consumer_delay_seconds} seconds.",
-<<<<<<< HEAD
                 extra=self.log_extra,
             )
 
-=======
+            self._log_unassigned_consumer_task: Optional[asyncio.Task[None]] = (
+                asyncio.create_task(self.log_unassigned_consumer())
             )
->>>>>>> 64061cd2
-            self._log_unassigned_consumer_task = asyncio.create_task(
-                self.log_unassigned_consumer()
-            )
-        elif self._log_unassigned_consumer_task:
-            self._log_unassigned_consumer_task.cancel()
-            self._log_unassigned_consumer_task = None
 
         elif self._log_unassigned_consumer_task:
             self._log_unassigned_consumer_task.cancel()
