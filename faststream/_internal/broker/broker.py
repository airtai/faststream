--- conflicted
+++ resolved
@@ -35,12 +35,7 @@
     MsgType,
 )
 from faststream._internal.utils.functions import to_async
-<<<<<<< HEAD
-from faststream.exceptions import NOT_CONNECTED_YET
-from faststream.middlewares.logging import CriticalLogMiddleware
 from faststream.specification.proto import ServerSpecification
-=======
->>>>>>> 736baba2
 
 from .abc_broker import ABCBroker
 from .pub_base import BrokerPublishMixin
@@ -63,11 +58,8 @@
 class BrokerUsecase(
     ABCBroker[MsgType],
     SetupAble,
-<<<<<<< HEAD
     ServerSpecification,
-=======
     BrokerPublishMixin[MsgType],
->>>>>>> 736baba2
     Generic[MsgType, ConnectionType],
 ):
     """A class representing a broker async use case."""
