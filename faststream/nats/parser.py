from typing import TYPE_CHECKING, List, Optional, Union, overload
from uuid import uuid4

from nats.aio.msg import Msg

from faststream.broker.message import StreamMessage
from faststream.broker.parsers import decode_message
from faststream.nats.message import NatsMessage
from faststream.types import AnyDict, DecodedMessage
from faststream.utils.context.repository import context

if TYPE_CHECKING:
    from faststream.nats.asyncapi import Handler


class NatsParser:
    """A class to parse NATS messages."""

    def __init__(self, is_js: bool) -> None:
        """Initialize the NATS parser.

        Args:
            is_js: Whether the parser is for JetStream.
        """
        self.is_js = is_js

    @overload
    async def parse_message(
        self, message: List[Msg], *, path: Optional[AnyDict] = None
    ) -> StreamMessage[List[Msg]]:
        ...

    @overload
    async def parse_message(
        self, message: Msg, *, path: Optional[AnyDict] = None
    ) -> StreamMessage[Msg]:
        ...

    async def parse_message(
<<<<<<< HEAD
        self,
        message: Union[Msg, List[Msg]],
        *,
        path: Optional[AnyDict] = None,
    ) -> Union[StreamMessage[Msg], StreamMessage[List[Msg]],]:
=======
        self, message: Union[Msg, List[Msg]], *, path: Optional[AnyDict] = None
    ) -> Union[
        StreamMessage[Msg],
        StreamMessage[List[Msg]],
    ]:
>>>>>>> 0c7984e5
        if isinstance(message, list):
            return NatsMessage(
                is_js=self.is_js,
                raw_message=message,  # type: ignore[arg-type]
                body=[m.data for m in message],
            )

        else:
            handler: Optional["Handler"]
            if (
                path is None
                and (handler := context.get_local("handler_")) is not None
                and (path_re := handler.path_regex) is not None
                and (match := path_re.match(message.subject)) is not None
            ):
                path = match.groupdict()

            headers = message.header or {}

            return NatsMessage(
                is_js=self.is_js,
                raw_message=message,
                body=message.data,
                path=path or {},
                reply_to=headers.get("reply_to", "") if self.is_js else message.reply,
                headers=headers,
                content_type=headers.get("content-type", ""),
                message_id=headers.get("message_id", str(uuid4())),
                correlation_id=headers.get("correlation_id", str(uuid4())),
            )

    async def decode_message(
        self,
        msg: Union[
            StreamMessage[Msg],
            StreamMessage[List[Msg]],
        ],
    ) -> DecodedMessage:
        if isinstance(msg.raw_message, list):
            data = []

            path: Optional[AnyDict] = None
            for m in msg.raw_message:
                msg = await self.parse_message(m, path=path)
                path = msg.path

                data.append(decode_message(msg))

            return data

        else:
            return decode_message(msg)


JsParser = NatsParser(True)
Parser = NatsParser(False)<|MERGE_RESOLUTION|>--- conflicted
+++ resolved
@@ -37,19 +37,11 @@
         ...
 
     async def parse_message(
-<<<<<<< HEAD
-        self,
-        message: Union[Msg, List[Msg]],
-        *,
-        path: Optional[AnyDict] = None,
-    ) -> Union[StreamMessage[Msg], StreamMessage[List[Msg]],]:
-=======
         self, message: Union[Msg, List[Msg]], *, path: Optional[AnyDict] = None
     ) -> Union[
         StreamMessage[Msg],
         StreamMessage[List[Msg]],
     ]:
->>>>>>> 0c7984e5
         if isinstance(message, list):
             return NatsMessage(
                 is_js=self.is_js,
