from typing import Annotated

from nats.aio.client import Client as _NatsClient
from nats.js.client import JetStreamContext as _JetStream
from nats.js.object_store import ObjectStore as _ObjectStore

from faststream._internal.context import Context
from faststream.annotations import ContextRepo, Logger
from faststream.nats.broker import NatsBroker as _Broker
from faststream.nats.message import NatsMessage as _Message
from faststream.nats.subscriber.usecases.object_storage_subscriber import (
    OBJECT_STORAGE_CONTEXT_KEY,
)

__all__ = (
    "Client",
    "ContextRepo",
    "JsClient",
    "Logger",
    "NatsBroker",
    "NatsMessage",
<<<<<<< HEAD
=======
    "NoCast",
>>>>>>> b1c6fa24
    "ObjectStorage",
)

ObjectStorage = Annotated[_ObjectStore, Context(OBJECT_STORAGE_CONTEXT_KEY)]
NatsMessage = Annotated[_Message, Context("message")]
NatsBroker = Annotated[_Broker, Context("broker")]
Client = Annotated[_NatsClient, Context("broker._connection")]
JsClient = Annotated[_JetStream, Context("broker._stream")]<|MERGE_RESOLUTION|>--- conflicted
+++ resolved
@@ -11,6 +11,7 @@
 from faststream.nats.subscriber.usecases.object_storage_subscriber import (
     OBJECT_STORAGE_CONTEXT_KEY,
 )
+from faststream.params import NoCast
 
 __all__ = (
     "Client",
@@ -19,10 +20,7 @@
     "Logger",
     "NatsBroker",
     "NatsMessage",
-<<<<<<< HEAD
-=======
     "NoCast",
->>>>>>> b1c6fa24
     "ObjectStorage",
 )
 
