--- conflicted
+++ resolved
@@ -51,15 +51,10 @@
         *args: Any,
         **kwargs: Any,
     ) -> AsyncMock:
-<<<<<<< HEAD
-        broker.stream = AsyncMock()  # type: ignore[assignment]
+        broker.stream = AsyncMock()
         broker._js_producer = broker._producer = FakeProducer(  # type: ignore[assignment]
             broker,
         )
-=======
-        broker.stream = AsyncMock()
-        broker._js_producer = broker._producer = FakeProducer(broker)  # type: ignore[assignment]
->>>>>>> 52123aeb
         return AsyncMock()
 
     @staticmethod
