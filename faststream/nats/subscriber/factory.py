--- conflicted
+++ resolved
@@ -81,40 +81,6 @@
     "SpecificationKeyValueWatchSubscriber",
     "SpecificationObjStoreWatchSubscriber",
 ]:
-<<<<<<< HEAD
-    if ack_policy is EMPTY:
-        ack_policy = AckPolicy.REJECT_ON_ERROR
-
-    else:
-        if stream is None:
-            warnings.warn(
-                "You can't use acknowledgement policy with core subscriber. Use JetStream instead.",
-                RuntimeWarning,
-                stacklevel=3,
-            )
-
-        if obj_watch is not None:
-            warnings.warn(
-                "You can't use acknowledgement policy with ObjectStorage watch subscriber.",
-                RuntimeWarning,
-                stacklevel=3,
-            )
-
-        if kv_watch is not None:
-            warnings.warn(
-                "You can't use acknowledgement policy with KeyValue watch subscriber.",
-                RuntimeWarning,
-                stacklevel=3,
-            )
-
-    if pull_sub is not None and stream is None:
-        msg = "Pull subscriber can be used only with a stream"
-        raise SetupError(msg)
-
-    if not subject and not config:
-        msg = "You must provide either `subject` or `config` option."
-        raise SetupError(msg)
-=======
     _validate_input_for_misconfigure(
         subject=subject,
         queue=queue,
@@ -135,7 +101,9 @@
         max_workers=max_workers,
         stream=stream,
     )
->>>>>>> 5211e439
+
+    if ack_policy is EMPTY:
+        ack_policy = AckPolicy.REJECT_ON_ERROR
 
     config = config or ConsumerConfig(filter_subjects=[])
     if config.durable_name is None:
@@ -321,12 +289,7 @@
             include_in_schema=include_in_schema,
         )
 
-<<<<<<< HEAD
     return SpecificationPushStreamSubscriber(
-=======
-
-    return SpecificationStreamSubscriber(
->>>>>>> 5211e439
         stream=stream,
         subject=subject,
         queue=queue,
@@ -387,6 +350,29 @@
         raise SetupError(
             "The pull subscriber can only be used with the `stream` option."
         )
+    
+
+    if ack_policy is not EMPTY:
+        if stream is None:
+            warnings.warn(
+                "You can't use acknowledgement policy with core subscriber. Use JetStream instead.",
+                RuntimeWarning,
+                stacklevel=3,
+            )
+
+        if obj_watch is not None:
+            warnings.warn(
+                "You can't use acknowledgement policy with ObjectStorage watch subscriber.",
+                RuntimeWarning,
+                stacklevel=3,
+            )
+
+        if kv_watch is not None:
+            warnings.warn(
+                "You can't use acknowledgement policy with KeyValue watch subscriber.",
+                RuntimeWarning,
+                stacklevel=3,
+            )
 
     if max_msgs > 0 and any((stream, kv_watch, obj_watch)):
         warnings.warn(
