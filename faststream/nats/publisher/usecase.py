from collections.abc import Iterable
from typing import (
    TYPE_CHECKING,
    Optional,
    Sequence,
    Union,
)

from nats.aio.msg import Msg
from typing_extensions import Literal, overload, override

from faststream._internal.publisher.usecase import PublisherUsecase
from faststream.message import gen_cor_id
from faststream.nats.response import NatsPublishCommand
from faststream.response.publish_type import PublishType

if TYPE_CHECKING:
    from faststream._internal.basic_types import SendableMessage
    from faststream._internal.types import BrokerMiddleware, PublisherMiddleware
    from faststream.nats.message import NatsMessage
    from faststream.nats.publisher.producer import NatsFastProducer, NatsJSFastProducer
    from faststream.nats.schemas import JStream, PubAck
    from faststream.response.response import PublishCommand


class LogicPublisher(PublisherUsecase[Msg]):
    """A class to represent a NATS publisher."""

    _producer: Union["NatsFastProducer", "NatsJSFastProducer"]

    def __init__(
        self,
        *,
        subject: str,
        reply_to: str,
        headers: Optional[dict[str, str]],
        stream: Optional["JStream"],
        timeout: Optional[float],
        # Publisher args
<<<<<<< HEAD
        broker_middlewares: Iterable["BrokerMiddleware[Msg]"],
        middlewares: Iterable["PublisherMiddleware"],
=======
        broker_middlewares: Sequence["BrokerMiddleware[Msg]"],
        middlewares: Sequence["PublisherMiddleware"],
        # AsyncAPI args
        schema_: Optional[Any],
        title_: Optional[str],
        description_: Optional[str],
        include_in_schema: bool,
>>>>>>> b1c6fa24
    ) -> None:
        """Initialize NATS publisher object."""
        super().__init__(
            broker_middlewares=broker_middlewares,
            middlewares=middlewares,
        )

        self.subject = subject
        self.stream = stream
        self.timeout = timeout
        self.headers = headers or {}
        self.reply_to = reply_to

    @overload
    async def publish(
        self,
        message: "SendableMessage",
        subject: str = "",
        headers: Optional[dict[str, str]] = None,
        reply_to: str = "",
        correlation_id: Optional[str] = None,
        stream: Literal[None] = None,
        timeout: Optional[float] = None,
    ) -> None: ...

    @overload
    async def publish(
        self,
        message: "SendableMessage",
        subject: str = "",
        headers: Optional[dict[str, str]] = None,
        reply_to: str = "",
        correlation_id: Optional[str] = None,
        stream: Optional[str] = None,
        timeout: Optional[float] = None,
    ) -> "PubAck": ...

    @override
    async def publish(
        self,
        message: "SendableMessage",
        subject: str = "",
        headers: Optional[dict[str, str]] = None,
        reply_to: str = "",
        correlation_id: Optional[str] = None,
        stream: Optional[str] = None,
        timeout: Optional[float] = None,
    ) -> Optional["PubAck"]:
        """Publish message directly.

        Args:
            message:
                Message body to send.
                Can be any encodable object (native python types or `pydantic.BaseModel`).
            subject:
                NATS subject to send message.
            headers:
                Message headers to store metainformation.
                **content-type** and **correlation_id** will be set automatically by framework anyway.
            reply_to:
                NATS subject name to send response.
            correlation_id:
                Manual message **correlation_id** setter.
                **correlation_id** is a useful option to trace messages.
            stream:
                This option validates that the target subject is in presented stream.
                Can be omitted without any effect if you doesn't want PubAck frame.
            timeout:
                Timeout to send message to NATS.

        Returns:
            `None` if you publishes a regular message.
            `faststream.nats.PubAck` if you publishes a message to stream.
        """
        cmd = NatsPublishCommand(
            message,
            subject=subject or self.subject,
            headers=self.headers | (headers or {}),
            reply_to=reply_to or self.reply_to,
            correlation_id=correlation_id or gen_cor_id(),
            stream=stream or getattr(self.stream, "name", None),
            timeout=timeout or self.timeout,
            _publish_type=PublishType.PUBLISH,
        )
        return await self._basic_publish(cmd, _extra_middlewares=())

    @override
    async def _publish(
        self,
        cmd: Union["PublishCommand", "NatsPublishCommand"],
        *,
        _extra_middlewares: Iterable["PublisherMiddleware"],
    ) -> None:
        """This method should be called in subscriber flow only."""
        cmd = NatsPublishCommand.from_cmd(cmd)

<<<<<<< HEAD
        cmd.destination = self.subject
        cmd.add_headers(self.headers, override=False)
        cmd.reply_to = cmd.reply_to or self.reply_to

        if self.stream:
            cmd.stream = self.stream.name
            cmd.timeout = self.timeout

        return await self._basic_publish(cmd, _extra_middlewares=_extra_middlewares)
=======
            _extra_middlewares (:obj:`Iterable` of :obj:`PublisherMiddleware`): Extra middlewares to wrap publishing process (default is `()`).
        """
        assert self._producer, NOT_CONNECTED_YET  # nosec B101

        kwargs: AnyDict = {
            "subject": subject or self.subject,
            "headers": headers or self.headers,
            "reply_to": reply_to or self.reply_to,
            "correlation_id": correlation_id or gen_cor_id(),
            # specific args
            "rpc": rpc,
            "rpc_timeout": rpc_timeout,
            "raise_timeout": raise_timeout,
        }

        if stream := stream or getattr(self.stream, "name", None):
            kwargs.update({"stream": stream, "timeout": timeout or self.timeout})

        call: AsyncFunc = self._producer.publish

        for m in chain(
            self._middlewares[::-1],
            (
                _extra_middlewares
                or (m(None).publish_scope for m in self._broker_middlewares[::-1])
            ),
        ):
            call = partial(m, call)

        return await call(message, **kwargs)
>>>>>>> b1c6fa24

    @override
    async def request(
        self,
        message: "SendableMessage",
        subject: str = "",
        headers: Optional[dict[str, str]] = None,
        correlation_id: Optional[str] = None,
        timeout: float = 0.5,
    ) -> "NatsMessage":
<<<<<<< HEAD
        """Make a synchronous request to outer subscriber.

        If out subscriber listens subject by stream, you should setup the same **stream** explicitly.
        Another way you will reseave confirmation frame as a response.

        Note:
            To setup **stream** option, please use `__init__` method.

        Args:
            message:
                Message body to send.
                Can be any encodable object (native python types or `pydantic.BaseModel`).
            subject:
                NATS subject to send message.
            headers:
                Message headers to store metainformation.
                **content-type** and **correlation_id** will be set automatically by framework anyway.
            reply_to:
                NATS subject name to send response.
            correlation_id:
                Manual message **correlation_id** setter.
                **correlation_id** is a useful option to trace messages.
            timeout:
                Timeout to send message to NATS.
=======
        assert self._producer, NOT_CONNECTED_YET  # nosec B101

        kwargs: AnyDict = {
            "subject": subject or self.subject,
            "headers": headers or self.headers,
            "timeout": timeout or self.timeout,
            "correlation_id": correlation_id or gen_cor_id(),
        }

        request: AsyncFunc = self._producer.request

        for pub_m in chain(
            self._middlewares[::-1],
            (
                _extra_middlewares
                or (m(None).publish_scope for m in self._broker_middlewares[::-1])
            ),
        ):
            request = partial(pub_m, request)

        published_msg = await request(
            message,
            **kwargs,
        )

        async with AsyncExitStack() as stack:
            return_msg: Callable[[NatsMessage], Awaitable[NatsMessage]] = return_input
            for m in self._broker_middlewares[::-1]:
                mid = m(published_msg)
                await stack.enter_async_context(mid)
                return_msg = partial(mid.consume_scope, return_msg)
>>>>>>> b1c6fa24

        Returns:
            `faststream.nats.message.NatsMessage` object as an outer subscriber response.
        """
        cmd = NatsPublishCommand(
            message=message,
            subject=subject or self.subject,
            headers=self.headers | (headers or {}),
            timeout=timeout or self.timeout,
            correlation_id=correlation_id or gen_cor_id(),
            stream=getattr(self.stream, "name", None),
            _publish_type=PublishType.REQUEST,
        )

        msg: NatsMessage = await self._basic_request(cmd)
        return msg

    def add_prefix(self, prefix: str) -> None:
        self.subject = prefix + self.subject<|MERGE_RESOLUTION|>--- conflicted
+++ resolved
@@ -1,13 +1,8 @@
-from collections.abc import Iterable
-from typing import (
-    TYPE_CHECKING,
-    Optional,
-    Sequence,
-    Union,
-)
+from collections.abc import Iterable, Sequence
+from typing import TYPE_CHECKING, Optional, Union
 
 from nats.aio.msg import Msg
-from typing_extensions import Literal, overload, override
+from typing_extensions import overload, override
 
 from faststream._internal.publisher.usecase import PublisherUsecase
 from faststream.message import gen_cor_id
@@ -37,18 +32,8 @@
         stream: Optional["JStream"],
         timeout: Optional[float],
         # Publisher args
-<<<<<<< HEAD
         broker_middlewares: Iterable["BrokerMiddleware[Msg]"],
-        middlewares: Iterable["PublisherMiddleware"],
-=======
-        broker_middlewares: Sequence["BrokerMiddleware[Msg]"],
         middlewares: Sequence["PublisherMiddleware"],
-        # AsyncAPI args
-        schema_: Optional[Any],
-        title_: Optional[str],
-        description_: Optional[str],
-        include_in_schema: bool,
->>>>>>> b1c6fa24
     ) -> None:
         """Initialize NATS publisher object."""
         super().__init__(
@@ -70,7 +55,7 @@
         headers: Optional[dict[str, str]] = None,
         reply_to: str = "",
         correlation_id: Optional[str] = None,
-        stream: Literal[None] = None,
+        stream: None = None,
         timeout: Optional[float] = None,
     ) -> None: ...
 
@@ -145,7 +130,6 @@
         """This method should be called in subscriber flow only."""
         cmd = NatsPublishCommand.from_cmd(cmd)
 
-<<<<<<< HEAD
         cmd.destination = self.subject
         cmd.add_headers(self.headers, override=False)
         cmd.reply_to = cmd.reply_to or self.reply_to
@@ -155,38 +139,6 @@
             cmd.timeout = self.timeout
 
         return await self._basic_publish(cmd, _extra_middlewares=_extra_middlewares)
-=======
-            _extra_middlewares (:obj:`Iterable` of :obj:`PublisherMiddleware`): Extra middlewares to wrap publishing process (default is `()`).
-        """
-        assert self._producer, NOT_CONNECTED_YET  # nosec B101
-
-        kwargs: AnyDict = {
-            "subject": subject or self.subject,
-            "headers": headers or self.headers,
-            "reply_to": reply_to or self.reply_to,
-            "correlation_id": correlation_id or gen_cor_id(),
-            # specific args
-            "rpc": rpc,
-            "rpc_timeout": rpc_timeout,
-            "raise_timeout": raise_timeout,
-        }
-
-        if stream := stream or getattr(self.stream, "name", None):
-            kwargs.update({"stream": stream, "timeout": timeout or self.timeout})
-
-        call: AsyncFunc = self._producer.publish
-
-        for m in chain(
-            self._middlewares[::-1],
-            (
-                _extra_middlewares
-                or (m(None).publish_scope for m in self._broker_middlewares[::-1])
-            ),
-        ):
-            call = partial(m, call)
-
-        return await call(message, **kwargs)
->>>>>>> b1c6fa24
 
     @override
     async def request(
@@ -197,7 +149,6 @@
         correlation_id: Optional[str] = None,
         timeout: float = 0.5,
     ) -> "NatsMessage":
-<<<<<<< HEAD
         """Make a synchronous request to outer subscriber.
 
         If out subscriber listens subject by stream, you should setup the same **stream** explicitly.
@@ -222,39 +173,6 @@
                 **correlation_id** is a useful option to trace messages.
             timeout:
                 Timeout to send message to NATS.
-=======
-        assert self._producer, NOT_CONNECTED_YET  # nosec B101
-
-        kwargs: AnyDict = {
-            "subject": subject or self.subject,
-            "headers": headers or self.headers,
-            "timeout": timeout or self.timeout,
-            "correlation_id": correlation_id or gen_cor_id(),
-        }
-
-        request: AsyncFunc = self._producer.request
-
-        for pub_m in chain(
-            self._middlewares[::-1],
-            (
-                _extra_middlewares
-                or (m(None).publish_scope for m in self._broker_middlewares[::-1])
-            ),
-        ):
-            request = partial(pub_m, request)
-
-        published_msg = await request(
-            message,
-            **kwargs,
-        )
-
-        async with AsyncExitStack() as stack:
-            return_msg: Callable[[NatsMessage], Awaitable[NatsMessage]] = return_input
-            for m in self._broker_middlewares[::-1]:
-                mid = m(published_msg)
-                await stack.enter_async_context(mid)
-                return_msg = partial(mid.consume_scope, return_msg)
->>>>>>> b1c6fa24
 
         Returns:
             `faststream.nats.message.NatsMessage` object as an outer subscriber response.
