from collections.abc import Sequence
from typing import TYPE_CHECKING, Union, cast

from opentelemetry.semconv.trace import SpanAttributes

from faststream._internal.types import MsgType
from faststream.opentelemetry import TelemetrySettingsProvider
from faststream.opentelemetry.consts import MESSAGING_DESTINATION_PUBLISH_NAME

if TYPE_CHECKING:
    from confluent_kafka import Message

    from faststream._internal.basic_types import AnyDict
    from faststream.confluent.response import KafkaPublishCommand
    from faststream.message import StreamMessage
    from faststream.response import PublishCommand


class BaseConfluentTelemetrySettingsProvider(TelemetrySettingsProvider[MsgType]):
    __slots__ = ("messaging_system",)

    def __init__(self) -> None:
        self.messaging_system = "kafka"

    def get_publish_attrs_from_cmd(
        self,
        cmd: "KafkaPublishCommand",
    ) -> "AnyDict":
        attrs: AnyDict = {
            SpanAttributes.MESSAGING_SYSTEM: self.messaging_system,
            SpanAttributes.MESSAGING_DESTINATION_NAME: cmd.destination,
            SpanAttributes.MESSAGING_MESSAGE_CONVERSATION_ID: cmd.correlation_id,
        }

        if cmd.partition is not None:
            attrs[SpanAttributes.MESSAGING_KAFKA_DESTINATION_PARTITION] = cmd.partition

        if cmd.key is not None:
            attrs[SpanAttributes.MESSAGING_KAFKA_MESSAGE_KEY] = cmd.key

        return attrs

    def get_publish_destination_name(
        self,
        cmd: "PublishCommand",
    ) -> str:
<<<<<<< HEAD
        return cmd.destination
=======
        return cast("str", kwargs["topic"])
>>>>>>> 64061cd2


class ConfluentTelemetrySettingsProvider(
    BaseConfluentTelemetrySettingsProvider["Message"],
):
    def get_consume_attrs_from_message(
        self,
        msg: "StreamMessage[Message]",
    ) -> "AnyDict":
        attrs = {
            SpanAttributes.MESSAGING_SYSTEM: self.messaging_system,
            SpanAttributes.MESSAGING_MESSAGE_ID: msg.message_id,
            SpanAttributes.MESSAGING_MESSAGE_CONVERSATION_ID: msg.correlation_id,
            SpanAttributes.MESSAGING_MESSAGE_PAYLOAD_SIZE_BYTES: len(msg.body),
            SpanAttributes.MESSAGING_KAFKA_DESTINATION_PARTITION: msg.raw_message.partition(),
            SpanAttributes.MESSAGING_KAFKA_MESSAGE_OFFSET: msg.raw_message.offset(),
            MESSAGING_DESTINATION_PUBLISH_NAME: msg.raw_message.topic(),
        }

        if (key := msg.raw_message.key()) is not None:
            attrs[SpanAttributes.MESSAGING_KAFKA_MESSAGE_KEY] = key

        return attrs

    def get_consume_destination_name(
        self,
        msg: "StreamMessage[Message]",
    ) -> str:
        return cast("str", msg.raw_message.topic())


class BatchConfluentTelemetrySettingsProvider(
    BaseConfluentTelemetrySettingsProvider[tuple["Message", ...]],
):
    def get_consume_attrs_from_message(
        self,
        msg: "StreamMessage[tuple[Message, ...]]",
    ) -> "AnyDict":
        raw_message = msg.raw_message[0]
        return {
            SpanAttributes.MESSAGING_SYSTEM: self.messaging_system,
            SpanAttributes.MESSAGING_MESSAGE_ID: msg.message_id,
            SpanAttributes.MESSAGING_MESSAGE_CONVERSATION_ID: msg.correlation_id,
            SpanAttributes.MESSAGING_BATCH_MESSAGE_COUNT: len(msg.raw_message),
            SpanAttributes.MESSAGING_MESSAGE_PAYLOAD_SIZE_BYTES: len(
<<<<<<< HEAD
                bytearray().join(cast("Sequence[bytes]", msg.body)),
=======
                bytearray().join(cast("Sequence[bytes]", msg.body))
>>>>>>> 64061cd2
            ),
            SpanAttributes.MESSAGING_KAFKA_DESTINATION_PARTITION: raw_message.partition(),
            MESSAGING_DESTINATION_PUBLISH_NAME: raw_message.topic(),
        }

    def get_consume_destination_name(
        self,
        msg: "StreamMessage[tuple[Message, ...]]",
    ) -> str:
        return cast("str", msg.raw_message[0].topic())


def telemetry_attributes_provider_factory(
    msg: Union["Message", Sequence["Message"], None],
) -> Union[
    ConfluentTelemetrySettingsProvider,
    BatchConfluentTelemetrySettingsProvider,
]:
    if isinstance(msg, Sequence):
        return BatchConfluentTelemetrySettingsProvider()
    return ConfluentTelemetrySettingsProvider()<|MERGE_RESOLUTION|>--- conflicted
+++ resolved
@@ -44,11 +44,7 @@
         self,
         cmd: "PublishCommand",
     ) -> str:
-<<<<<<< HEAD
         return cmd.destination
-=======
-        return cast("str", kwargs["topic"])
->>>>>>> 64061cd2
 
 
 class ConfluentTelemetrySettingsProvider(
@@ -94,11 +90,7 @@
             SpanAttributes.MESSAGING_MESSAGE_CONVERSATION_ID: msg.correlation_id,
             SpanAttributes.MESSAGING_BATCH_MESSAGE_COUNT: len(msg.raw_message),
             SpanAttributes.MESSAGING_MESSAGE_PAYLOAD_SIZE_BYTES: len(
-<<<<<<< HEAD
-                bytearray().join(cast("Sequence[bytes]", msg.body)),
-=======
                 bytearray().join(cast("Sequence[bytes]", msg.body))
->>>>>>> 64061cd2
             ),
             SpanAttributes.MESSAGING_KAFKA_DESTINATION_PARTITION: raw_message.partition(),
             MESSAGING_DESTINATION_PUBLISH_NAME: raw_message.topic(),
