import asyncio
import logging
from collections.abc import Iterable, Sequence
from concurrent.futures import ThreadPoolExecutor
from contextlib import suppress
from time import time
from typing import (
    TYPE_CHECKING,
    Any,
    Callable,
    Optional,
    Union,
)

import anyio
from confluent_kafka import Consumer, KafkaError, KafkaException, Message, Producer
from confluent_kafka.admin import AdminClient, NewTopic

from faststream._internal.constants import EMPTY
from faststream._internal.log import logger as faststream_logger
from faststream._internal.utils.functions import call_or_await, run_in_executor
from faststream.confluent import config as config_module
from faststream.confluent.schemas import TopicPartition
from faststream.exceptions import SetupError

if TYPE_CHECKING:
    from typing_extensions import NotRequired, TypedDict

<<<<<<< HEAD
    from faststream._internal.basic_types import AnyDict, LoggerProto
    from faststream._internal.state.logger import LoggerState
=======
    from faststream.confluent.schemas.params import SecurityOptions
    from faststream.types import AnyDict, LoggerProto
>>>>>>> 64061cd2

    class _SendKwargs(TypedDict):
        value: Optional[Union[str, bytes]]
        key: Optional[Union[str, bytes]]
        headers: Optional[list[tuple[str, Union[str, bytes]]]]
        partition: NotRequired[int]
        timestamp: NotRequired[int]
        on_delivery: NotRequired[Callable[..., None]]


class AsyncConfluentProducer:
    """An asynchronous Python Kafka client using the "confluent-kafka" package."""

    def __init__(
        self,
        *,
        logger: "LoggerState",
        config: config_module.ConfluentFastConfig,
        bootstrap_servers: Union[str, list[str]] = "localhost",
        client_id: Optional[str] = None,
        metadata_max_age_ms: int = 300000,
        request_timeout_ms: int = 40000,
        acks: Any = EMPTY,
        compression_type: Optional[str] = None,
        partitioner: str = "consistent_random",
        max_request_size: int = 1048576,
        linger_ms: int = 0,
        retry_backoff_ms: int = 100,
        security_protocol: str = "PLAINTEXT",
        connections_max_idle_ms: int = 540000,
        enable_idempotence: bool = False,
        transactional_id: Optional[Union[str, int]] = None,
        transaction_timeout_ms: int = 60000,
        allow_auto_create_topics: bool = True,
        security_config: Optional["SecurityOptions"] = None,
    ) -> None:
        self.logger_state = logger

        if isinstance(bootstrap_servers, Iterable) and not isinstance(
            bootstrap_servers,
            str,
        ):
            bootstrap_servers = ",".join(bootstrap_servers)

        if compression_type is None:
            compression_type = "none"

        if acks is EMPTY or acks == "all":
            acks = -1

        config_from_params = {
            # "topic.metadata.refresh.interval.ms": 1000,
            "bootstrap.servers": bootstrap_servers,
            "client.id": client_id,
            "metadata.max.age.ms": metadata_max_age_ms,
            "request.timeout.ms": request_timeout_ms,
            "acks": acks,
            "compression.type": compression_type,
            "partitioner": partitioner,
            "message.max.bytes": max_request_size,
            "linger.ms": linger_ms,
            "enable.idempotence": enable_idempotence,
            "transactional.id": transactional_id,
            "transaction.timeout.ms": transaction_timeout_ms,
            "retry.backoff.ms": retry_backoff_ms,
            "security.protocol": security_protocol.lower(),
            "connections.max.idle.ms": connections_max_idle_ms,
            "allow.auto.create.topics": allow_auto_create_topics,
        }

<<<<<<< HEAD
        final_config = {**config.as_config_dict(), **config_from_params}

        if sasl_mechanism in {"PLAIN", "SCRAM-SHA-256", "SCRAM-SHA-512"}:
            final_config.update(
                {
                    "sasl.mechanism": sasl_mechanism,
                    "sasl.username": sasl_plain_username,
                    "sasl.password": sasl_plain_password,
                },
            )
=======
        final_config = {
            **config.as_config_dict(),
            **config_from_params,
            **dict(security_config or {}),
        }
>>>>>>> 64061cd2

        self.producer = Producer(final_config, logger=self.logger_state.logger.logger)  # type: ignore[call-arg]

        self.__running = True
        self._poll_task = asyncio.create_task(self._poll_loop())

    async def _poll_loop(self) -> None:
        while self.__running:
            with suppress(Exception):
                await call_or_await(self.producer.poll, 0.1)

    async def stop(self) -> None:
        """Stop the Kafka producer and flush remaining messages."""
        if self.__running:
            self.__running = False
            if not self._poll_task.done():
                self._poll_task.cancel()
            await call_or_await(self.producer.flush)

    async def send(
        self,
        topic: str,
        value: Optional[Union[str, bytes]] = None,
        key: Optional[Union[str, bytes]] = None,
        partition: Optional[int] = None,
        timestamp_ms: Optional[int] = None,
        headers: Optional[list[tuple[str, Union[str, bytes]]]] = None,
        no_confirm: bool = False,
    ) -> "Union[asyncio.Future[Optional[Message]], Optional[Message]]":
        """Sends a single message to a Kafka topic."""
        kwargs: _SendKwargs = {
            "value": value,
            "key": key,
            "headers": headers,
        }

        if partition is not None:
            kwargs["partition"] = partition

        if timestamp_ms is not None:
            kwargs["timestamp"] = timestamp_ms

        loop = asyncio.get_running_loop()
        result_future: asyncio.Future[Optional[Message]] = loop.create_future()

        def ack_callback(err: Any, msg: Optional[Message]) -> None:
            if err or (msg is not None and (err := msg.error())):
                loop.call_soon_threadsafe(
                    result_future.set_exception, KafkaException(err)
                )
            else:
                loop.call_soon_threadsafe(result_future.set_result, msg)

        kwargs["on_delivery"] = ack_callback

        # should be sync to prevent segfault
        self.producer.produce(topic, **kwargs)

        if not no_confirm:
            return await result_future
        return result_future

    def create_batch(self) -> "BatchBuilder":
        """Creates a batch for sending multiple messages."""
        return BatchBuilder()

    async def send_batch(
        self,
        batch: "BatchBuilder",
        topic: str,
        *,
        partition: Optional[int],
        no_confirm: bool = False,
    ) -> None:
        """Sends a batch of messages to a Kafka topic."""
        async with anyio.create_task_group() as tg:
            for msg in batch._builder:
                tg.start_soon(
                    self.send,
                    topic,
                    msg["value"],
                    msg["key"],
                    partition,
                    msg["timestamp_ms"],
                    msg["headers"],
                    no_confirm,
                )

    async def ping(
        self,
        timeout: Optional[float] = 5.0,
    ) -> bool:
        """Implement ping using `list_topics` information request."""
        if timeout is None:
            timeout = -1

        try:
            cluster_metadata = await call_or_await(
                self.producer.list_topics,
                timeout=timeout,
            )

            return bool(cluster_metadata)

        except Exception:
            return False


class AsyncConfluentConsumer:
    """An asynchronous Python Kafka client for consuming messages using the "confluent-kafka" package."""

    def __init__(
        self,
        *topics: str,
        partitions: Sequence["TopicPartition"],
        logger: "LoggerState",
        config: config_module.ConfluentFastConfig,
        bootstrap_servers: Union[str, list[str]] = "localhost",
        client_id: Optional[str] = "confluent-kafka-consumer",
        group_id: Optional[str] = None,
        group_instance_id: Optional[str] = None,
        fetch_max_wait_ms: int = 500,
        fetch_max_bytes: int = 52428800,
        fetch_min_bytes: int = 1,
        max_partition_fetch_bytes: int = 1 * 1024 * 1024,
        retry_backoff_ms: int = 100,
        auto_offset_reset: str = "latest",
        enable_auto_commit: bool = True,
        auto_commit_interval_ms: int = 5000,
        check_crcs: bool = True,
        metadata_max_age_ms: int = 5 * 60 * 1000,
        partition_assignment_strategy: Union[str, list[Any]] = "roundrobin",
        max_poll_interval_ms: int = 300000,
        session_timeout_ms: int = 10000,
        heartbeat_interval_ms: int = 3000,
        security_protocol: str = "PLAINTEXT",
        connections_max_idle_ms: int = 540000,
        isolation_level: str = "read_uncommitted",
        allow_auto_create_topics: bool = True,
        security_config: Optional["SecurityOptions"] = None,
    ) -> None:
        self.logger_state = logger

        if isinstance(bootstrap_servers, Iterable) and not isinstance(
            bootstrap_servers,
            str,
        ):
            bootstrap_servers = ",".join(bootstrap_servers)

        self.topics = list(topics)
        self.partitions = partitions

        if not isinstance(partition_assignment_strategy, str):
            partition_assignment_strategy = ",".join(
                [
                    x if isinstance(x, str) else x().name
                    for x in partition_assignment_strategy
                ],
            )

        final_config = config.as_config_dict()

        config_from_params = {
            "allow.auto.create.topics": allow_auto_create_topics,
            "topic.metadata.refresh.interval.ms": 1000,
            "bootstrap.servers": bootstrap_servers,
            "client.id": client_id,
            "group.id": group_id
            or final_config.get("group.id", "faststream-consumer-group"),
            "group.instance.id": group_instance_id
            or final_config.get("group.instance.id", None),
            "fetch.wait.max.ms": fetch_max_wait_ms,
            "fetch.max.bytes": fetch_max_bytes,
            "fetch.min.bytes": fetch_min_bytes,
            "max.partition.fetch.bytes": max_partition_fetch_bytes,
            "fetch.error.backoff.ms": retry_backoff_ms,
            "auto.offset.reset": auto_offset_reset,
            "enable.auto.commit": enable_auto_commit,
            "auto.commit.interval.ms": auto_commit_interval_ms,
            "check.crcs": check_crcs,
            "metadata.max.age.ms": metadata_max_age_ms,
            "partition.assignment.strategy": partition_assignment_strategy,
            "max.poll.interval.ms": max_poll_interval_ms,
            "session.timeout.ms": session_timeout_ms,
            "heartbeat.interval.ms": heartbeat_interval_ms,
            "security.protocol": security_protocol.lower(),
            "connections.max.idle.ms": connections_max_idle_ms,
            "isolation.level": isolation_level,
        }
        self.allow_auto_create_topics = allow_auto_create_topics
        final_config.update(config_from_params)
<<<<<<< HEAD

        if sasl_mechanism in {"PLAIN", "SCRAM-SHA-256", "SCRAM-SHA-512"}:
            final_config.update(
                {
                    "sasl.mechanism": sasl_mechanism,
                    "sasl.username": sasl_plain_username,
                    "sasl.password": sasl_plain_password,
                },
            )
=======
        final_config.update(**dict(security_config or {}))
>>>>>>> 64061cd2

        self.config = final_config
        self.consumer = Consumer(final_config, logger=self.logger_state.logger.logger)  # type: ignore[call-arg]

<<<<<<< HEAD
        # A pool with single thread is used in order to execute the commands of the consumer sequentially:
        self._thread_pool = ThreadPoolExecutor(max_workers=1)
=======
        # We shouldn't read messages and close consumer concurrently
        # https://github.com/ag2ai/faststream/issues/1904#issuecomment-2506990895
        self._lock = anyio.Lock()
>>>>>>> 64061cd2

    @property
    def topics_to_create(self) -> list[str]:
        return list({*self.topics, *(p.topic for p in self.partitions)})

    async def start(self) -> None:
        """Starts the Kafka consumer and subscribes to the specified topics."""
        if self.allow_auto_create_topics:
            await run_in_executor(
                self._thread_pool,
                create_topics,
                topics=self.topics_to_create,
                config=self.config,
                logger_=self.logger_state.logger.logger,
            )

        else:
            self.logger_state.log(
                log_level=logging.WARNING,
                message="Auto create topics is disabled. Make sure the topics exist.",
            )

        if self.topics:
            await run_in_executor(
                self._thread_pool, self.consumer.subscribe, topics=self.topics
            )

        elif self.partitions:
            await run_in_executor(
                self._thread_pool,
                self.consumer.assign,
                [p.to_confluent() for p in self.partitions],
            )

        else:
            msg = "You must provide either `topics` or `partitions` option."
            raise SetupError(msg)

    async def commit(self, asynchronous: bool = True) -> None:
        """Commits the offsets of all messages returned by the last poll operation."""
        await run_in_executor(
            self._thread_pool, self.consumer.commit, asynchronous=asynchronous
        )

    async def stop(self) -> None:
        """Stops the Kafka consumer and releases all resources."""
        # NOTE: If we don't explicitly call commit and then close the consumer, the confluent consumer gets stuck.
        # We are doing this to avoid the issue.
        enable_auto_commit = self.config["enable.auto.commit"]
        try:
            if enable_auto_commit:
                await self.commit(asynchronous=False)

        except Exception as e:
            # No offset stored issue is not a problem - https://github.com/confluentinc/confluent-kafka-python/issues/295#issuecomment-355907183
            if "No offset stored" in str(e):
                pass
            else:
                self.logger_state.log(
                    log_level=logging.ERROR,
                    message="Consumer closing error occurred.",
                    exc_info=e,
                )

        # Wrap calls to async to make method cancelable by timeout
        # We shouldn't read messages and close consumer concurrently
        # https://github.com/airtai/faststream/issues/1904#issuecomment-2506990895
        # Now it works without lock due `ThreadPoolExecutor(max_workers=1)`
        # that makes all calls to consumer sequential
        await run_in_executor(self._thread_pool, self.consumer.close)

        self._thread_pool.shutdown(wait=False)

    async def getone(self, timeout: float = 0.1) -> Optional[Message]:
        """Consumes a single message from Kafka."""
        msg = await run_in_executor(self._thread_pool, self.consumer.poll, timeout)
        return check_msg_error(msg)

    async def getmany(
        self,
        timeout: float = 0.1,
        max_records: Optional[int] = 10,
    ) -> tuple[Message, ...]:
        """Consumes a batch of messages from Kafka and groups them by topic and partition."""
        raw_messages: list[Optional[Message]] = await run_in_executor(
            self._thread_pool,
            self.consumer.consume,  # type: ignore[arg-type]
            num_messages=max_records or 10,
            timeout=timeout,
        )
        return tuple(x for x in map(check_msg_error, raw_messages) if x is not None)

    async def seek(self, topic: str, partition: int, offset: int) -> None:
        """Seeks to the specified offset in the specified topic and partition."""
        topic_partition = TopicPartition(
            topic=topic,
            partition=partition,
            offset=offset,
        )
        await run_in_executor(
            self._thread_pool, self.consumer.seek, topic_partition.to_confluent()
        )


def check_msg_error(msg: Optional[Message]) -> Optional[Message]:
    """Checks for errors in the consumed message."""
    if msg is None or msg.error():
        return None

    return msg


class BatchBuilder:
    """A helper class to build a batch of messages to send to Kafka."""

    def __init__(self) -> None:
        """Initializes a new BatchBuilder instance."""
        self._builder: list[AnyDict] = []

    def append(
        self,
        *,
        timestamp: Optional[int] = None,
        key: Optional[Union[str, bytes]] = None,
        value: Optional[Union[str, bytes]] = None,
        headers: Optional[list[tuple[str, bytes]]] = None,
    ) -> None:
        """Appends a message to the batch with optional timestamp, key, value, and headers."""
        if key is None and value is None:
            raise KafkaException(
                KafkaError(40, reason="Both key and value can't be None"),
            )

        self._builder.append(
            {
                "timestamp_ms": timestamp or round(time() * 1000),
                "key": key,
                "value": value,
                "headers": headers or [],
            },
        )


def create_topics(
    topics: list[str],
    config: dict[str, Optional[Union[str, int, float, bool, Any]]],
    logger_: Optional["LoggerProto"] = None,
) -> None:
    logger_ = logger_ or faststream_logger

    """Creates Kafka topics using the provided configuration."""
    admin_client = AdminClient(
        {x: config[x] for x in ADMINCLIENT_CONFIG_PARAMS if x in config},
    )

    fs = admin_client.create_topics(
        [NewTopic(topic, num_partitions=1, replication_factor=1) for topic in topics],
    )

    for topic, f in fs.items():
        try:
            f.result()  # The result itself is None
        except Exception as e:  # noqa: PERF203
            if "TOPIC_ALREADY_EXISTS" not in str(e):
                logger_.log(logging.WARNING, f"Failed to create topic {topic}: {e}")
        else:
            logger_.log(logging.INFO, f"Topic `{topic}` created.")


ADMINCLIENT_CONFIG_PARAMS = (
    "allow.auto.create.topics",
    "bootstrap.servers",
    "client.id",
    "request.timeout.ms",
    "metadata.max.age.ms",
    "security.protocol",
    "connections.max.idle.ms",
    "sasl.mechanism",
    "sasl.username",
    "sasl.password",
)<|MERGE_RESOLUTION|>--- conflicted
+++ resolved
@@ -26,13 +26,8 @@
 if TYPE_CHECKING:
     from typing_extensions import NotRequired, TypedDict
 
-<<<<<<< HEAD
     from faststream._internal.basic_types import AnyDict, LoggerProto
     from faststream._internal.state.logger import LoggerState
-=======
-    from faststream.confluent.schemas.params import SecurityOptions
-    from faststream.types import AnyDict, LoggerProto
->>>>>>> 64061cd2
 
     class _SendKwargs(TypedDict):
         value: Optional[Union[str, bytes]]
@@ -103,24 +98,11 @@
             "allow.auto.create.topics": allow_auto_create_topics,
         }
 
-<<<<<<< HEAD
-        final_config = {**config.as_config_dict(), **config_from_params}
-
-        if sasl_mechanism in {"PLAIN", "SCRAM-SHA-256", "SCRAM-SHA-512"}:
-            final_config.update(
-                {
-                    "sasl.mechanism": sasl_mechanism,
-                    "sasl.username": sasl_plain_username,
-                    "sasl.password": sasl_plain_password,
-                },
-            )
-=======
         final_config = {
             **config.as_config_dict(),
             **config_from_params,
             **dict(security_config or {}),
         }
->>>>>>> 64061cd2
 
         self.producer = Producer(final_config, logger=self.logger_state.logger.logger)  # type: ignore[call-arg]
 
@@ -312,31 +294,14 @@
         }
         self.allow_auto_create_topics = allow_auto_create_topics
         final_config.update(config_from_params)
-<<<<<<< HEAD
-
-        if sasl_mechanism in {"PLAIN", "SCRAM-SHA-256", "SCRAM-SHA-512"}:
-            final_config.update(
-                {
-                    "sasl.mechanism": sasl_mechanism,
-                    "sasl.username": sasl_plain_username,
-                    "sasl.password": sasl_plain_password,
-                },
-            )
-=======
         final_config.update(**dict(security_config or {}))
->>>>>>> 64061cd2
 
         self.config = final_config
         self.consumer = Consumer(final_config, logger=self.logger_state.logger.logger)  # type: ignore[call-arg]
 
-<<<<<<< HEAD
         # A pool with single thread is used in order to execute the commands of the consumer sequentially:
+        # https://github.com/ag2ai/faststream/issues/1904#issuecomment-2506990895
         self._thread_pool = ThreadPoolExecutor(max_workers=1)
-=======
-        # We shouldn't read messages and close consumer concurrently
-        # https://github.com/ag2ai/faststream/issues/1904#issuecomment-2506990895
-        self._lock = anyio.Lock()
->>>>>>> 64061cd2
 
     @property
     def topics_to_create(self) -> list[str]:
