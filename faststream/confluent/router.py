from typing import (
    TYPE_CHECKING,
    Any,
    Callable,
    Dict,
    Iterable,
    Literal,
    Optional,
    Sequence,
    Tuple,
    Union,
)

from typing_extensions import Annotated, Doc, deprecated

from faststream.broker.router import ArgsContainer, BrokerRouter, SubscriberRoute
from faststream.broker.utils import default_filter
from faststream.confluent.broker.registrator import KafkaRegistrator

if TYPE_CHECKING:
    from confluent_kafka import Message
    from fast_depends.dependencies import Depends

    from faststream.broker.types import (
        BrokerMiddleware,
        CustomCallable,
        Filter,
        PublisherMiddleware,
        SubscriberMiddleware,
    )
    from faststream.confluent.message import KafkaMessage
    from faststream.types import SendableMessage


class KafkaPublisher(ArgsContainer):
    """Delayed KafkaPublisher registration object.

    Just a copy of `KafkaRegistrator.publisher(...)` arguments.
    """

    def __init__(
        self,
        topic: Annotated[
            str,
            Doc("Topic where the message will be published."),
        ],
        *,
        key: Annotated[
            Union[bytes, Any, None],
            Doc("""
            A key to associate with the message. Can be used to
            determine which partition to send the message to. If partition
            is `None` (and producer's partitioner config is left as default),
            then messages with the same key will be delivered to the same
            partition (but if key is `None`, partition is chosen randomly).
            Must be type `bytes`, or be serializable to bytes via configured
            `key_serializer`.
            """),
        ] = None,
        partition: Annotated[
            Optional[int],
            Doc("""
            Specify a partition. If not set, the partition will be
            selected using the configured `partitioner`.
            """),
        ] = None,
        headers: Annotated[
            Optional[Dict[str, str]],
            Doc(
                "Message headers to store metainformation. "
                "**content-type** and **correlation_id** will be set automatically by framework anyway. "
                "Can be overridden by `publish.headers` if specified."
            ),
        ] = None,
        reply_to: Annotated[
            str,
            Doc("Topic name to send response."),
        ] = "",
        batch: Annotated[
            bool,
            Doc("Whether to send messages in batches or not."),
        ] = False,
        # basic args
        middlewares: Annotated[
            Iterable["PublisherMiddleware"],
            Doc("Publisher middlewares to wrap outgoing messages."),
        ] = (),
        # AsyncAPI args
        title: Annotated[
            Optional[str],
            Doc("AsyncAPI publisher object title."),
        ] = None,
        description: Annotated[
            Optional[str],
            Doc("AsyncAPI publisher object description."),
        ] = None,
        schema: Annotated[
            Optional[Any],
            Doc(
                "AsyncAPI publishing message type. "
                "Should be any python-native object annotation or `pydantic.BaseModel`."
            ),
        ] = None,
        include_in_schema: Annotated[
            bool,
            Doc("Whetever to include operation in AsyncAPI schema or not."),
        ] = True,
    ) -> None:
        super().__init__(
            topic=topic,
            key=key,
            partition=partition,
            batch=batch,
            headers=headers,
            reply_to=reply_to,
            # basic args
            middlewares=middlewares,
            # AsyncAPI args
            title=title,
            description=description,
            schema=schema,
            include_in_schema=include_in_schema,
        )


class KafkaRoute(SubscriberRoute):
    """Class to store delaied KafkaBroker subscriber registration."""

    def __init__(
        self,
        call: Annotated[
            Callable[..., "SendableMessage"],
            Doc("Message handler function."),
        ],
        *topics: str,
        publishers: Annotated[
            Iterable[KafkaPublisher],
            Doc("Kafka publishers to broadcast the handler result."),
        ] = (),
        group_id: Optional[str] = None,
        key_deserializer: Optional[Callable[[bytes], Any]] = None,
        value_deserializer: Optional[Callable[[bytes], Any]] = None,
        fetch_max_wait_ms: int = 500,
        fetch_max_bytes: int = 52428800,
        fetch_min_bytes: int = 1,
        max_partition_fetch_bytes: int = 1 * 1024 * 1024,
        auto_offset_reset: Literal[
            "latest",
            "earliest",
            "none",
        ] = "latest",
        auto_commit: bool = True,
        auto_commit_interval_ms: int = 5000,
        check_crcs: bool = True,
        partition_assignment_strategy: Sequence[str] = ("roundrobin",),
        max_poll_interval_ms: int = 300000,
        rebalance_timeout_ms: Optional[int] = None,
        session_timeout_ms: int = 10000,
        heartbeat_interval_ms: int = 3000,
        consumer_timeout_ms: int = 200,
        max_poll_records: Optional[int] = None,
        exclude_internal_topics: bool = True,
        isolation_level: Literal[
            "read_uncommitted",
            "read_committed",
        ] = "read_uncommitted",
        batch: bool = False,
        max_records: Optional[int] = None,
        batch_timeout_ms: int = 200,
        # broker args
        dependencies: Annotated[
            Iterable["Depends"],
            Doc("Dependencies list (`[Depends(),]`) to apply to the subscriber."),
        ] = (),
        parser: Annotated[
            Optional["CustomCallable"],
            Doc("Parser to map original **Message** object to FastStream one."),
        ] = None,
        decoder: Annotated[
            Optional["CustomCallable"],
            Doc("Function to decode FastStream msg bytes body to python objects."),
        ] = None,
        middlewares: Annotated[
            Iterable["SubscriberMiddleware"],
            Doc("Subscriber middlewares to wrap incoming message processing."),
        ] = (),
        filter: Annotated[
            "Filter[KafkaMessage]",
            Doc(
                "Overload subscriber to consume various messages from the same source."
            ),
            deprecated(
                "Deprecated in **FastStream 0.5.0**. "
                "Please, create `subscriber` object and use it explicitly instead. "
                "Argument will be removed in **FastStream 0.6.0**."
            ),
        ] = default_filter,
        retry: Annotated[
            bool,
            Doc("Whether to `nack` message at processing exception."),
        ] = False,
        no_ack: Annotated[
            bool,
            Doc("Whether to disable **FastStream** autoacknowledgement logic or not."),
        ] = False,
        # AsyncAPI args
        title: Annotated[
            Optional[str],
            Doc("AsyncAPI subscriber object title."),
        ] = None,
        description: Annotated[
            Optional[str],
            Doc(
                "AsyncAPI subscriber object description. "
                "Uses decorated docstring as default."
            ),
        ] = None,
        include_in_schema: Annotated[
            bool,
            Doc("Whetever to include operation in AsyncAPI schema or not."),
        ] = True,
    ) -> None:
        super().__init__(
            call,
            *topics,
            publishers=publishers,
            group_id=group_id,
            key_deserializer=key_deserializer,
            value_deserializer=value_deserializer,
            fetch_max_wait_ms=fetch_max_wait_ms,
            fetch_max_bytes=fetch_max_bytes,
            fetch_min_bytes=fetch_min_bytes,
            max_partition_fetch_bytes=max_partition_fetch_bytes,
            auto_offset_reset=auto_offset_reset,
            auto_commit=auto_commit,
            auto_commit_interval_ms=auto_commit_interval_ms,
            check_crcs=check_crcs,
            partition_assignment_strategy=partition_assignment_strategy,
            max_poll_interval_ms=max_poll_interval_ms,
            rebalance_timeout_ms=rebalance_timeout_ms,
            session_timeout_ms=session_timeout_ms,
            heartbeat_interval_ms=heartbeat_interval_ms,
            consumer_timeout_ms=consumer_timeout_ms,
            max_poll_records=max_poll_records,
            exclude_internal_topics=exclude_internal_topics,
            isolation_level=isolation_level,
            max_records=max_records,
            batch_timeout_ms=batch_timeout_ms,
            batch=batch,
            # basic args
            dependencies=dependencies,
            parser=parser,
            decoder=decoder,
            middlewares=middlewares,
            filter=filter,
            # AsyncAPI args
            title=title,
            description=description,
            include_in_schema=include_in_schema,
            # FastDepends args
            retry=retry,
            no_ack=no_ack,
        )


class KafkaRouter(
    BrokerRouter[
        Union[
<<<<<<< HEAD
            "Message",
            Tuple["Message", ...],
=======
            Message,
            Tuple[Message, ...],
>>>>>>> ae54f8e4
        ]
    ],
    KafkaRegistrator,
):
    """Includable to KafkaBroker router."""

    def __init__(
        self,
        prefix: Annotated[
            str,
            Doc("String prefix to add to all subscribers queues."),
        ] = "",
        handlers: Annotated[
            Iterable[KafkaRoute],
            Doc("Route object to include."),
        ] = (),
        *,
        dependencies: Annotated[
            Iterable["Depends"],
            Doc(
                "Dependencies list (`[Depends(),]`) to apply to all routers' publishers/subscribers."
            ),
        ] = (),
        middlewares: Annotated[
            Iterable[
                Union[
<<<<<<< HEAD
                    "BrokerMiddleware[Message]",
                    "BrokerMiddleware[Tuple[Message, ...]]",
=======
                    BrokerMiddleware[Message],
                    BrokerMiddleware[Tuple[Message, ...]],
>>>>>>> ae54f8e4
                ]
            ],
            Doc("Router middlewares to apply to all routers' publishers/subscribers."),
        ] = (),
        parser: Annotated[
<<<<<<< HEAD
            Optional["CustomCallable"],
            Doc("Parser to map original **Message** object to FastStream one."),
        ] = None,
        decoder: Annotated[
            Optional["CustomCallable"],
=======
            Optional[
                Union[
                    CustomParser[Message],
                    CustomParser[Tuple[Message, ...]],
                ]
            ],
            Doc("Parser to map original **Message** object to FastStream one."),
        ] = None,
        decoder: Annotated[
            Optional[
                Union[
                    CustomDecoder[StreamMessage[Message]],
                    CustomDecoder[StreamMessage[Tuple[Message, ...]]],
                ]
            ],
>>>>>>> ae54f8e4
            Doc("Function to decode FastStream msg bytes body to python objects."),
        ] = None,
        include_in_schema: Annotated[
            Optional[bool],
            Doc("Whetever to include operation in AsyncAPI schema or not."),
        ] = None,
    ) -> None:
        super().__init__(
            handlers=handlers,
            # basic args
            prefix=prefix,
            dependencies=dependencies,
            middlewares=middlewares,
            parser=parser,
            decoder=decoder,
            include_in_schema=include_in_schema,
        )<|MERGE_RESOLUTION|>--- conflicted
+++ resolved
@@ -132,41 +132,245 @@
             Callable[..., "SendableMessage"],
             Doc("Message handler function."),
         ],
-        *topics: str,
+        *topics: Annotated[
+            str,
+            Doc("Kafka topics to consume messages from."),
+        ],
         publishers: Annotated[
             Iterable[KafkaPublisher],
             Doc("Kafka publishers to broadcast the handler result."),
         ] = (),
-        group_id: Optional[str] = None,
-        key_deserializer: Optional[Callable[[bytes], Any]] = None,
-        value_deserializer: Optional[Callable[[bytes], Any]] = None,
-        fetch_max_wait_ms: int = 500,
-        fetch_max_bytes: int = 52428800,
-        fetch_min_bytes: int = 1,
-        max_partition_fetch_bytes: int = 1 * 1024 * 1024,
-        auto_offset_reset: Literal[
-            "latest",
-            "earliest",
-            "none",
+        group_id: Annotated[
+            Optional[str],
+            Doc("""
+            Name of the consumer group to join for dynamic
+            partition assignment (if enabled), and to use for fetching and
+            committing offsets. If `None`, auto-partition assignment (via
+            group coordinator) and offset commits are disabled.
+            """),
+        ] = None,
+        key_deserializer: Annotated[
+            Optional[Callable[[bytes], Any]],
+            Doc(
+                "Any callable that takes a raw message `bytes` "
+                "key and returns a deserialized one."
+            ),
+        ] = None,
+        value_deserializer: Annotated[
+            Optional[Callable[[bytes], Any]],
+            Doc(
+                "Any callable that takes a raw message `bytes` "
+                "value and returns a deserialized value."
+            ),
+        ] = None,
+        fetch_max_wait_ms: Annotated[
+            int,
+            Doc("""
+            The maximum amount of time in milliseconds
+            the server will block before answering the fetch request if
+            there isn't sufficient data to immediately satisfy the
+            requirement given by `fetch_min_bytes`.
+            """),
+        ] = 500,
+        fetch_max_bytes: Annotated[
+            int,
+            Doc("""
+            The maximum amount of data the server should
+            return for a fetch request. This is not an absolute maximum, if
+            the first message in the first non-empty partition of the fetch
+            is larger than this value, the message will still be returned
+            to ensure that the consumer can make progress. NOTE: consumer
+            performs fetches to multiple brokers in parallel so memory
+            usage will depend on the number of brokers containing
+            partitions for the topic.
+            """),
+        ] = 50 * 1024 * 1024,
+        fetch_min_bytes: Annotated[
+            int,
+            Doc("""
+            Minimum amount of data the server should
+            return for a fetch request, otherwise wait up to
+            `fetch_max_wait_ms` for more data to accumulate.
+            """),
+        ] = 1,
+        max_partition_fetch_bytes: Annotated[
+            int,
+            Doc("""
+            The maximum amount of data
+            per-partition the server will return. The maximum total memory
+            used for a request ``= #partitions * max_partition_fetch_bytes``.
+            This size must be at least as large as the maximum message size
+            the server allows or else it is possible for the producer to
+            send messages larger than the consumer can fetch. If that
+            happens, the consumer can get stuck trying to fetch a large
+            message on a certain partition.
+            """),
+        ] = 1 * 1024 * 1024,
+        auto_offset_reset: Annotated[
+            Literal["latest", "earliest", "none"],
+            Doc("""
+            A policy for resetting offsets on `OffsetOutOfRangeError` errors:
+
+            * `earliest` will move to the oldest available message
+            * `latest` will move to the most recent
+            * `none` will raise an exception so you can handle this case
+            """),
         ] = "latest",
-        auto_commit: bool = True,
-        auto_commit_interval_ms: int = 5000,
-        check_crcs: bool = True,
-        partition_assignment_strategy: Sequence[str] = ("roundrobin",),
-        max_poll_interval_ms: int = 300000,
-        rebalance_timeout_ms: Optional[int] = None,
-        session_timeout_ms: int = 10000,
-        heartbeat_interval_ms: int = 3000,
-        consumer_timeout_ms: int = 200,
-        max_poll_records: Optional[int] = None,
-        exclude_internal_topics: bool = True,
-        isolation_level: Literal[
-            "read_uncommitted",
-            "read_committed",
+        auto_commit: Annotated[
+            bool,
+            Doc("""
+            If `True` the consumer's offset will be
+            periodically committed in the background.
+            """),
+        ] = True,
+        auto_commit_interval_ms: Annotated[
+            int,
+            Doc("""
+            Milliseconds between automatic
+            offset commits, if `auto_commit` is `True`."""),
+        ] = 5 * 1000,
+        check_crcs: Annotated[
+            bool,
+            Doc("""
+            Automatically check the CRC32 of the records
+            consumed. This ensures no on-the-wire or on-disk corruption to
+            the messages occurred. This check adds some overhead, so it may
+            be disabled in cases seeking extreme performance.
+            """),
+        ] = True,
+        partition_assignment_strategy: Annotated[
+            Sequence[str],
+            Doc("""
+            List of objects to use to
+            distribute partition ownership amongst consumer instances when
+            group management is used. This preference is implicit in the order
+            of the strategies in the list. When assignment strategy changes:
+            to support a change to the assignment strategy, new versions must
+            enable support both for the old assignment strategy and the new
+            one. The coordinator will choose the old assignment strategy until
+            all members have been updated. Then it will choose the new
+            strategy.
+            """),
+        ] = ("roundrobin",),
+        max_poll_interval_ms: Annotated[
+            int,
+            Doc("""
+            Maximum allowed time between calls to
+            consume messages in batches. If this interval
+            is exceeded the consumer is considered failed and the group will
+            rebalance in order to reassign the partitions to another consumer
+            group member. If API methods block waiting for messages, that time
+            does not count against this timeout.
+            """),
+        ] = 5 * 60 * 1000,
+        rebalance_timeout_ms: Annotated[
+            Optional[int],
+            Doc("""
+            The maximum time server will wait for this
+            consumer to rejoin the group in a case of rebalance. In Java client
+            this behaviour is bound to `max.poll.interval.ms` configuration,
+            but as ``aiokafka`` will rejoin the group in the background, we
+            decouple this setting to allow finer tuning by users that use
+            `ConsumerRebalanceListener` to delay rebalacing. Defaults
+            to ``session_timeout_ms``
+            """),
+        ] = None,
+        session_timeout_ms: Annotated[
+            int,
+            Doc("""
+            Client group session and failure detection
+            timeout. The consumer sends periodic heartbeats
+            (`heartbeat.interval.ms`) to indicate its liveness to the broker.
+            If no hearts are received by the broker for a group member within
+            the session timeout, the broker will remove the consumer from the
+            group and trigger a rebalance. The allowed range is configured with
+            the **broker** configuration properties
+            `group.min.session.timeout.ms` and `group.max.session.timeout.ms`.
+            """),
+        ] = 10 * 1000,
+        heartbeat_interval_ms: Annotated[
+            int,
+            Doc("""
+            The expected time in milliseconds
+            between heartbeats to the consumer coordinator when using
+            Kafka's group management feature. Heartbeats are used to ensure
+            that the consumer's session stays active and to facilitate
+            rebalancing when new consumers join or leave the group. The
+            value must be set lower than `session_timeout_ms`, but typically
+            should be set no higher than 1/3 of that value. It can be
+            adjusted even lower to control the expected time for normal
+            rebalances.
+            """),
+        ] = 3 * 1000,
+        consumer_timeout_ms: Annotated[
+            int,
+            Doc("""
+            Maximum wait timeout for background fetching
+            routine. Mostly defines how fast the system will see rebalance and
+            request new data for new partitions.
+            """),
+        ] = 200,
+        max_poll_records: Annotated[
+            Optional[int],
+            Doc("""
+            The maximum number of records returned in a
+            single call by batch consumer. Has no limit by default.
+            """),
+        ] = None,
+        exclude_internal_topics: Annotated[
+            bool,
+            Doc("""
+            Whether records from internal topics
+            (such as offsets) should be exposed to the consumer. If set to True
+            the only way to receive records from an internal topic is
+            subscribing to it.
+            """),
+        ] = True,
+        isolation_level: Annotated[
+            Literal["read_uncommitted", "read_committed"],
+            Doc("""
+            Controls how to read messages written
+            transactionally.
+
+            * `read_committed`, batch consumer will only return
+            transactional messages which have been committed.
+
+            * `read_uncommitted` (the default), batch consumer will
+            return all messages, even transactional messages which have been
+            aborted.
+
+            Non-transactional messages will be returned unconditionally in
+            either mode.
+
+            Messages will always be returned in offset order. Hence, in
+            `read_committed` mode, batch consumer will only return
+            messages up to the last stable offset (LSO), which is the one less
+            than the offset of the first open transaction. In particular any
+            messages appearing after messages belonging to ongoing transactions
+            will be withheld until the relevant transaction has been completed.
+            As a result, `read_committed` consumers will not be able to read up
+            to the high watermark when there are in flight transactions.
+            Further, when in `read_committed` the seek_to_end method will
+            return the LSO. See method docs below.
+            """),
         ] = "read_uncommitted",
-        batch: bool = False,
-        max_records: Optional[int] = None,
-        batch_timeout_ms: int = 200,
+        batch: Annotated[
+            bool,
+            Doc("Whether to consume messages in batches or not."),
+        ] = False,
+        batch_timeout_ms: Annotated[
+            int,
+            Doc("""
+            Milliseconds spent waiting if
+            data is not available in the buffer. If 0, returns immediately
+            with any records that are available currently in the buffer,
+            else returns empty.
+            """),
+        ] = 200,
+        max_records: Annotated[
+            Optional[int],
+            Doc("Number of messages to consume as one batch."),
+        ] = None,
         # broker args
         dependencies: Annotated[
             Iterable["Depends"],
@@ -266,13 +470,8 @@
 class KafkaRouter(
     BrokerRouter[
         Union[
-<<<<<<< HEAD
             "Message",
             Tuple["Message", ...],
-=======
-            Message,
-            Tuple[Message, ...],
->>>>>>> ae54f8e4
         ]
     ],
     KafkaRegistrator,
@@ -299,41 +498,18 @@
         middlewares: Annotated[
             Iterable[
                 Union[
-<<<<<<< HEAD
                     "BrokerMiddleware[Message]",
                     "BrokerMiddleware[Tuple[Message, ...]]",
-=======
-                    BrokerMiddleware[Message],
-                    BrokerMiddleware[Tuple[Message, ...]],
->>>>>>> ae54f8e4
                 ]
             ],
             Doc("Router middlewares to apply to all routers' publishers/subscribers."),
         ] = (),
         parser: Annotated[
-<<<<<<< HEAD
             Optional["CustomCallable"],
             Doc("Parser to map original **Message** object to FastStream one."),
         ] = None,
         decoder: Annotated[
             Optional["CustomCallable"],
-=======
-            Optional[
-                Union[
-                    CustomParser[Message],
-                    CustomParser[Tuple[Message, ...]],
-                ]
-            ],
-            Doc("Parser to map original **Message** object to FastStream one."),
-        ] = None,
-        decoder: Annotated[
-            Optional[
-                Union[
-                    CustomDecoder[StreamMessage[Message]],
-                    CustomDecoder[StreamMessage[Tuple[Message, ...]]],
-                ]
-            ],
->>>>>>> ae54f8e4
             Doc("Function to decode FastStream msg bytes body to python objects."),
         ] = None,
         include_in_schema: Annotated[
