--- conflicted
+++ resolved
@@ -455,13 +455,8 @@
         connection_kwargs, _ = filter_by_dict(ConsumerConnectionParams, kwargs)
         return partial(
             AsyncConfluentConsumer,
-<<<<<<< HEAD
             **connection_kwargs,
-            logger=self._state.logger_state,
-=======
-            **filter_by_dict(ConsumerConnectionParams, kwargs),
             logger=self._state.get().logger_state,
->>>>>>> 736baba2
             config=self.config,
         )
 
