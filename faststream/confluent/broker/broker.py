--- conflicted
+++ resolved
@@ -407,7 +407,6 @@
             apply_types=apply_types,
             validate=validate,
         )
-
         self.client_id = client_id
         self._producer = None
 
@@ -473,14 +472,8 @@
     @property
     def _subscriber_setup_extra(self) -> "AnyDict":
         return {
-<<<<<<< HEAD
-            **super()._subscriber_setup_extra,
-            "client_id": self.client_id,
-            "connection_data": self._connection or {},
-=======
             "client_id": self.client_id,
             "builder": self._connection,
->>>>>>> 9f21e72d
         }
 
     @override
