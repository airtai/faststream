from abc import abstractmethod
from contextlib import AsyncExitStack
from itertools import chain
from typing import (
    TYPE_CHECKING,
    Any,
    Callable,
    ContextManager,
    Dict,
    Iterable,
    List,
    Optional,
    Tuple,
    Union,
    overload,
)

from typing_extensions import Self, override

from faststream.asyncapi.abc import AsyncAPIOperation
from faststream.asyncapi.message import parse_handler_params
from faststream.asyncapi.utils import to_camelcase
from faststream.broker.response import ensure_response
from faststream.broker.subscriber.call_item import HandlerItem
from faststream.broker.subscriber.proto import SubscriberProto
from faststream.broker.types import (
    MsgType,
    P_HandlerParams,
    T_HandlerReturn,
)
from faststream.broker.utils import MultiLock, get_watcher_context, resolve_custom_func
from faststream.broker.wrapper.call import HandlerCallWrapper
from faststream.exceptions import SetupError, StopConsume, SubscriberNotFound
from faststream.utils.context.repository import context
from faststream.utils.functions import sync_fake_context, to_async

if TYPE_CHECKING:
    from fast_depends.dependencies import Depends

    from faststream.broker.message import StreamMessage
    from faststream.broker.middlewares import BaseMiddleware
    from faststream.broker.publisher.proto import BasePublisherProto, ProducerProto
    from faststream.broker.response import Response
    from faststream.broker.types import (
        AsyncCallable,
        BrokerMiddleware,
        CustomCallable,
        Filter,
        SubscriberMiddleware,
    )
    from faststream.types import AnyDict, Decorator, LoggerProto


class _CallOptions:
    __slots__ = (
        "filter",
        "parser",
        "decoder",
        "middlewares",
        "dependencies",
    )

    def __init__(
        self,
        *,
        filter: "Filter[Any]",
        parser: Optional["CustomCallable"],
        decoder: Optional["CustomCallable"],
        middlewares: Iterable["SubscriberMiddleware[Any]"],
        dependencies: Iterable["Depends"],
    ) -> None:
        self.filter = filter
        self.parser = parser
        self.decoder = decoder
        self.middlewares = middlewares
        self.dependencies = dependencies


class SubscriberUsecase(
    AsyncAPIOperation,
    SubscriberProto[MsgType],
):
    """A class representing an asynchronous handler."""

    lock: ContextManager[Any]
    extra_watcher_options: "AnyDict"
    extra_context: "AnyDict"
    graceful_timeout: Optional[float]

    _broker_dependencies: Iterable["Depends"]
    _call_options: Optional["_CallOptions"]

    def __init__(
        self,
        *,
        no_ack: bool,
        no_reply: bool,
        retry: Union[bool, int],
        broker_dependencies: Iterable["Depends"],
        broker_middlewares: Iterable["BrokerMiddleware[MsgType]"],
        default_parser: "AsyncCallable",
        default_decoder: "AsyncCallable",
        # AsyncAPI information
        title_: Optional[str],
        description_: Optional[str],
        include_in_schema: bool,
    ) -> None:
        """Initialize a new instance of the class."""
        self.calls = []

        self._default_parser = default_parser
        self._default_decoder = default_decoder
        self._no_reply = no_reply
        # Watcher args
        self._no_ack = no_ack
        self._retry = retry

        self._call_options = None
        self.running = False
        self.lock = sync_fake_context()

        # Setup in include
        self._broker_dependencies = broker_dependencies
        self._broker_middlewares = broker_middlewares

        # register in setup later
        self._producer = None
        self.graceful_timeout = None
        self.extra_context = {}
        self.extra_watcher_options = {}

        # AsyncAPI
        self.title_ = title_
        self.description_ = description_
        self.include_in_schema = include_in_schema

    def add_middleware(self, middleware: "BrokerMiddleware[MsgType]") -> None:
        self._broker_middlewares = (*self._broker_middlewares, middleware)

    @override
    def setup(  # type: ignore[override]
        self,
        *,
        logger: Optional["LoggerProto"],
        producer: Optional["ProducerProto"],
        graceful_timeout: Optional[float],
        extra_context: "AnyDict",
        # broker options
        broker_parser: Optional["CustomCallable"],
        broker_decoder: Optional["CustomCallable"],
        # dependant args
        apply_types: bool,
        is_validate: bool,
        _get_dependant: Optional[Callable[..., Any]],
        _call_decorators: Iterable["Decorator"],
    ) -> None:
        self.lock = MultiLock()

        self._producer = producer
        self.graceful_timeout = graceful_timeout
        self.extra_context = extra_context

        self.watcher = get_watcher_context(logger, self._no_ack, self._retry)

        for call in self.calls:
            if parser := call.item_parser or broker_parser:
                async_parser = resolve_custom_func(
                    to_async(parser), self._default_parser
                )
            else:
                async_parser = self._default_parser

            if decoder := call.item_decoder or broker_decoder:
                async_decoder = resolve_custom_func(
                    to_async(decoder), self._default_decoder
                )
            else:
                async_decoder = self._default_decoder

            call.setup(
                parser=async_parser,
                decoder=async_decoder,
                apply_types=apply_types,
                is_validate=is_validate,
                _get_dependant=_get_dependant,
                _call_decorators=_call_decorators,
                broker_dependencies=self._broker_dependencies,
            )

            call.handler.refresh(with_mock=False)

    @abstractmethod
    async def start(self) -> None:
        """Start the handler."""
        self.running = True

    @abstractmethod
    async def close(self) -> None:
        """Close the handler.

        Blocks event loop up to graceful_timeout seconds.
        """
        self.running = False
        if isinstance(self.lock, MultiLock):
            await self.lock.wait_release(self.graceful_timeout)

    def add_call(
        self,
        *,
        filter_: "Filter[Any]",
        parser_: Optional["CustomCallable"],
        decoder_: Optional["CustomCallable"],
        middlewares_: Iterable["SubscriberMiddleware[Any]"],
        dependencies_: Iterable["Depends"],
    ) -> Self:
        self._call_options = _CallOptions(
            filter=filter_,
            parser=parser_,
            decoder=decoder_,
            middlewares=middlewares_,
            dependencies=dependencies_,
        )
        return self

    @overload
    def __call__(
        self,
        func: None = None,
        *,
        filter: Optional["Filter[Any]"] = None,
        parser: Optional["CustomCallable"] = None,
        decoder: Optional["CustomCallable"] = None,
        middlewares: Iterable["SubscriberMiddleware[Any]"] = (),
        dependencies: Iterable["Depends"] = (),
    ) -> Callable[
        [Callable[P_HandlerParams, T_HandlerReturn]],
        "HandlerCallWrapper[MsgType, P_HandlerParams, T_HandlerReturn]",
    ]: ...

    @overload
    def __call__(
        self,
        func: Callable[P_HandlerParams, T_HandlerReturn],
        *,
        filter: Optional["Filter[Any]"] = None,
        parser: Optional["CustomCallable"] = None,
        decoder: Optional["CustomCallable"] = None,
        middlewares: Iterable["SubscriberMiddleware[Any]"] = (),
        dependencies: Iterable["Depends"] = (),
    ) -> "HandlerCallWrapper[MsgType, P_HandlerParams, T_HandlerReturn]": ...

    def __call__(
        self,
        func: Optional[Callable[P_HandlerParams, T_HandlerReturn]] = None,
        *,
        filter: Optional["Filter[Any]"] = None,
        parser: Optional["CustomCallable"] = None,
        decoder: Optional["CustomCallable"] = None,
        middlewares: Iterable["SubscriberMiddleware[Any]"] = (),
        dependencies: Iterable["Depends"] = (),
    ) -> Any:
        if (options := self._call_options) is None:
            raise SetupError(
                "You can't create subscriber directly. Please, use `add_call` at first."
            )

        total_deps = (*options.dependencies, *dependencies)
        total_middlewares = (*options.middlewares, *middlewares)

        def real_wrapper(
            func: Callable[P_HandlerParams, T_HandlerReturn],
        ) -> "HandlerCallWrapper[MsgType, P_HandlerParams, T_HandlerReturn]":
            handler = HandlerCallWrapper[MsgType, P_HandlerParams, T_HandlerReturn](
                func
            )

            self.calls.append(
                HandlerItem[MsgType](
                    handler=handler,
                    filter=to_async(filter or options.filter),
                    item_parser=parser or options.parser,
                    item_decoder=decoder or options.decoder,
                    item_middlewares=total_middlewares,
                    dependencies=total_deps,
                )
            )

            return handler

        if func is None:
            return real_wrapper

        else:
            return real_wrapper(func)

    async def consume(self, msg: MsgType) -> Any:
        """Consume a message asynchronously."""
        if not self.running:
            return None

        try:
            return await self.process_message(msg)

        except StopConsume:
            # Stop handler at StopConsume exception
            await self.close()

        except SystemExit:
            # Stop handler at `exit()` call
            await self.close()

            if app := context.get("app"):
                app.exit()

        except Exception:  # nosec B110
            # All other exceptions were logged by CriticalLogMiddleware
            pass

    async def process_message(self, msg: MsgType) -> "Response":
        """Execute all message processing stages."""
        async with AsyncExitStack() as stack:
            stack.enter_context(self.lock)

            # Enter context before middlewares
            for k, v in self.extra_context.items():
                stack.enter_context(context.scope(k, v))

            stack.enter_context(context.scope("handler_", self))

            # enter all middlewares
            middlewares: List[BaseMiddleware] = []
            for base_m in self._broker_middlewares:
                middleware = base_m(msg)
                middlewares.append(middleware)
                await middleware.__aenter__()

            cache: Dict[Any, Any] = {}
            parsing_error: Optional[Exception] = None
            for h in self.calls:
                try:
                    message = await h.is_suitable(msg, cache)
                except Exception as e:
                    parsing_error = e
                    break

                if message is not None:
                    # Acknowledgement scope
                    # TODO: move it to scope enter at `retry` option deprecation
                    await stack.enter_async_context(
                        self.watcher(
                            message,
                            **self.extra_watcher_options,
                        )
                    )

                    stack.enter_context(
                        context.scope("log_context", self.get_log_context(message))
                    )
                    stack.enter_context(context.scope("message", message))

                    # Middlewares should be exited before scope release
                    for m in middlewares:
                        stack.push_async_exit(m.__aexit__)

                    result_msg = ensure_response(
                        await h.call(
                            message=message,
                            # consumer middlewares
                            _extra_middlewares=(m.consume_scope for m in middlewares),
                        )
                    )

                    if not result_msg.correlation_id:
                        result_msg.correlation_id = message.correlation_id

                    for p in chain(
                        self.__get_reponse_publisher(message),
                        h.handler._publishers,
                    ):
                        await p.publish(
                            result_msg.body,
                            **result_msg.as_publish_kwargs(),
                            # publisher middlewares
                            _extra_middlewares=(m.publish_scope for m in middlewares),
                        )

                    # Return data for tests
                    return result_msg

            # Suitable handler was not found or
            # parsing/decoding exception occurred
            for m in middlewares:
                stack.push_async_exit(m.__aexit__)

<<<<<<< HEAD
            raise SubscriberNotFound(f"There is no suitable handler for {msg!r}")
=======
            if parsing_error:
                raise parsing_error

            else:
                raise AssertionError(f"There is no suitable handler for {msg=}")
>>>>>>> f2d61787

        raise AssertionError

    def __get_reponse_publisher(
        self,
        message: "StreamMessage[MsgType]",
    ) -> Iterable["BasePublisherProto"]:
        if not message.reply_to or self._no_reply:
            return ()

        else:
            return self._make_response_publisher(message)

    def get_log_context(
        self,
        message: Optional["StreamMessage[MsgType]"],
    ) -> Dict[str, str]:
        """Generate log context."""
        return {
            "message_id": getattr(message, "message_id", ""),
        }

    # AsyncAPI methods

    @property
    def call_name(self) -> str:
        """Returns the name of the handler call."""
        if not self.calls:
            return "Subscriber"

        return to_camelcase(self.calls[0].call_name)

    def get_description(self) -> Optional[str]:
        """Returns the description of the handler."""
        if not self.calls:  # pragma: no cover
            return None

        else:
            return self.calls[0].description

    def get_payloads(self) -> List[Tuple["AnyDict", str]]:
        """Get the payloads of the handler."""
        payloads: List[Tuple[AnyDict, str]] = []

        for h in self.calls:
            if h.dependant is None:
                raise SetupError("You should setup `Handler` at first.")

            body = parse_handler_params(
                h.dependant,
                prefix=f"{self.title_ or self.call_name}:Message",
            )

            payloads.append((body, to_camelcase(h.call_name)))

        if not self.calls:
            payloads.append(
                (
                    {
                        "title": f"{self.title_ or self.call_name}:Message:Payload",
                    },
                    to_camelcase(self.call_name),
                )
            )

        return payloads<|MERGE_RESOLUTION|>--- conflicted
+++ resolved
@@ -392,15 +392,11 @@
             for m in middlewares:
                 stack.push_async_exit(m.__aexit__)
 
-<<<<<<< HEAD
-            raise SubscriberNotFound(f"There is no suitable handler for {msg!r}")
-=======
             if parsing_error:
                 raise parsing_error
 
             else:
                 raise AssertionError(f"There is no suitable handler for {msg=}")
->>>>>>> f2d61787
 
         raise AssertionError
 
