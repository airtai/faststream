<<<<<<< HEAD
"""Simple and fast framework to create message brokers based microservices."""
__version__ = "0.3.8"
=======
"""Simple and fast framework to create message brokers based microservices"""
__version__ = "0.3.9"
>>>>>>> c5e4180f


INSTALL_YAML = """
To generate YAML documentation, please install dependencies:\n
pip install PyYAML
"""

INSTALL_WATCHFILES = """
To use restart feature, please install dependencies:\n
pip install watchfiles
"""<|MERGE_RESOLUTION|>--- conflicted
+++ resolved
@@ -1,10 +1,5 @@
-<<<<<<< HEAD
 """Simple and fast framework to create message brokers based microservices."""
-__version__ = "0.3.8"
-=======
-"""Simple and fast framework to create message brokers based microservices"""
 __version__ = "0.3.9"
->>>>>>> c5e4180f
 
 
 INSTALL_YAML = """
