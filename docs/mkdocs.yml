site_name: FastStream
site_description: ''
site_url: https://faststream.airt.ai/
site_author: airt
copyright: '&copy; 2023 <a href="https://airt.ai/" target="_blank" rel="noopener">airt</a>'
docs_dir: docs

dev_addr: 0.0.0.0:8008

repo_name: airtai/fastkafka
repo_url: https://github.com/airtai/fastkafka
edit_uri: https://github.com/airtai/fastkafka/tree/FastStream/docs/docs

theme:
  name: material
  logo: assets/img/logo.svg
  favicon: assets/img/logo.svg
  palette:
  - media: '(prefers-color-scheme: light)'
    scheme: default
    primary: custom
<<<<<<< HEAD
=======
    accent: cyan
>>>>>>> 059c9aba
    toggle:
      icon: material/brightness-7
      name: Switch to dark mode
  - media: '(prefers-color-scheme: dark)'
    scheme: slate
    primary: custom
<<<<<<< HEAD
=======
    accent: cyan
>>>>>>> 059c9aba
    toggle:
      icon: material/brightness-4
      name: Switch to light mode
  icon:
    repo: fontawesome/brands/github
    edit: material/pencil-circle-outline
  features:
  - search.suggest
  - search.highlight
  - navigation.tabs         # navbar navigation
  - navigation.tabs.sticky  # navbar always expanded
  - navigation.indexes      # attach index document direct to section
  - navigation.tracking     # show in the page url current TOC section
  - navigation.prune        # reduce render size
  - navigation.top          # back-to-top btn
  - navigation.footer       # show footer with next/prev btns
  # - navigation.path       # (insiders) breadcrumbs
  - content.tabs.link       # sync total page tabs
  # - content.tooltips      # (insiders) improved tooltips
  - content.code.annotation
  - content.code.copy
  - content.code.select
<<<<<<< HEAD
  - content.action.edit     # add edit btn at every page
=======
  i18n:
    prev: 'Previous'
    next: 'Next'
  icon:
    repo: fontawesome/brands/github
    edit: material/pencil-circle-outline
  logo: assets/img/logo.svg
  favicon: assets/img/logo.svg

extra_css:
  - stylesheets/extra.css
>>>>>>> 059c9aba

extra_css:
  - stylesheets/extra.css

plugins:
  - search
  - mkdocstrings:
      default_handler: python
      handlers:
        python:
          import:
          - https://docs.python.org/3/objects.inv
          options:
            heading_level: 2
            show_source: true
            show_category_heading: true
            show_root_heading: true
            show_if_no_docstring: true
<<<<<<< HEAD
=======
            separate_signature: true
            show_signature_annotations: true
>>>>>>> 059c9aba
  # build a site link social preview card
  - social:
      enabled: !ENV [CI, false]
  - i18n:
      docs_structure: folder
      languages:
        - locale: en
          default: true
          name: English
          build: true
  - literate-nav:
      nav_file: SUMMARY.md
  # show page edition date
  - git-revision-date-localized:
      enabled: !ENV [CI, false]
      type: timeago

markdown_extensions:
  toc:
    permalink: "#"
  markdown.extensions.codehilite:
    guess_lang: false
  mdx_include:
    base_path: .
  admonition: null
  codehilite: null
  extra: null
  pymdownx.superfences:
    custom_fences:
    - name: mermaid
      class: mermaid
      format: !!python/name:pymdownx.superfences.fence_code_format ''
  pymdownx.tabbed:
    alternate_style: true
  attr_list: null
  md_in_html: null

extra:
  social:
    - icon: fontawesome/brands/discord
      link: https://discord.gg/CJWmYpyFbc
    - icon: fontawesome/brands/github-alt
      link: https://github.com/airtai/fastkafka
    - icon: fontawesome/brands/twitter
      link: https://twitter.com/airt_AI
    - icon: fontawesome/brands/facebook
      link: https://www.facebook.com/airt.ai.api/
    - icon: fontawesome/brands/linkedin
      link: https://www.linkedin.com/company/airt-ai/

  alternate:
    - link: /
      name: en - English

  version:
    provider: mike<|MERGE_RESOLUTION|>--- conflicted
+++ resolved
@@ -4,8 +4,6 @@
 site_author: airt
 copyright: '&copy; 2023 <a href="https://airt.ai/" target="_blank" rel="noopener">airt</a>'
 docs_dir: docs
-
-dev_addr: 0.0.0.0:8008
 
 repo_name: airtai/fastkafka
 repo_url: https://github.com/airtai/fastkafka
@@ -19,20 +17,12 @@
   - media: '(prefers-color-scheme: light)'
     scheme: default
     primary: custom
-<<<<<<< HEAD
-=======
-    accent: cyan
->>>>>>> 059c9aba
     toggle:
       icon: material/brightness-7
       name: Switch to dark mode
   - media: '(prefers-color-scheme: dark)'
     scheme: slate
     primary: custom
-<<<<<<< HEAD
-=======
-    accent: cyan
->>>>>>> 059c9aba
     toggle:
       icon: material/brightness-4
       name: Switch to light mode
@@ -55,21 +45,7 @@
   - content.code.annotation
   - content.code.copy
   - content.code.select
-<<<<<<< HEAD
   - content.action.edit     # add edit btn at every page
-=======
-  i18n:
-    prev: 'Previous'
-    next: 'Next'
-  icon:
-    repo: fontawesome/brands/github
-    edit: material/pencil-circle-outline
-  logo: assets/img/logo.svg
-  favicon: assets/img/logo.svg
-
-extra_css:
-  - stylesheets/extra.css
->>>>>>> 059c9aba
 
 extra_css:
   - stylesheets/extra.css
@@ -88,11 +64,8 @@
             show_category_heading: true
             show_root_heading: true
             show_if_no_docstring: true
-<<<<<<< HEAD
-=======
             separate_signature: true
             show_signature_annotations: true
->>>>>>> 059c9aba
   # build a site link social preview card
   - social:
       enabled: !ENV [CI, false]
