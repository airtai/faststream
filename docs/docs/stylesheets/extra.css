/*
all variables
https://github.com/squidfunk/mkdocs-material/blob/master/src/assets/stylesheets/main/_colors.scss
*/

:root {
    --md-primary-fg-color: #003257;
    --md-primary-fg-color--light: #48A8D8;
    --md-primary-fg-color--dark: #48A8D8;
}

[data-md-color-accent=indigo] {
    --md-accent-fg-color: #48A8D8;
    --md-accent-fg-color--transparent: #48A8D81A;
}

[data-md-color-scheme=slate] {
    --md-default-bg-color: hsla(var(--md-hue), 7%, 18%, 1);
    --md-footer-bg-color--dark: hsla(var(--md-hue), 24%, 26%, 1);
    --md-typeset-a-color: #48A8D8;
}

.user-link::before {
    content: " ";
    position: absolute;
    top: 0;
    left: 0;
    width: 100%;
    height: 100%;
}

.user-list-center {
    justify-content: space-evenly;
    display: flex;
    flex-wrap: wrap;
}

.user {
    flex: 1 0 20%;
    margin: 1em;
    min-width: 7em;
}

.user .avatar-wrapper {
    width: 80px;
    height: 80px;
    margin: 10px auto;
    overflow: hidden;
    border-radius: 50%;
    position: relative;
}

.user .avatar-wrapper img {
    position: absolute;
    top: 50%;
    left: 50%;
    transform: translate(-50%, -50%);
}

.user .title {
    text-align: center;
}

.user .count {
    font-size: 80%;
    text-align: center;
}

a.external-link {
    /* For right to left languages */
    direction: ltr;
    display: inline-block;
}

a.external-link::after {
    /* \00A0 is a non-breaking space
            to make the mark be on the same line as the link
        */
    content: "\00A0[↪]";
}

a.internal-link::after {
    /* \00A0 is a non-breaking space
            to make the mark be on the same line as the link
        */
    content: "\00A0↪";
}

<<<<<<< HEAD
.checked_mark {
    color: #30af00;
}

.x_mark {
    color: #ce242d;
}

.warning_mark {
    color: #d19d00;
=======
#gurubase-page-content-wrapper {
    display: flex;
    flex-direction: column;
    flex-grow: 1;
>>>>>>> 391a30ea
}<|MERGE_RESOLUTION|>--- conflicted
+++ resolved
@@ -86,7 +86,6 @@
     content: "\00A0↪";
 }
 
-<<<<<<< HEAD
 .checked_mark {
     color: #30af00;
 }
@@ -97,10 +96,10 @@
 
 .warning_mark {
     color: #d19d00;
-=======
+}
+
 #gurubase-page-content-wrapper {
     display: flex;
     flex-direction: column;
     flex-grow: 1;
->>>>>>> 391a30ea
 }