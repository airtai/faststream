---
# 0.5 - API
# 2 - Release
# 3 - Contributing
# 5 - Template Page
# 10 - Default
search:
  boost: 2
hide:
  - navigation
  - footer
---

# Release Notes
<<<<<<< HEAD
=======
## 0.5.25

### What's Changed

* fix: CLI hotfix by [@Lancetnik](https://github.com/Lancetnik){.external-link target="_blank"} in [#1816](https://github.com/airtai/faststream/pull/1816){.external-link target="_blank"}

**Full Changelog**: [#0.5.24...0.5.25](https://github.com/airtai/faststream/compare/0.5.24...0.5.25){.external-link target="_blank"}

>>>>>>> 482fe8af
## 0.5.24

### What's Changed

* Replace while-sleep with Event by [@Olegt0rr](https://github.com/Olegt0rr){.external-link target="_blank"} in [#1683](https://github.com/airtai/faststream/pull/1683){.external-link target="_blank"}
* feat: add explicit CLI import error by [@Lancetnik](https://github.com/Lancetnik){.external-link target="_blank"} in [#1785](https://github.com/airtai/faststream/pull/1785){.external-link target="_blank"}
* fix (#1780): replace / in generated json refs by [@Lancetnik](https://github.com/Lancetnik){.external-link target="_blank"} in [#1786](https://github.com/airtai/faststream/pull/1786){.external-link target="_blank"}
* Fix: this commit resolve #1765 by [@Flosckow](https://github.com/Flosckow){.external-link target="_blank"} in [#1789](https://github.com/airtai/faststream/pull/1789){.external-link target="_blank"}
* fix (#1792): make RMQ publisher.publish reply_to optional by [@Lancetnik](https://github.com/Lancetnik){.external-link target="_blank"} in [#1795](https://github.com/airtai/faststream/pull/1795){.external-link target="_blank"}
* fix (#1793): FastStream Response support in FastAPI integration by [@Lancetnik](https://github.com/Lancetnik){.external-link target="_blank"} in [#1796](https://github.com/airtai/faststream/pull/1796){.external-link target="_blank"}
* Update exception.md by [@pepellsd](https://github.com/pepellsd){.external-link target="_blank"} in [#1803](https://github.com/airtai/faststream/pull/1803){.external-link target="_blank"}
* Fixes the CI bug that allows PRs with failed tests to be merged. by [@davorrunje](https://github.com/davorrunje){.external-link target="_blank"} in [#1807](https://github.com/airtai/faststream/pull/1807){.external-link target="_blank"}
* feat: add CLI support for AsgiFastStream by [@Sehat1137](https://github.com/Sehat1137){.external-link target="_blank"} in [#1782](https://github.com/airtai/faststream/pull/1782){.external-link target="_blank"}
* docs: add contributors page by [@kumaranvpl](https://github.com/kumaranvpl){.external-link target="_blank"} in [#1808](https://github.com/airtai/faststream/pull/1808){.external-link target="_blank"}
* fix: correct dependency injection of custom context fields implementing partial __eq__/__ne__ by [@antoinehumbert](https://github.com/antoinehumbert){.external-link target="_blank"} in [#1809](https://github.com/airtai/faststream/pull/1809){.external-link target="_blank"}
* do not assume discriminator is not a property by @lecko-cngroup in [#1811](https://github.com/airtai/faststream/pull/1811){.external-link target="_blank"}

### New Contributors

* [@Olegt0rr](https://github.com/Olegt0rr){.external-link target="_blank"} made their first contribution in [#1683](https://github.com/airtai/faststream/pull/1683){.external-link target="_blank"}
* [@pepellsd](https://github.com/pepellsd){.external-link target="_blank"} made their first contribution in [#1803](https://github.com/airtai/faststream/pull/1803){.external-link target="_blank"}
* [@antoinehumbert](https://github.com/antoinehumbert){.external-link target="_blank"} made their first contribution in [#1809](https://github.com/airtai/faststream/pull/1809){.external-link target="_blank"}
* @lecko-cngroup made their first contribution in [#1811](https://github.com/airtai/faststream/pull/1811){.external-link target="_blank"}

**Full Changelog**: [#0.5.23...0.5.24](https://github.com/airtai/faststream/compare/0.5.23...0.5.24){.external-link target="_blank"}

## 0.5.23

### What's Changed

We made last release just a few days ago, but there are some big changes here already!

1. First of all - you can't use `faststream run ...` command without `pip install faststream[cli]` distribution anymore. It was made to minify default (and production) distribution by removing **typer** (**rich** and **click**) dependencies. **CLI** is a development-time feature, so if you don't need - just don't install! Special thanks to @RubenRibGarcia for this change

2. The next big change - **Kafka** publish confirmations by default! Previous **FastStream** version was working in *publish & forgot* style, but the new one blocks your `broker.publish(...)` call until **Kafka** confirmation frame received. To fallback to previous logic just use a new flag `broker.publish(..., no_confirm=True)`

3. Also, we made one more step forward to our **1.0.0** features plan! @KrySeyt implements `get_one` feature. Now you can use any broker subscriber to get messages in imperative style:

```python
subscriber = broker.subscriber("in")
...
msg = await subscriber.get_one(timeout=5.0)
```

4. And the last one: @draincoder continues to develop OTEL support! Now he provides us with an ability to use **OTEL spans** and **baggage** in a comfortable **FastStream**-style. Just take a look at the [new documentation section](https://faststream.airt.ai/latest/getting-started/opentelemetry/#baggage)

Big thanks to all new and old contributors who makes such a great release!

* feat: AsgiFastStream hooks init options by @Lancetnik in https://github.com/airtai/faststream/pull/1768
* fix (#1748): add Kafka publish no_confirm option by @Lancetnik in https://github.com/airtai/faststream/pull/1749
* Fix GeneralExceptionHandler typehint by @sheldygg in https://github.com/airtai/faststream/pull/1773
* Add `broker.subscriber().get_one()` by @KrySeyt in https://github.com/airtai/faststream/pull/1726
* Add OTel baggage support by @draincoder in https://github.com/airtai/faststream/pull/1692
* build(#1430): separate cli faststream to its own distribution by @RubenRibGarcia in https://github.com/airtai/faststream/pull/1769

### New Contributors
* @RubenRibGarcia made their first contribution in https://github.com/airtai/faststream/pull/1769

**Full Changelog**: https://github.com/airtai/faststream/compare/0.5.22...0.5.23

## 0.5.22

### What's Changed

* fix: FastAPI 0.112.4+ compatibility by [@Lancetnik](https://github.com/Lancetnik){.external-link target="_blank"} in [#1766](https://github.com/airtai/faststream/pull/1766){.external-link target="_blank"}

**Full Changelog**: [#0.5.21...0.5.22](https://github.com/airtai/faststream/compare/0.5.21...0.5.22){.external-link target="_blank"}

## 0.5.21

### What's Changed

* feat (#1168): allow include regular router to FastAPI integration by [@Lancetnik](https://github.com/Lancetnik){.external-link target="_blank"} in [#1747](https://github.com/airtai/faststream/pull/1747){.external-link target="_blank"}
* In case if core-subscriber receive a JetStream message. by [@sheldygg](https://github.com/sheldygg){.external-link target="_blank"} in [#1751](https://github.com/airtai/faststream/pull/1751){.external-link target="_blank"}
* feat: explicit final message commit status by [@Lancetnik](https://github.com/Lancetnik){.external-link target="_blank"} in [#1754](https://github.com/airtai/faststream/pull/1754){.external-link target="_blank"}
* Fix/context get local default by [@Lancetnik](https://github.com/Lancetnik){.external-link target="_blank"} in [#1752](https://github.com/airtai/faststream/pull/1752){.external-link target="_blank"}
* fix (#1759): correct ConfluentConfig with enums by [@Lancetnik](https://github.com/Lancetnik){.external-link target="_blank"} in [#1762](https://github.com/airtai/faststream/pull/1762){.external-link target="_blank"}
* Adds SASLOAuthBearer flow to AIO Kafka's Faststream Security Parsing by [@sifex](https://github.com/sifex){.external-link target="_blank"} in [#1761](https://github.com/airtai/faststream/pull/1761){.external-link target="_blank"}
* fix: FastAPI 0.112.3 compatibility by [@Lancetnik](https://github.com/Lancetnik){.external-link target="_blank"} in [#1763](https://github.com/airtai/faststream/pull/1763){.external-link target="_blank"}

**Full Changelog**: [#0.5.20...0.5.21](https://github.com/airtai/faststream/compare/0.5.20...0.5.21){.external-link target="_blank"}

## 0.5.20

### What's Changed
* Refactor: change publisher fake subscriber generation logic by [@Lancetnik](https://github.com/Lancetnik){.external-link target="_blank"} in [#1729](https://github.com/airtai/faststream/pull/1729){.external-link target="_blank"}
* Remove docs/api directory before running create_api_docs script by [@kumaranvpl](https://github.com/kumaranvpl){.external-link target="_blank"} in [#1730](https://github.com/airtai/faststream/pull/1730){.external-link target="_blank"}
* CI: automatically approve & merge Dependabot PRs by [@dolfinus](https://github.com/dolfinus){.external-link target="_blank"} in [#1720](https://github.com/airtai/faststream/pull/1720){.external-link target="_blank"}
* Run check broken links after docs deploy by [@kumaranvpl](https://github.com/kumaranvpl){.external-link target="_blank"} in [#1733](https://github.com/airtai/faststream/pull/1733){.external-link target="_blank"}
* Feature: extend FastStream.__init__ by [@Sehat1137](https://github.com/Sehat1137){.external-link target="_blank"} in [#1734](https://github.com/airtai/faststream/pull/1734){.external-link target="_blank"}
* Fix Dependabot group names by [@dolfinus](https://github.com/dolfinus){.external-link target="_blank"} in [#1737](https://github.com/airtai/faststream/pull/1737){.external-link target="_blank"}
* Fix: respect ignored exceptions by [@Lancetnik](https://github.com/Lancetnik){.external-link target="_blank"} in [#1735](https://github.com/airtai/faststream/pull/1735){.external-link target="_blank"}
* Fix: update FastAPI to 0.112.2 by [@Lancetnik](https://github.com/Lancetnik){.external-link target="_blank"} in [#1736](https://github.com/airtai/faststream/pull/1736){.external-link target="_blank"}


**Full Changelog**: [#0.5.19...0.5.20](https://github.com/airtai/faststream/compare/0.5.19...0.5.20){.external-link target="_blank"}

## 0.5.19

### What's Changed

The current release is planned as a latest feature release before **0.6.0**. All other **0.5.19+** releases will contain only minor bugfixes and all the team work will be focused on next major one.

There's a lot of changes we want to present you now though!

#### New RPC feature

Our old `broker.publish(..., rpc=True)` implementation was very limited and ugly. Now we present you a much suitable way to do the same thing - `broker.request(...)`

```python
from faststream import FastStream
from faststream.nats import NatsBroker, NatsResponse, NatsMessage

broker = NatsBroker()

@broker.subscriber("test")
async def echo_handler(msg):
    return NatsResponse(msg, headers={"x-token": "some-token"})

@app.after_startup
async def test():
    # The old implementation was returning just a message body,
    # so you wasn't be able to check response headers, etc
    msg_body: str = await broker.publish("ping", "test", rpc=True)
    assert msg_body == "ping"

    # Now request return the whole message and you can validate any part of it
    # moreover it triggers all your middlewares
    response: NatsMessage = await broker.request("ping", "test")
```

#### Exception Middleware

Community asked and community did! Sorry, we've been putting off this job for too long. Thanks for @Rusich90 to help us!
Now you can wrap your application by a suitable exception handlers. Just check the new [documentation](https://faststream.airt.ai/latest/getting-started/middlewares/exception/) to learn more.

#### Details

Also, there are a lot of minor changes you can find below. Big thanks to all our old and new contributors! You are amazing ones!

* Bug: resolve missing seek on kafka fakeconsumer by @JonathanSerafini in https://github.com/airtai/faststream/pull/1682
* replace pip with uv in CI by @newonlynew in https://github.com/airtai/faststream/pull/1688
* Added support for JSON serialization and deserialization by other libraries by @ulbwa in https://github.com/airtai/faststream/pull/1687
* Fix batch nack by @kumaranvpl in https://github.com/airtai/faststream/pull/1689
* Remove unused ignores by @kumaranvpl in https://github.com/airtai/faststream/pull/1690
* docs: add Kafka HowTo section by @Lancetnik in https://github.com/airtai/faststream/pull/1686
* Add missed out group_instance_id as subscriber and router parameter by @kumaranvpl in https://github.com/airtai/faststream/pull/1695
* Set warn_unused_ignores mypy config to true by @kumaranvpl in https://github.com/airtai/faststream/pull/1694
* Skip building docs in pre-commit CI job by @kumaranvpl in https://github.com/airtai/faststream/pull/1704
* Fix to run check-docs-changes workflow in forks by @kumaranvpl in https://github.com/airtai/faststream/pull/1710
* feature/exception_middleware add exception middleware by @Rusich90 in https://github.com/airtai/faststream/pull/1604
* Remove mentions of faststream-gen by @kumaranvpl in https://github.com/airtai/faststream/pull/1717
* Fix multiple docs issues by @kumaranvpl in https://github.com/airtai/faststream/pull/1718
* CI: group Dependabot updates into one PR by @dolfinus in https://github.com/airtai/faststream/pull/1719
* feat: CLI DX improvements by @Lancetnik in https://github.com/airtai/faststream/pull/1723
* fix: use async test subscribers functions by @Lancetnik in https://github.com/airtai/faststream/pull/1725
* feat: add broker.request method by @Lancetnik in https://github.com/airtai/faststream/pull/1649

### New Contributors
* @JonathanSerafini made their first contribution in https://github.com/airtai/faststream/pull/1682
* @Rusich90 made their first contribution in https://github.com/airtai/faststream/pull/1604
* @dolfinus made their first contribution in https://github.com/airtai/faststream/pull/1719

**Full Changelog**: https://github.com/airtai/faststream/compare/0.5.18...0.5.19

## 0.5.18

### What's Changed

* Added additional parameters to HandlerException by [@ulbwa](https://github.com/ulbwa){.external-link target="_blank"} in [#1659](https://github.com/airtai/faststream/pull/1659){.external-link target="_blank"}
* Removed Doc and Added docstrings instead by @Kirill-Stepankov in [#1662](https://github.com/airtai/faststream/pull/1662){.external-link target="_blank"}
* feat (#1663): support default values for Header by [@Lancetnik](https://github.com/Lancetnik){.external-link target="_blank"} in [#1667](https://github.com/airtai/faststream/pull/1667){.external-link target="_blank"}
* fix (#1660): correct patch nested JStream subjects by [@Lancetnik](https://github.com/Lancetnik){.external-link target="_blank"} in [#1666](https://github.com/airtai/faststream/pull/1666){.external-link target="_blank"}
* fix: add ConfluentRouter FastAPI missed  init options by [@Lancetnik](https://github.com/Lancetnik){.external-link target="_blank"} in [#1664](https://github.com/airtai/faststream/pull/1664){.external-link target="_blank"}
* Add kerberos support for confluent broker by [@kumaranvpl](https://github.com/kumaranvpl){.external-link target="_blank"} in [#1670](https://github.com/airtai/faststream/pull/1670){.external-link target="_blank"}
* Fix nack for kafka and confluent brokers by [@kumaranvpl](https://github.com/kumaranvpl){.external-link target="_blank"} in [#1678](https://github.com/airtai/faststream/pull/1678){.external-link target="_blank"}
* fix: support all RMQ exchanges in AsyncAPI by [@Lancetnik](https://github.com/Lancetnik){.external-link target="_blank"} in [#1679](https://github.com/airtai/faststream/pull/1679){.external-link target="_blank"}
* fix: catch parser errors by [@Lancetnik](https://github.com/Lancetnik){.external-link target="_blank"} in [#1680](https://github.com/airtai/faststream/pull/1680){.external-link target="_blank"}

### New Contributors
* [@ulbwa](https://github.com/ulbwa){.external-link target="_blank"} made their first contribution in [#1659](https://github.com/airtai/faststream/pull/1659){.external-link target="_blank"}
* @Kirill-Stepankov made their first contribution in [#1662](https://github.com/airtai/faststream/pull/1662){.external-link target="_blank"}

**Full Changelog**: [#0.5.17...0.5.18](https://github.com/airtai/faststream/compare/0.5.17...0.5.18){.external-link target="_blank"}

## 0.5.17

### What's Changed

Just a hotfix for the following case:

```python
@broker.subscriber(...)
async def handler():
    return NatsResponse(...)

await broker.publish(..., rpc=True)
```

* chore(deps): bump semgrep from 1.83.0 to 1.84.0 by [@dependabot](https://github.com/dependabot){.external-link target="_blank"} in [#1650](https://github.com/airtai/faststream/pull/1650){.external-link target="_blank"}
* chore(deps): bump mkdocs-material from 9.5.30 to 9.5.31 by [@dependabot](https://github.com/dependabot){.external-link target="_blank"} in [#1651](https://github.com/airtai/faststream/pull/1651){.external-link target="_blank"}
* Update Release Notes for 0.5.16 by @faststream-release-notes-updater in [#1652](https://github.com/airtai/faststream/pull/1652){.external-link target="_blank"}
* hotfix: correct NatsResponse processing in RPC case by [@Lancetnik](https://github.com/Lancetnik){.external-link target="_blank"} in [#1654](https://github.com/airtai/faststream/pull/1654){.external-link target="_blank"}


**Full Changelog**: [#0.5.16...0.5.17](https://github.com/airtai/faststream/compare/0.5.16...0.5.17){.external-link target="_blank"}

## 0.5.16

### What's Changed

Well, seems like it is the biggest patch release ever 😃

#### Detail Responses

First of all, thanks to all new contributors, who helps us to improve the project! They made a huge impact to this release by adding new Kafka security mechanisms and extend Response API - now you can use `broker.Response` to publish detail information from handler

```python
@broker.subscriber("in")
@broker.publisher("out")
async def handler(msg):
    return Response(msg, headers={"response_header": "Hi!"})   # or KafkaResponse, etc
```

#### ASGI

Also, we added a new huge feature - [**ASGI** support](https://faststream.airt.ai/latest/getting-started/asgi/#other-asgi-compatibility)!

Nope, we are not HTTP-framework now, but it is a little ASGI implementation to provide you with an ability to host documentation, use k8s http-probes and serve metrics in the same with you broker runtime without any dependencies.

You just need to use **AsgiFastStream** class

```python
from faststream.nats import NatsBroker
from faststream.asgi import AsgiFastStream, make_ping_asgi

from prometheus_client import make_asgi_app
from prometheus_client.registry import CollectorRegistry

broker = NatsBroker()

prometheus_registry = CollectorRegistry()

app = AsgiFastStream(
    broker,
    asyncapi_path="/docs",
    asgi_routes=[
        ("/health", make_ping_asgi(broker, timeout=5.0)),
        ("/metrics", make_asgi_app(registry=prometheus_registry))
    ]
)
```

And then you can run it like a regular ASGI app

```shell
uvicorn main:app
```

#### Confluent partitions

One more thing - manual topic partition assignment for Confluent. We have it already for aiokafka, but missed it here... Now it was fixed!

```python
from faststream.confluent import TopicPartition

@broker.subscriber(partitions=[
    TopicPartition("test-topic", partition=0),
])
async def handler():
    ...
```

#### Detail changes

* feat: add RMQ `fail_fast` option in #1647
* fix: correct nested `NatsRouter` subjects prefixes behavior
* fix typos by @newonlynew in https://github.com/airtai/faststream/pull/1609
* Feat: extend response api by @Flosckow in https://github.com/airtai/faststream/pull/1607
* Feature: GSSAPI (Kerberos) support by @roma-frolov in https://github.com/airtai/faststream/pull/1633
* feat: add oauth support by @filip-danieluk in https://github.com/airtai/faststream/pull/1632
* fix: patch broker within testbroker context only by @sfran96 in https://github.com/airtai/faststream/pull/1619
* feat: ASGI support by @Lancetnik in https://github.com/airtai/faststream/pull/1635

### New Contributors
* @newonlynew made their first contribution in https://github.com/airtai/faststream/pull/1609
* @roma-frolov made their first contribution in https://github.com/airtai/faststream/pull/1633
* @filip-danieluk made their first contribution in https://github.com/airtai/faststream/pull/1632
* @sfran96 made their first contribution in https://github.com/airtai/faststream/pull/1619

**Full Changelog**: https://github.com/airtai/faststream/compare/0.5.15...0.5.16

## 0.5.15

### What's Changed

Finally, **FastStream** has a Kafka pattern subscription! This is another step forward in our [**Roadmap**](https://github.com/airtai/faststream/issues/1510) moving us to **0.6.0** and further!

```python
from faststream import Path
from faststream.kafka import KafkaBroker

broker = KafkaBroker()

@broker.subscriber(pattern="logs.{level}")
async def base_handler(
    body: str,
    level: str = Path(),
):
    ...
```

Also, all brokers now supports a new `ping` method to check real broker connection

```python
is_connected: bool = await broker.ping()
```

This is a little, but important change for [K8S probes](https://github.com/airtai/faststream/issues/1181) support

More other there are a lot of bugfixes and improvements from our contributors! Thanks to all of these amazing people!

* feat(multiprocess): restart child processes if they are not alive by @gostilovichd in https://github.com/airtai/faststream/pull/1550
* fix: use typing_extensions.TypedDict import by @Lancetnik in https://github.com/airtai/faststream/pull/1575
* fix: correct single dataclass argument AsyncAPI payload generation by @Lancetnik in https://github.com/airtai/faststream/pull/1591
* fix (#1598): use config with NATS PullSub by @Lancetnik in https://github.com/airtai/faststream/pull/1599
* feat: default call_name for broker.subscriber by @KrySeyt in https://github.com/airtai/faststream/pull/1589
* Feat: init ping method by @Flosckow in https://github.com/airtai/faststream/pull/1592
* chore: bump nats-py requirement by @Lancetnik in https://github.com/airtai/faststream/pull/1600
* fix: add pattern checking by @spataphore1337 in https://github.com/airtai/faststream/pull/1590

### New Contributors

* @gostilovichd made their first contribution in https://github.com/airtai/faststream/pull/1550
* @KrySeyt made their first contribution in https://github.com/airtai/faststream/pull/1589
* @Flosckow made their first contribution in https://github.com/airtai/faststream/pull/1592

**Full Changelog**: https://github.com/airtai/faststream/compare/0.5.14...0.5.15

## 0.5.14

### What's Changed
* Update Release Notes for 0.5.13 by @faststream-release-notes-updater in [#1548](https://github.com/airtai/faststream/pull/1548){.external-link target="_blank"}
* Add allow_auto_create_topics to make automatic topic creation configurable by [@kumaranvpl](https://github.com/kumaranvpl){.external-link target="_blank"} in [#1556](https://github.com/airtai/faststream/pull/1556){.external-link target="_blank"}


**Full Changelog**: [#0.5.13...0.5.14](https://github.com/airtai/faststream/compare/0.5.13...0.5.14){.external-link target="_blank"}

## 0.5.13

### What's Changed

* feat: nats filter JS subscription support by [@Lancetnik](https://github.com/Lancetnik){.external-link target="_blank"} in [#1519](https://github.com/airtai/faststream/pull/1519){.external-link target="_blank"}
* fix: correct RabbitExchange processing by OTEL in broker.publish case by [@Lancetnik](https://github.com/Lancetnik){.external-link target="_blank"} in [#1521](https://github.com/airtai/faststream/pull/1521){.external-link target="_blank"}
* fix: correct Nats ObjectStorage get file behavior inside watch subscriber by [@Lancetnik](https://github.com/Lancetnik){.external-link target="_blank"} in [#1523](https://github.com/airtai/faststream/pull/1523){.external-link target="_blank"}
* Resolve Issue 1386, Add rpc_prefix by [@aKardasz](https://github.com/aKardasz){.external-link target="_blank"} in [#1484](https://github.com/airtai/faststream/pull/1484){.external-link target="_blank"}
* fix: correct spans linking in batches case by [@draincoder](https://github.com/draincoder){.external-link target="_blank"} in [#1532](https://github.com/airtai/faststream/pull/1532){.external-link target="_blank"}
* fix (#1539): correct anyio.create_memory_object_stream annotation by [@Lancetnik](https://github.com/Lancetnik){.external-link target="_blank"} in [#1541](https://github.com/airtai/faststream/pull/1541){.external-link target="_blank"}
* fix: correct publish_coverage CI by [@Lancetnik](https://github.com/Lancetnik){.external-link target="_blank"} in [#1536](https://github.com/airtai/faststream/pull/1536){.external-link target="_blank"}
* Add NatsBroker.new_inbox() by [@maxalbert](https://github.com/maxalbert){.external-link target="_blank"} in [#1543](https://github.com/airtai/faststream/pull/1543){.external-link target="_blank"}
* fix (#1544): correct Redis message nack & reject signature by [@Lancetnik](https://github.com/Lancetnik){.external-link target="_blank"} in [#1546](https://github.com/airtai/faststream/pull/1546){.external-link target="_blank"}

### New Contributors
* [@aKardasz](https://github.com/aKardasz){.external-link target="_blank"} made their first contribution in [#1484](https://github.com/airtai/faststream/pull/1484){.external-link target="_blank"}
* [@maxalbert](https://github.com/maxalbert){.external-link target="_blank"} made their first contribution in [#1543](https://github.com/airtai/faststream/pull/1543){.external-link target="_blank"}

**Full Changelog**: [#0.5.12...0.5.13](https://github.com/airtai/faststream/compare/0.5.12...0.5.13){.external-link target="_blank"}

## 0.5.12

### What's Changed

Now, `FastStream` provides users with the ability to pass the `config` dictionary to `confluent-kafka-python` for greater customizability. The following example sets the parameter `topic.metadata.refresh.fast.interval.ms`'s value to `300` instead of the default value `100` via the `config` parameter.

```python
from faststream import FastStream
from faststream.confluent import KafkaBroker

config = {"topic.metadata.refresh.fast.interval.ms": 300}
broker = KafkaBroker("localhost:9092", config=config)
app = FastStream(broker)
```

* Update Release Notes for 0.5.11 by @faststream-release-notes-updater in [#1511](https://github.com/airtai/faststream/pull/1511){.external-link target="_blank"}
* docs: update filters example by [@Lancetnik](https://github.com/Lancetnik){.external-link target="_blank"} in [#1516](https://github.com/airtai/faststream/pull/1516){.external-link target="_blank"}
* Add config param to pass additional parameters to confluent-kafka-python by [@kumaranvpl](https://github.com/kumaranvpl){.external-link target="_blank"} in [#1505](https://github.com/airtai/faststream/pull/1505){.external-link target="_blank"}


**Full Changelog**: [#0.5.11...0.5.12](https://github.com/airtai/faststream/compare/0.5.11...0.5.12){.external-link target="_blank"}

## 0.5.11

### What's Changed
* Update Release Notes for 0.5.10 by @faststream-release-notes-updater in [#1482](https://github.com/airtai/faststream/pull/1482){.external-link target="_blank"}
* feat: provide with an ability to create default RMQ Exchange by [@Lancetnik](https://github.com/Lancetnik){.external-link target="_blank"} in [#1485](https://github.com/airtai/faststream/pull/1485){.external-link target="_blank"}
* docs: fix typos by [@crazymidnight](https://github.com/crazymidnight){.external-link target="_blank"} in [#1489](https://github.com/airtai/faststream/pull/1489){.external-link target="_blank"}
* chore: update CI triggers to minify useless runs by [@Lancetnik](https://github.com/Lancetnik){.external-link target="_blank"} in [#1483](https://github.com/airtai/faststream/pull/1483){.external-link target="_blank"}
* Update link to badges by [@kumaranvpl](https://github.com/kumaranvpl){.external-link target="_blank"} in [#1496](https://github.com/airtai/faststream/pull/1496){.external-link target="_blank"}
* Run tests every day at 12:00 AM by [@kumaranvpl](https://github.com/kumaranvpl){.external-link target="_blank"} in [#1497](https://github.com/airtai/faststream/pull/1497){.external-link target="_blank"}
* Chore: update deps by [@kumaranvpl](https://github.com/kumaranvpl){.external-link target="_blank"} in [#1503](https://github.com/airtai/faststream/pull/1503){.external-link target="_blank"}
* fix: include NatsRouter streams to original broker by [@Lancetnik](https://github.com/Lancetnik){.external-link target="_blank"} in [#1509](https://github.com/airtai/faststream/pull/1509){.external-link target="_blank"}

### New Contributors
* [@crazymidnight](https://github.com/crazymidnight){.external-link target="_blank"} made their first contribution in [#1489](https://github.com/airtai/faststream/pull/1489){.external-link target="_blank"}

**Full Changelog**: [#0.5.10...0.5.11](https://github.com/airtai/faststream/compare/0.5.10...0.5.11){.external-link target="_blank"}

## 0.5.10

### What's Changed

Now you can return Response class to set more specific outgoing message parameters:

```python
from faststream import Response

@broker.subscriber("in")
@broker.subscriber("out")
async def handler():
    return Response(body=b"", headers={})
```

* Pass logger to confluent producer and consumer by [@kumaranvpl](https://github.com/kumaranvpl){.external-link target="_blank"} in [#1464](https://github.com/airtai/faststream/pull/1464){.external-link target="_blank"}
* Fixes  #1412 with `TestKafkaBroker` behaviour where Consumer Groups weren't being respected by [@sifex](https://github.com/sifex){.external-link target="_blank"} in [#1413](https://github.com/airtai/faststream/pull/1413){.external-link target="_blank"}
* Chore: update dependency versions by [@kumaranvpl](https://github.com/kumaranvpl){.external-link target="_blank"} in [#1478](https://github.com/airtai/faststream/pull/1478){.external-link target="_blank"}
* Remove typing-extensions version restriction by [@kumaranvpl](https://github.com/kumaranvpl){.external-link target="_blank"} in [#1477](https://github.com/airtai/faststream/pull/1477){.external-link target="_blank"}
* feat (#1431): add Response class by [@Lancetnik](https://github.com/Lancetnik){.external-link target="_blank"} in [#1481](https://github.com/airtai/faststream/pull/1481){.external-link target="_blank"}

### New Contributors
* [@sifex](https://github.com/sifex){.external-link target="_blank"} made their first contribution in [#1413](https://github.com/airtai/faststream/pull/1413){.external-link target="_blank"}

**Full Changelog**: [#0.5.9...0.5.10](https://github.com/airtai/faststream/compare/0.5.9...0.5.10){.external-link target="_blank"}

## 0.5.9

### What's Changed
* Update Release Notes for 0.5.8 by @faststream-release-notes-updater in [#1462](https://github.com/airtai/faststream/pull/1462){.external-link target="_blank"}
* Exclude typing_extensions version 4.12.* by [@kumaranvpl](https://github.com/kumaranvpl){.external-link target="_blank"} in [#1467](https://github.com/airtai/faststream/pull/1467){.external-link target="_blank"}
* fix: add group/consumer to hash to avoid overwriting by [@fbraem](https://github.com/fbraem){.external-link target="_blank"} in [#1463](https://github.com/airtai/faststream/pull/1463){.external-link target="_blank"}
* Bump version to 0.5.9 by [@kumaranvpl](https://github.com/kumaranvpl){.external-link target="_blank"} in [#1468](https://github.com/airtai/faststream/pull/1468){.external-link target="_blank"}

### New Contributors
* [@fbraem](https://github.com/fbraem){.external-link target="_blank"} made their first contribution in [#1463](https://github.com/airtai/faststream/pull/1463){.external-link target="_blank"}

**Full Changelog**: [#0.5.8...0.5.9](https://github.com/airtai/faststream/compare/0.5.8...0.5.9){.external-link target="_blank"}

## 0.5.8

### What's Changed

This is the time for a new **NATS** features! **FastStream** supports **NATS Key-Value** and **Object Storage** subscription features in a native way now (big thx for @sheldygg)!

1. KeyValue creation and watching API added (you can read updated [documentation section](https://faststream.airt.ai/latest/nats/jetstream/key-value/) for changes):

   ```python
    from faststream import FastStream, Logger
    from faststream.nats import NatsBroker

    broker = NatsBroker()
    app = FastStream(broker)

    @broker.subscriber("some-key", kv_watch="bucket")
    async def handler(msg: int, logger: Logger):
        logger.info(msg)

    @app.after_startup
    async def test():
        kv = await broker.key_value("bucket")
        await kv.put("some-key", b"1")
   ```

2. ObjectStore API added as well (you can read updated [documentation section](https://faststream.airt.ai/latest/nats/jetstream/object/) for changes):

    ```python
    from faststream import FastStream, Logger
    from faststream.nats import NatsBroker

    broker = NatsBroker()
    app = FastStream(broker)

    @broker.subscriber("file-bucket", obj_watch=True)
    async def handler(filename: str, logger: Logger):
        logger.info(filename)

    @app.after_startup
    async def test():
        object_store = await broker.object_storage("file-bucket")
        await object_store.put("some-file.txt", b"1")
    ```

3. Also now you can use just `pull_sub=True` instead of `pull_sub=PullSub()` in basic case:

   ```python
    from faststream import FastStream, Logger
    from faststream.nats import NatsBroker

    broker = NatsBroker()
    app = FastStream(broker)

    @broker.subscriber("test", stream="stream", pull_sub=True)
    async def handler(msg, logger: Logger):
        logger.info(msg)
    ```

Finally, we have a new feature, related to all brokers: special flag to suppress automatic RPC and reply_to responses:

```python
@broker.subscriber("tests", no_reply=True)
async def handler():
    ....

# will fail with timeout, because there is no automatic response
msg = await broker.publish("msg", "test", rpc=True)
```

* fix: when headers() returns None in AsyncConfluentParser, replace it with an empty tuple by @andreaimprovised in https://github.com/airtai/faststream/pull/1460
* Implement Kv/Obj watch. by @sheldygg in https://github.com/airtai/faststream/pull/1383
* feat: add subscriber no-reply option by @Lancetnik in https://github.com/airtai/faststream/pull/1461

### New Contributors
* @andreaimprovised made their first contribution in https://github.com/airtai/faststream/pull/1460

**Full Changelog**: https://github.com/airtai/faststream/compare/0.5.7...0.5.8

## 0.5.7

### What's Changed

Finally, FastStream supports [OpenTelemetry](https://opentelemetry.io/) in a native way to collect the full trace of your services! Big thanks for @draincoder for that!

First of all you need to install required dependencies to support OpenTelemetry:

```bash
pip install faststream[otel]
```

Then you can just add a middleware for your broker and that's it!

```python
from faststream import FastStream
from faststream.nats import NatsBroker
from faststream.nats.opentelemetry import NatsTelemetryMiddleware

broker = NatsBroker(
    middlewares=(
        NatsTelemetryMiddleware(),
    )
)
app = FastStream(broker)
```

To find detail information just visit our documentation about [telemetry](https://faststream.airt.ai/latest/getting-started/opentelemetry/)

P.S. The release includes basic OpenTelemetry support - messages tracing & basic metrics. Baggage support and correct spans linking in batch processing case will be added soon.

* fix: serialize TestClient rpc output to mock the real message by @Lancetnik in https://github.com/airtai/faststream/pull/1452
* feature (#916): Observability by @draincoder in https://github.com/airtai/faststream/pull/1398

### New Contributors
* @draincoder made their first contribution in https://github.com/airtai/faststream/pull/1398

**Full Changelog**: https://github.com/airtai/faststream/compare/0.5.6...0.5.7

## 0.5.6

### What's Changed

* feature: add --factory param by [@Sehat1137](https://github.com/Sehat1137){.external-link target="_blank"} in [#1440](https://github.com/airtai/faststream/pull/1440){.external-link target="_blank"}
* feat: add RMQ channels options, support for prefix for routing_key, a… by [@Lancetnik](https://github.com/Lancetnik){.external-link target="_blank"} in [#1448](https://github.com/airtai/faststream/pull/1448){.external-link target="_blank"}
* feature: Add `from faststream.rabbit.annotations import Connection, Channel` shortcuts
* Bugfix: RabbitMQ RabbitRouter prefix now affects to queue routing key as well
* Feature (close #1402): add `broker.add_middleware` public API to append a middleware to already created broker
* Feature: add `RabbitBroker(channel_number: int, publisher_confirms: bool, on_return_raises: bool)` options to setup channel settings
* Feature (close #1447): add `StreamMessage.batch_headers` attribute to provide with access to whole batch messages headers

### New Contributors

* [@Sehat1137](https://github.com/Sehat1137){.external-link target="_blank"} made their first contribution in [#1440](https://github.com/airtai/faststream/pull/1440){.external-link target="_blank"}

**Full Changelog**: [#0.5.5...0.5.6](https://github.com/airtai/faststream/compare/0.5.5...0.5.6){.external-link target="_blank"}

## 0.5.5

### What's Changed

Add support for explicit partition assignment in aiokafka `KafkaBroker` (special thanks to @spataphore1337):

```python
from faststream import FastStream
from faststream.kafka import KafkaBroker, TopicPartition

broker = KafkaBroker()

topic_partition_first = TopicPartition("my_topic", 1)
topic_partition_second = TopicPartition("my_topic", 2)

@broker.subscribe(partitions=[topic_partition_first, topic_partition_second])
async def some_consumer(msg):
   ...
```

* Update Release Notes for 0.5.4 by @faststream-release-notes-updater in [#1421](https://github.com/airtai/faststream/pull/1421){.external-link target="_blank"}
* feature: manual partition assignment to Kafka by [@spataphore1337](https://github.com/spataphore1337){.external-link target="_blank"} in [#1422](https://github.com/airtai/faststream/pull/1422){.external-link target="_blank"}
* Chore/update deps by [@Lancetnik](https://github.com/Lancetnik){.external-link target="_blank"} in [#1429](https://github.com/airtai/faststream/pull/1429){.external-link target="_blank"}
* Fix/correct dynamic subscriber registration by [@Lancetnik](https://github.com/Lancetnik){.external-link target="_blank"} in [#1433](https://github.com/airtai/faststream/pull/1433){.external-link target="_blank"}
* chore: bump version by [@Lancetnik](https://github.com/Lancetnik){.external-link target="_blank"} in [#1435](https://github.com/airtai/faststream/pull/1435){.external-link target="_blank"}


**Full Changelog**: [#0.5.4...0.5.5](https://github.com/airtai/faststream/compare/0.5.4...0.5.5){.external-link target="_blank"}

## 0.5.4

### What's Changed

* Update Release Notes for 0.5.3 by @faststream-release-notes-updater in [#1400](https://github.com/airtai/faststream/pull/1400){.external-link target="_blank"}
* fix (#1415): raise SetupError if rpc and reply_to are using in TestCL… by [@Lancetnik](https://github.com/Lancetnik){.external-link target="_blank"} in [#1419](https://github.com/airtai/faststream/pull/1419){.external-link target="_blank"}
* Chore/update deps2 by [@Lancetnik](https://github.com/Lancetnik){.external-link target="_blank"} in [#1418](https://github.com/airtai/faststream/pull/1418){.external-link target="_blank"}
* refactor: correct security with kwarg params merging by [@Lancetnik](https://github.com/Lancetnik){.external-link target="_blank"} in [#1417](https://github.com/airtai/faststream/pull/1417){.external-link target="_blank"}
* fix (#1414): correct Message.ack error processing by [@Lancetnik](https://github.com/Lancetnik){.external-link target="_blank"} in [#1420](https://github.com/airtai/faststream/pull/1420){.external-link target="_blank"}

**Full Changelog**: [#0.5.3...0.5.4](https://github.com/airtai/faststream/compare/0.5.3...0.5.4){.external-link target="_blank"}

## 0.5.3

### What's Changed
* Update Release Notes for 0.5.2 by @faststream-release-notes-updater in [#1382](https://github.com/airtai/faststream/pull/1382){.external-link target="_blank"}
* Fix/setup at broker connection instead of starting by [@Lancetnik](https://github.com/Lancetnik){.external-link target="_blank"} in [#1385](https://github.com/airtai/faststream/pull/1385){.external-link target="_blank"}
* Tests/add path tests by [@Lancetnik](https://github.com/Lancetnik){.external-link target="_blank"} in [#1388](https://github.com/airtai/faststream/pull/1388){.external-link target="_blank"}
* Fix/path with router prefix by [@Lancetnik](https://github.com/Lancetnik){.external-link target="_blank"} in [#1395](https://github.com/airtai/faststream/pull/1395){.external-link target="_blank"}
* chore: update dependencies by [@Lancetnik](https://github.com/Lancetnik){.external-link target="_blank"} in [#1396](https://github.com/airtai/faststream/pull/1396){.external-link target="_blank"}
* chore: bump version by [@Lancetnik](https://github.com/Lancetnik){.external-link target="_blank"} in [#1397](https://github.com/airtai/faststream/pull/1397){.external-link target="_blank"}
* chore: polishing by [@davorrunje](https://github.com/davorrunje){.external-link target="_blank"} in [#1399](https://github.com/airtai/faststream/pull/1399){.external-link target="_blank"}


**Full Changelog**: [#0.5.2...0.5.3](https://github.com/airtai/faststream/compare/0.5.2...0.5.3){.external-link target="_blank"}

## 0.5.2

### What's Changed

Just a little bugfix patch. Fixes #1379 and #1376.

* Update Release Notes for 0.5.1 by @faststream-release-notes-updater in [#1378](https://github.com/airtai/faststream/pull/1378){.external-link target="_blank"}
* Tests/fastapi background by [@Lancetnik](https://github.com/Lancetnik){.external-link target="_blank"} in [#1380](https://github.com/airtai/faststream/pull/1380){.external-link target="_blank"}
* Fix/0.5.2 by [@Lancetnik](https://github.com/Lancetnik){.external-link target="_blank"} in [#1381](https://github.com/airtai/faststream/pull/1381){.external-link target="_blank"}


**Full Changelog**: [#0.5.1...0.5.2](https://github.com/airtai/faststream/compare/0.5.1...0.5.2){.external-link target="_blank"}

## 0.5.1

### What's Changed

We already have some fixes related to `RedisBroker` (#1375, #1376) and some new features for you:

1. Now `broke.include_router(...)` allows to pass some arguments to setup router at including moment instead of creation

  ```python
  broker.include_router(
     router,
     prefix="test_",
     dependencies=[Depends(...)],
     middlewares=[BrokerMiddleware],
     include_in_schema=False,
  )
  ```

2. `KafkaBroker().subscriber(...)` now consumes `aiokafka.ConsumerRebalanceListener` object.
You can find more information about it in the official [**aiokafka** doc](https://aiokafka.readthedocs.io/en/stable/consumer.html?highlight=subscribe#topic-subscription-by-pattern)

  (close #1319)

  ```python
  broker = KafkaBroker()

  broker.subscriber(..., listener=MyRebalancer())
  ```

`pattern` option was added too, but it is still experimental and does not support `Path`

3. [`Path`](https://faststream.airt.ai/latest/nats/message/#subject-pattern-access) feature performance was increased. Also, `Path` is suitable for NATS `PullSub` batch subscription as well now.

```python
from faststream import NatsBroker, PullSub

broker = NastBroker()

@broker.subscriber(
    "logs.{level}",
    steam="test-stream",
    pull_sub=PullSub(batch=True),
)
async def base_handler(
    ...,
    level: str = Path(),
):
  ...
```

* Update Release Notes for 0.5.0 by @faststream-release-notes-updater in https://github.com/airtai/faststream/pull/1366
* chore: bump version by @Lancetnik in https://github.com/airtai/faststream/pull/1372
* feat: kafka listener, extended include_router by @Lancetnik in https://github.com/airtai/faststream/pull/1374
* Fix/1375 by @Lancetnik in https://github.com/airtai/faststream/pull/1377


**Full Changelog**: https://github.com/airtai/faststream/compare/0.5.0...0.5.1

## 0.5.0

### What's Changed

This is the biggest change since the creation of FastStream. We have completely refactored the entire package, changing the object registration mechanism, message processing pipeline, and application lifecycle. However, you won't even notice it—we've preserved all public APIs from breaking changes. The only feature not compatible with the previous code is the new middleware.

New features:

1. `await FastStream.stop()` method and `StopApplication` exception to stop a `FastStream` worker are added.

2. `broker.subscriber()` and `router.subscriber()` functions now return a `Subscriber` object you can use later.

```python
subscriber = broker.subscriber("test")

@subscriber(filter = lambda msg: msg.content_type == "application/json")
async def handler(msg: dict[str, Any]):
    ...

@subscriber()
async def handler(msg: dict[str, Any]):
    ...
 ```

This is the preferred syntax for [filtering](https://faststream.airt.ai/latest/getting-started/subscription/filtering/) now (the old one will be removed in `0.6.0`)

 3. The `router.publisher()` function now returns the correct `Publisher` object you can use later (after broker startup).

 ```python
 publisher = router.publisher("test")

 @router.subscriber("in")
 async def handler():
     await publisher.publish("msg")
 ```

 (Until `0.5.0` you could use it in this way with `broker.publisher` only)

 4. A list of `middlewares` can be passed to a `broker.publisher` as well:

 ```python
 broker = Broker(..., middlewares=())

 @broker.subscriber(..., middlewares=())
 @broker.publisher(..., middlewares=())  # new feature
 async def handler():
     ...
 ```

5. Broker-level middlewares now affect all ways to publish a message, so you can encode application outgoing messages here.

6. ⚠️ BREAKING CHANGE ⚠️ : both `subscriber` and `publisher` middlewares should be async context manager type

```python
async def subscriber_middleware(call_next, msg):
    return await call_next(msg)

async def publisher_middleware(call_next, msg, **kwargs):
    return await call_next(msg, **kwargs)

@broker.subscriber(
    "in",
    middlewares=(subscriber_middleware,),
)
@broker.publisher(
    "out",
    middlewares=(publisher_middleware,),
)
async def handler(msg):
    return msg
```

Such changes allow you two previously unavailable features:
* suppress any exceptions and pass fall-back message body to publishers, and
* patch any outgoing message headers and other parameters.

Without those features we could not implement [Observability Middleware](https://github.com/airtai/faststream/issues/916) or any similar tool, so it is the job that just had to be done.
7. A better **FastAPI** compatibility: `fastapi.BackgroundTasks` and `response_class` subscriber option are supported.

8. All `.pyi` files are removed, and explicit docstrings and methods options are added.

9. New subscribers can be registered in runtime (with an already-started broker):

```python
subscriber = broker.subscriber("dynamic")
subscriber(handler_method)
...
broker.setup_subscriber(subscriber)
await subscriber.start()
...
await subscriber.close()
```

10. `faststream[docs]` distribution is removed.

* Update Release Notes for 0.4.7 by @faststream-release-notes-updater in https://github.com/airtai/faststream/pull/1295
* 1129 - Create a publish command for the CLI by @MRLab12 in https://github.com/airtai/faststream/pull/1151
* Chore: packages upgraded by @davorrunje in https://github.com/airtai/faststream/pull/1306
* docs: fix typos by @omahs in https://github.com/airtai/faststream/pull/1309
* chore: update dependencies by @Lancetnik in https://github.com/airtai/faststream/pull/1323
* docs: fix misc by @Lancetnik in https://github.com/airtai/faststream/pull/1324
* docs (#1327): correct RMQ exchanges behavior by @Lancetnik in https://github.com/airtai/faststream/pull/1328
* fix: typer 0.12 exclude by @Lancetnik in https://github.com/airtai/faststream/pull/1341
* 0.5.0 by @Lancetnik in https://github.com/airtai/faststream/pull/1326
  * close #1103
  * close #840
  * fix #690
  * fix #1206
  * fix #1227
  * close #568
  * close #1303
  * close #1287
  * feat #607
* Generate docs and linter fixes by @davorrunje in https://github.com/airtai/faststream/pull/1348
* Fix types by @davorrunje in https://github.com/airtai/faststream/pull/1349
* chore: update dependencies by @Lancetnik in https://github.com/airtai/faststream/pull/1358
* feat: final middlewares by @Lancetnik in https://github.com/airtai/faststream/pull/1357
* Docs/0.5.0 features by @Lancetnik in https://github.com/airtai/faststream/pull/1360

### New Contributors
* @MRLab12 made their first contribution in https://github.com/airtai/faststream/pull/1151
* @omahs made their first contribution in https://github.com/airtai/faststream/pull/1309

**Full Changelog**: https://github.com/airtai/faststream/compare/0.4.7...0.5.0

## 0.5.0rc2

### What's Changed

This is the final API change before stable `0.5.0` release

⚠️ HAS BREAKING CHANGE

In it, we stabilize the behavior of publishers & subscribers middlewares

```python
async def subscriber_middleware(call_next, msg):
    return await call_next(msg)

async def publisher_middleware(call_next, msg, **kwargs):
    return await call_next(msg, **kwargs)

@broker.subscriber(
    "in",
    middlewares=(subscriber_middleware,),
)
@broker.publisher(
    "out",
    middlewares=(publisher_middleware,),
)
async def handler(msg):
    return msg
```

Such changes allows you two features previously unavailable

* suppress any exceptions and pas fall-back message body to publishers
* patch any outgoing message headers and other parameters

Without these features we just can't implement [Observability Middleware](https://github.com/airtai/faststream/issues/916) or any similar tool, so it is the job to be done.

Now you are free to get access at any message processing stage and we are one step closer to the framework we would like to create!

* Update Release Notes for 0.5.0rc0 by @faststream-release-notes-updater in https://github.com/airtai/faststream/pull/1347
* Generate docs and linter fixes by @davorrunje in https://github.com/airtai/faststream/pull/1348
* Fix types by @davorrunje in https://github.com/airtai/faststream/pull/1349
* chore: update dependencies by @Lancetnik in https://github.com/airtai/faststream/pull/1358
* feat: final middlewares by @Lancetnik in https://github.com/airtai/faststream/pull/1357


**Full Changelog**: https://github.com/airtai/faststream/compare/0.5.0rc0...0.5.0rc2

## 0.5.0rc0

### What's Changed

This is the biggest change since the creation of FastStream. We have completely refactored the entire package, changing the object registration mechanism, message processing pipeline, and application lifecycle. However, you won't even notice it—we've preserved all public APIs from breaking changes. The only feature not compatible with the previous code is the new middleware.

This is still an RC (Release Candidate) for you to test before the stable release. You can manually install it in your project:

```console
pip install faststream==0.5.0rc0
```

We look forward to your feedback!

New features:

1. `await FastStream.stop()` method and `StopApplication` exception to stop a `FastStream` worker are added.

2. `broker.subscriber()` and `router.subscriber()` functions now return a `Subscriber` object you can use later.

```python
subscriber = broker.subscriber("test")

@subscriber(filter = lambda msg: msg.content_type == "application/json")
async def handler(msg: dict[str, Any]):
    ...

@subscriber()
async def handler(msg: dict[str, Any]):
    ...
 ```

This is the preferred syntax for [filtering](https://faststream.airt.ai/latest/getting-started/subscription/filtering/) now (the old one will be removed in `0.6.0`)

 3. The `router.publisher()` function now returns the correct `Publisher` object you can use later (after broker startup).

 ```python
 publisher = router.publisher("test")

 @router.subscriber("in")
 async def handler():
     await publisher.publish("msg")
 ```

 (Until `0.5.0` you could use it in this way with `broker.publisher` only)

 4. A list of `middlewares` can be passed to a `broker.publisher` as well:

 ```python
 broker = Broker(..., middlewares=())

 @broker.subscriber(..., middlewares=())
 @broker.publisher(..., middlewares=())  # new feature
 async def handler():
     ...
 ```

5. Broker-level middlewares now affect all ways to publish a message, so you can encode application outgoing messages here.

6. ⚠️ BREAKING CHANGE ⚠️ : both `subscriber` and `publisher` middlewares should be async context manager type

```python
from contextlib import asynccontextmanager

@asynccontextmanager
async def subscriber_middleware(msg_body):
    yield msg_body

@asynccontextmanager
async def publisher_middleware(
    msg_to_publish,
    **publish_arguments,
):
    yield msg_to_publish

@broker.subscriber("in", middlewares=(subscriber_middleware,))
@broker.publisher("out", middlewares=(publisher_middleware,))
async def handler():
    ...
```

7. A better **FastAPI** compatibility: `fastapi.BackgroundTasks` and `response_class` subscriber option are supported.

8. All `.pyi` files are removed, and explicit docstrings and methods options are added.

9. New subscribers can be registered in runtime (with an already-started broker):

```python
subscriber = broker.subscriber("dynamic")
subscriber(handler_method)
...
broker.setup_subscriber(subscriber)
await subscriber.start()
...
await subscriber.close()
```

10. `faststream[docs]` distribution is removed.

* Update Release Notes for 0.4.7 by @faststream-release-notes-updater in https://github.com/airtai/faststream/pull/1295
* 1129 - Create a publish command for the CLI by @MRLab12 in https://github.com/airtai/faststream/pull/1151
* Chore: packages upgraded by @davorrunje in https://github.com/airtai/faststream/pull/1306
* docs: fix typos by @omahs in https://github.com/airtai/faststream/pull/1309
* chore: update dependencies by @Lancetnik in https://github.com/airtai/faststream/pull/1323
* docs: fix misc by @Lancetnik in https://github.com/airtai/faststream/pull/1324
* docs (#1327): correct RMQ exchanges behavior by @Lancetnik in https://github.com/airtai/faststream/pull/1328
* fix: typer 0.12 exclude by @Lancetnik in https://github.com/airtai/faststream/pull/1341
* 0.5.0 by @Lancetnik in https://github.com/airtai/faststream/pull/1326
* close #1103
* close #840
* fix #690
* fix #1206
* fix #1227
* close #568
* close #1303
* close #1287
* feat #607

### New Contributors

* @MRLab12 made their first contribution in https://github.com/airtai/faststream/pull/1151
* @omahs made their first contribution in https://github.com/airtai/faststream/pull/1309

**Full Changelog**: https://github.com/airtai/faststream/compare/0.4.7...0.5.0rc0


## 0.4.7

### What's Changed

* Update Release Notes for 0.4.6 by @faststream-release-notes-updater in [#1286](https://github.com/airtai/faststream/pull/1286){.external-link target="_blank"}
* fix (#1263): correct nested discriminator msg type AsyncAPI schema by [@Lancetnik](https://github.com/Lancetnik){.external-link target="_blank"} in [#1288](https://github.com/airtai/faststream/pull/1288){.external-link target="_blank"}
* docs: add `apply_types` warning notice to subscription/index.md by [@Lancetnik](https://github.com/Lancetnik){.external-link target="_blank"} in [#1291](https://github.com/airtai/faststream/pull/1291){.external-link target="_blank"}
* chore: fixed nats-py version by [@Lancetnik](https://github.com/Lancetnik){.external-link target="_blank"} in [#1294](https://github.com/airtai/faststream/pull/1294){.external-link target="_blank"}

**Full Changelog**: [#0.4.6...0.4.7](https://github.com/airtai/faststream/compare/0.4.6...0.4.7){.external-link target="_blank"}

## 0.4.6

### What's Changed
* Add poll in confluent producer to fix BufferError by [@kumaranvpl](https://github.com/kumaranvpl){.external-link target="_blank"} in [#1277](https://github.com/airtai/faststream/pull/1277){.external-link target="_blank"}
* Cover confluent asyncapi tests by [@kumaranvpl](https://github.com/kumaranvpl){.external-link target="_blank"} in [#1279](https://github.com/airtai/faststream/pull/1279){.external-link target="_blank"}
* chore: bump package versions by [@davorrunje](https://github.com/davorrunje){.external-link target="_blank"} in [#1285](https://github.com/airtai/faststream/pull/1285){.external-link target="_blank"}


**Full Changelog**: [#0.4.5...0.4.6](https://github.com/airtai/faststream/compare/0.4.5...0.4.6){.external-link target="_blank"}

## 0.4.5

### What's Changed
* Update Release Notes for 0.4.4 by @faststream-release-notes-updater in [#1260](https://github.com/airtai/faststream/pull/1260){.external-link target="_blank"}
* Removed unused pytest dependency from redis/schemas.py by [@ashambalev](https://github.com/ashambalev){.external-link target="_blank"} in [#1261](https://github.com/airtai/faststream/pull/1261){.external-link target="_blank"}
* chore: bumped package versions by [@davorrunje](https://github.com/davorrunje){.external-link target="_blank"} in [#1270](https://github.com/airtai/faststream/pull/1270){.external-link target="_blank"}
* fix (#1263): correct AsyncAPI schema in discriminator case by [@Lancetnik](https://github.com/Lancetnik){.external-link target="_blank"} in [#1272](https://github.com/airtai/faststream/pull/1272){.external-link target="_blank"}

### New Contributors
* [@ashambalev](https://github.com/ashambalev){.external-link target="_blank"} made their first contribution in [#1261](https://github.com/airtai/faststream/pull/1261){.external-link target="_blank"}

**Full Changelog**: [#0.4.4...0.4.5](https://github.com/airtai/faststream/compare/0.4.4...0.4.5){.external-link target="_blank"}

## 0.4.4

### What's Changed

Add RedisStream batch size option

```python
@broker.subscriber(stream=StreamSub("input", batch=True, max_records=3))
async def on_input_data(msgs: list[str]):
    assert len(msgs) <= 3
```

* Update Release Notes for 0.4.3 by @faststream-release-notes-updater in [#1247](https://github.com/airtai/faststream/pull/1247){.external-link target="_blank"}
* docs: add manual run section by [@Lancetnik](https://github.com/Lancetnik){.external-link target="_blank"} in [#1249](https://github.com/airtai/faststream/pull/1249){.external-link target="_blank"}
* feat (#1252): respect Redis StreamSub last_id with consumer group by [@Lancetnik](https://github.com/Lancetnik){.external-link target="_blank"} in [#1256](https://github.com/airtai/faststream/pull/1256){.external-link target="_blank"}
* fix: correct Redis consumer group behavior by [@Lancetnik](https://github.com/Lancetnik){.external-link target="_blank"} in [#1258](https://github.com/airtai/faststream/pull/1258){.external-link target="_blank"}
* feat: add Redis Stream max_records option by [@Lancetnik](https://github.com/Lancetnik){.external-link target="_blank"} in [#1259](https://github.com/airtai/faststream/pull/1259){.external-link target="_blank"}


**Full Changelog**: [#0.4.3...0.4.4](https://github.com/airtai/faststream/compare/0.4.3...0.4.4){.external-link target="_blank"}

## 0.4.3

### What's Changed

Allow to specify **Redis Stream** maxlen option in publisher:

```python
@broker.publisher(stream=StreamSub("Output", max_len=10))
async def on_input_data():
    ....
```

* chore: bump version by [@Lancetnik](https://github.com/Lancetnik){.external-link target="_blank"} in [#1198](https://github.com/airtai/faststream/pull/1198){.external-link target="_blank"}
* Update Release Notes for 0.4.2 by @faststream-release-notes-updater in [#1199](https://github.com/airtai/faststream/pull/1199){.external-link target="_blank"}
* Add missing API documentation for apply_pattern by [@kumaranvpl](https://github.com/kumaranvpl){.external-link target="_blank"} in [#1201](https://github.com/airtai/faststream/pull/1201){.external-link target="_blank"}
* chore: polishing by [@davorrunje](https://github.com/davorrunje){.external-link target="_blank"} in [#1203](https://github.com/airtai/faststream/pull/1203){.external-link target="_blank"}
* Comment out retry and timeout in a confluent test by [@kumaranvpl](https://github.com/kumaranvpl){.external-link target="_blank"} in [#1207](https://github.com/airtai/faststream/pull/1207){.external-link target="_blank"}
* Commit offsets only if auto_commit is True by [@kumaranvpl](https://github.com/kumaranvpl){.external-link target="_blank"} in [#1208](https://github.com/airtai/faststream/pull/1208){.external-link target="_blank"}
* Add a CI job to check for missed docs changes by [@kumaranvpl](https://github.com/kumaranvpl){.external-link target="_blank"} in [#1217](https://github.com/airtai/faststream/pull/1217){.external-link target="_blank"}
* fix: inconsistent NATS publisher signature by [@Lancetnik](https://github.com/Lancetnik){.external-link target="_blank"} in [#1218](https://github.com/airtai/faststream/pull/1218){.external-link target="_blank"}
* Upgrade packages by [@davorrunje](https://github.com/davorrunje){.external-link target="_blank"} in [#1226](https://github.com/airtai/faststream/pull/1226){.external-link target="_blank"}
* chore: bump dawidd6/action-download-artifact from 3.0.0 to 3.1.1 by [@dependabot](https://github.com/dependabot){.external-link target="_blank"} in [#1239](https://github.com/airtai/faststream/pull/1239){.external-link target="_blank"}
* chore: bump dependencies by [@Lancetnik](https://github.com/Lancetnik){.external-link target="_blank"} in [#1246](https://github.com/airtai/faststream/pull/1246){.external-link target="_blank"}
* feat (#1235): StreamSub maxlen parameter by [@Lancetnik](https://github.com/Lancetnik){.external-link target="_blank"} in [#1245](https://github.com/airtai/faststream/pull/1245){.external-link target="_blank"}
* fix (#1234): correct FastAPI path passing, fix typehints by [@Lancetnik](https://github.com/Lancetnik){.external-link target="_blank"} in [#1236](https://github.com/airtai/faststream/pull/1236){.external-link target="_blank"}
* fix (#1231): close RMQ while reconnecting by [@Lancetnik](https://github.com/Lancetnik){.external-link target="_blank"} in [#1238](https://github.com/airtai/faststream/pull/1238){.external-link target="_blank"}


**Full Changelog**: [#0.4.2...0.4.3](https://github.com/airtai/faststream/compare/0.4.2...0.4.3){.external-link target="_blank"}

## 0.4.2

### What's Changed

#### Bug fixes

* fix: correct RMQ Topic testing routing by [@Lancetnik](https://github.com/Lancetnik){.external-link target="_blank"} in [#1196](https://github.com/airtai/faststream/pull/1196){.external-link target="_blank"}
* fix #1191: correct RMQ ssl default port by [@Lancetnik](https://github.com/Lancetnik){.external-link target="_blank"} in [#1195](https://github.com/airtai/faststream/pull/1195){.external-link target="_blank"}
* fix #1143: ignore Depends in AsyncAPI by [@Lancetnik](https://github.com/Lancetnik){.external-link target="_blank"} in [#1197](https://github.com/airtai/faststream/pull/1197){.external-link target="_blank"}


**Full Changelog**: [#0.4.1...0.4.2](https://github.com/airtai/faststream/compare/0.4.1...0.4.2){.external-link target="_blank"}

## 0.4.1

### What's Changed

#### Bug fixes

* Fix: use FastAPI overrides in subscribers by [@Lancetnik](https://github.com/Lancetnik){.external-link target="_blank"} in [#1189](https://github.com/airtai/faststream/pull/1189){.external-link target="_blank"}
* Handle confluent consumer commit failure by [@kumaranvpl](https://github.com/kumaranvpl){.external-link target="_blank"} in [#1193](https://github.com/airtai/faststream/pull/1193){.external-link target="_blank"}

#### Documentation

* Include Confluent in home and features pages by [@kumaranvpl](https://github.com/kumaranvpl){.external-link target="_blank"} in [#1186](https://github.com/airtai/faststream/pull/1186){.external-link target="_blank"}
* Use pydantic model for publishing in docs example by [@kumaranvpl](https://github.com/kumaranvpl){.external-link target="_blank"} in [#1187](https://github.com/airtai/faststream/pull/1187){.external-link target="_blank"}


**Full Changelog**: [#0.4.0...0.4.1](https://github.com/airtai/faststream/compare/0.4.0...0.4.1){.external-link target="_blank"}

## 0.4.0

### What's Changed

This release adds support for the [Confluent's Python Client for Apache Kafka (TM)](https://github.com/confluentinc/confluent-kafka-python). Confluent's Python Client for Apache Kafka does not support natively `async` functions and its integration with modern async-based services is a bit trickier. That was the reason why our initial supported by Kafka broker used [aiokafka](https://github.com/aio-libs/aiokafka). However, that choice was a less fortunate one as it is as well maintained as the Confluent version. After receiving numerous requests, we finally decided to bite the bullet and create an `async` wrapper around Confluent's Python Client and add full support for it in FastStream.

If you want to try it out, install it first with:
```sh
pip install "faststream[confluent]>=0.4.0"
```

To connect to Kafka using the FastStream KafkaBroker module, follow these steps:

1. Initialize the KafkaBroker instance: Start by initializing a KafkaBroker instance with the necessary configuration, including Kafka broker address.

2. Create your processing logic: Write a function that will consume the incoming messages in the defined format and produce a response to the defined topic

3. Decorate your processing function: To connect your processing function to the desired Kafka topics you need to decorate it with `@broker.subscriber(...)` and `@broker.publisher(...)` decorators. Now, after you start your application, your processing function will be called whenever a new message in the subscribed topic is available and produce the function return value to the topic defined in the publisher decorator.

Here's a simplified code example demonstrating how to establish a connection to Kafka using FastStream's KafkaBroker module:

```python
from faststream import FastStream
from faststream.confluent import KafkaBroker

broker = KafkaBroker("localhost:9092")
app = FastStream(broker)

@broker.subscriber("in-topic")
@broker.publisher("out-topic")
async def handle_msg(user: str, user_id: int) -> str:
    return f"User: {user_id} - {user} registered"
```

For more information, please visit the documentation at:

https://faststream.airt.ai/latest/confluent/

#### List of Changes

* Update Release Notes for 0.3.13 by @faststream-release-notes-updater in https://github.com/airtai/faststream/pull/1119
* docs: close #1125 by @Lancetnik in https://github.com/airtai/faststream/pull/1126
* Add support for confluent python lib by @kumaranvpl in https://github.com/airtai/faststream/pull/1042
* Update tutorial docs to include confluent code examples by @kumaranvpl in https://github.com/airtai/faststream/pull/1131
* Add installation instructions for confluent by @kumaranvpl in https://github.com/airtai/faststream/pull/1132
* Update Release Notes for 0.4.0rc0 by @faststream-release-notes-updater in https://github.com/airtai/faststream/pull/1130
* chore: remove useless branch from CI by @Lancetnik in https://github.com/airtai/faststream/pull/1135
* chore: bump mkdocs-git-revision-date-localized-plugin from 1.2.1 to 1.2.2 by @dependabot in https://github.com/airtai/faststream/pull/1140
* chore: strict fast-depends version by @Lancetnik in https://github.com/airtai/faststream/pull/1145
* chore: update copyright by @Lancetnik in https://github.com/airtai/faststream/pull/1144
* fix: correct Windows shutdown by @Lancetnik in https://github.com/airtai/faststream/pull/1148
* docs: fix typo by @saroz014 in https://github.com/airtai/faststream/pull/1154
* Middleware Document Syntax Error by @SepehrBazyar in https://github.com/airtai/faststream/pull/1156
* fix: correct FastAPI Context type hints by @Lancetnik in https://github.com/airtai/faststream/pull/1155
* Fix bug which results in lost confluent coverage report by @kumaranvpl in https://github.com/airtai/faststream/pull/1160
* Fix failing ack tests for confluent by @kumaranvpl in https://github.com/airtai/faststream/pull/1166
* Update version to 0.4.0 and update docs by @kumaranvpl in https://github.com/airtai/faststream/pull/1171
* feat #1180: add StreamRouter.on_broker_shutdown hook by @Lancetnik in https://github.com/airtai/faststream/pull/1182
* Fix bug - using old upload-artifact version by @kumaranvpl in https://github.com/airtai/faststream/pull/1183
* Release 0.4.0 by @davorrunje in https://github.com/airtai/faststream/pull/1184

### New Contributors
* @saroz014 made their first contribution in https://github.com/airtai/faststream/pull/1154

**Full Changelog**: https://github.com/airtai/faststream/compare/0.3.13...0.4.0

## 0.4.0rc0

### What's Changed

This is a **preview version** of 0.4.0 release introducing support for Confluent-based Kafka broker.

Here's a simplified code example demonstrating how to establish a connection to Kafka using FastStream's KafkaBroker module:
```python
from faststream import FastStream
from faststream.confluent import KafkaBroker

broker = KafkaBroker("localhost:9092")
app = FastStream(broker)

@broker.subscriber("in-topic")
@broker.publisher("out-topic")
async def handle_msg(user: str, user_id: int) -> str:
    return f"User: {user_id} - {user} registered"
```

#### Changes

* Add support for confluent python lib by [@kumaranvpl](https://github.com/kumaranvpl){.external-link target="_blank"} in [#1042](https://github.com/airtai/faststream/pull/1042){.external-link target="_blank"}


**Full Changelog**: [#0.3.13...0.4.0rc0](https://github.com/airtai/faststream/compare/0.3.13...0.4.0rc0){.external-link target="_blank"}

## 0.3.13

### What's Changed

#### New features

* New shutdown logic by [@Lancetnik](https://github.com/Lancetnik){.external-link target="_blank"} in [#1117](https://github.com/airtai/faststream/pull/1117){.external-link target="_blank"}

#### Bug fixes

* Fix minor typos in documentation and code  by [@mj0nez](https://github.com/mj0nez){.external-link target="_blank"} in [#1116](https://github.com/airtai/faststream/pull/1116){.external-link target="_blank"}

### New Contributors
* [@mj0nez](https://github.com/mj0nez){.external-link target="_blank"} made their first contribution in [#1116](https://github.com/airtai/faststream/pull/1116){.external-link target="_blank"}

**Full Changelog**: [#0.3.12...0.3.13](https://github.com/airtai/faststream/compare/0.3.12...0.3.13){.external-link target="_blank"}

## 0.3.12

### What's Changed

#### Bug fixes

* fix (#1110): correct RMQ Topic pattern test publish by [@Lancetnik](https://github.com/Lancetnik){.external-link target="_blank"} in [#1112](https://github.com/airtai/faststream/pull/1112){.external-link target="_blank"}

#### Misc

* chore: upgraded packages, black replaced with ruff format by [@davorrunje](https://github.com/davorrunje){.external-link target="_blank"} in [#1097](https://github.com/airtai/faststream/pull/1097){.external-link target="_blank"}
* chore: upgraded packages by [@davorrunje](https://github.com/davorrunje){.external-link target="_blank"} in [#1111](https://github.com/airtai/faststream/pull/1111){.external-link target="_blank"}


**Full Changelog**: [#0.3.11...0.3.12](https://github.com/airtai/faststream/compare/0.3.11...0.3.12){.external-link target="_blank"}

## 0.3.11

### What's Changed

NATS concurrent subscriber:

By default,  NATS subscriber consumes messages with a block per subject. So, you can't process multiple messages from the same subject at the same time. But, with the `broker.subscriber(..., max_workers=...)` option, you can! It creates an async tasks pool to consume multiple messages from the same subject and allows you to process them concurrently!

```python
from faststream import FastStream
from faststream.nats import NatsBroker

broker = NatsBroker()
app = FastStream()

@broker.subscriber("test-subject", max_workers=10)
async def handler(...):
   """Can process up to 10 messages in the same time."""
```

* Update Release Notes for 0.3.10 by @faststream-release-notes-updater in [#1091](https://github.com/airtai/faststream/pull/1091){.external-link target="_blank"}
* fix (#1100): FastAPI 0.106 compatibility by [@Lancetnik](https://github.com/Lancetnik){.external-link target="_blank"} in [#1102](https://github.com/airtai/faststream/pull/1102){.external-link target="_blank"}

**Full Changelog**: [#0.3.10...0.3.11](https://github.com/airtai/faststream/compare/0.3.10...0.3.11){.external-link target="_blank"}

## 0.3.10

### What's Changed

#### New features

* feat: Context initial option by [@Lancetnik](https://github.com/Lancetnik){.external-link target="_blank"} in [#1086](https://github.com/airtai/faststream/pull/1086){.external-link target="_blank"}

#### Bug fixes

* fix (#1087): add app_dir option to docs serve/gen commands by [@Lancetnik](https://github.com/Lancetnik){.external-link target="_blank"} in [#1088](https://github.com/airtai/faststream/pull/1088){.external-link target="_blank"}

#### Documentation

* docs: add Context initial section by [@Lancetnik](https://github.com/Lancetnik){.external-link target="_blank"} in [#1089](https://github.com/airtai/faststream/pull/1089){.external-link target="_blank"}

#### Other

* chore: linting by [@davorrunje](https://github.com/davorrunje){.external-link target="_blank"} in [#1081](https://github.com/airtai/faststream/pull/1081){.external-link target="_blank"}
* chore: delete accidentally added .bak file by [@kumaranvpl](https://github.com/kumaranvpl){.external-link target="_blank"} in [#1085](https://github.com/airtai/faststream/pull/1085){.external-link target="_blank"}

**Full Changelog**: [#0.3.9...0.3.10](https://github.com/airtai/faststream/compare/0.3.9...0.3.10){.external-link target="_blank"}

## 0.3.9

### What's Changed

#### Bug fixes:

* fix (#1082): correct NatsTestClient stream publisher by [@Lancetnik](https://github.com/Lancetnik){.external-link target="_blank"} in [#1083](https://github.com/airtai/faststream/pull/1083){.external-link target="_blank"}

#### Chore:

* chore: adding pragmas for detect-secrets by [@davorrunje](https://github.com/davorrunje){.external-link target="_blank"} in [#1080](https://github.com/airtai/faststream/pull/1080){.external-link target="_blank"}


**Full Changelog**: [#0.3.8...0.3.9](https://github.com/airtai/faststream/compare/0.3.8...0.3.9){.external-link target="_blank"}

## 0.3.8

### What's Changed

* bug: Fix `faststream.redis.fastapi.RedisRouter` stream and list subscription
* bug: Fix `TestNatsClient` with `batch=True`
* chore: add citation file by [@Lancetnik](https://github.com/Lancetnik){.external-link target="_blank"} in [#1061](https://github.com/airtai/faststream/pull/1061){.external-link target="_blank"}
* docs: remove pragma comments by [@Lancetnik](https://github.com/Lancetnik){.external-link target="_blank"} in [#1063](https://github.com/airtai/faststream/pull/1063){.external-link target="_blank"}
* docs: update README by [@Lancetnik](https://github.com/Lancetnik){.external-link target="_blank"} in [#1064](https://github.com/airtai/faststream/pull/1064){.external-link target="_blank"}
* chore: increase rate limit and max connections by [@kumaranvpl](https://github.com/kumaranvpl){.external-link target="_blank"} in [#1070](https://github.com/airtai/faststream/pull/1070){.external-link target="_blank"}
* chore: packages updated by [@davorrunje](https://github.com/davorrunje){.external-link target="_blank"} in [#1076](https://github.com/airtai/faststream/pull/1076){.external-link target="_blank"}
* tests (#570): cover docs by [@Lancetnik](https://github.com/Lancetnik){.external-link target="_blank"} in [#1077](https://github.com/airtai/faststream/pull/1077){.external-link target="_blank"}

**Full Changelog**: [#0.3.7...0.3.8](https://github.com/airtai/faststream/compare/0.3.7...0.3.8){.external-link target="_blank"}

## 0.3.7

### What's Changed

* feat (#974): add FastAPI Context by [@Lancetnik](https://github.com/Lancetnik){.external-link target="_blank"} in [#1060](https://github.com/airtai/faststream/pull/1060){.external-link target="_blank"}
* chore: update pre-commit by [@davorrunje](https://github.com/davorrunje){.external-link target="_blank"} in [#1058](https://github.com/airtai/faststream/pull/1058){.external-link target="_blank"}

Support regular FastStream Context with FastAPI plugin

```python
from fastapi import FastAPI
from faststream.redis.fastapi import RedisRouter, Logger

router = RedisRouter()

@router.subscriber("test")
async def handler(msg, logger: Logger):
    logger.info(msg)

app = FastAPI(lifespan=router.lifespan_context)
app.include_router(router)
```

**Full Changelog**: [#0.3.6...0.3.7](https://github.com/airtai/faststream/compare/0.3.6...0.3.7){.external-link target="_blank"}

## 0.3.6

### What's Changed

* chore: correct update release CI by [@Lancetnik](https://github.com/Lancetnik){.external-link target="_blank"} in [#1050](https://github.com/airtai/faststream/pull/1050){.external-link target="_blank"}
* Update Release Notes for main by [@faststream](https://github.com/faststream){.external-link target="_blank"}-release-notes-updater in [#1051](https://github.com/airtai/faststream/pull/1051){.external-link target="_blank"}
* chore: fix building docs script by [@davorrunje](https://github.com/davorrunje){.external-link target="_blank"} in [#1055](https://github.com/airtai/faststream/pull/1055){.external-link target="_blank"}
* 0.3.6 by [@Lancetnik](https://github.com/Lancetnik){.external-link target="_blank"} in [#1056](https://github.com/airtai/faststream/pull/1056){.external-link target="_blank"}
  * bug: remove `packaging` dependency
  * bug: correct **FastAPI** batch consuming
  * docs: add search meta to all pages
  * docs: polish all pages styles, fix typos
  * chore: add ruff rule to check print

**Full Changelog**: [#0.3.5...0.3.6](https://github.com/airtai/faststream/compare/0.3.5...0.3.6){.external-link target="_blank"}

## 0.3.5

### What's Changed

A large update by [@Lancetnik](https://github.com/Lancetnik){.external-link target="_blank"} in [#1048](https://github.com/airtai/faststream/pull/1048){.external-link target="_blank"}

Provides with the ability to setup `graceful_timeout` to wait for consumed messages processed correctly before application shutdown - `#!python Broker(graceful_timeout=30.0)` (waits up to `#!python 30` seconds)

* allows to get access to `#!python context.get_local("message")` from **FastAPI** plugin
* docs: fix Avro custom serialization example
* docs: add KafkaBroker `publish_batch` notice
* docs: add RabbitMQ security page
* fix: respect retry attempts with `NackMessage` exception
* test Kafka nack and reject behavior
* bug: fix import error with anyio version 4.x by [@davorrunje](https://github.com/davorrunje){.external-link target="_blank"} in [#1049](https://github.com/airtai/faststream/pull/1049){.external-link target="_blank"}

**Full Changelog**: [#0.3.4...0.3.5](https://github.com/airtai/faststream/compare/0.3.4...0.3.5){.external-link target="_blank"}

## 0.3.4

### What's Changed

#### Features:

* feat: add support for anyio 4.x by [@davorrunje](https://github.com/davorrunje){.external-link target="_blank"} in [#1044](https://github.com/airtai/faststream/pull/1044){.external-link target="_blank"}

#### Documentation

* docs: add multiple FastAPI routers section by [@Lancetnik](https://github.com/Lancetnik){.external-link target="_blank"} in [#1041](https://github.com/airtai/faststream/pull/1041){.external-link target="_blank"}

#### Chore

* chore: updated release notes by [@davorrunje](https://github.com/davorrunje){.external-link target="_blank"} in [#1040](https://github.com/airtai/faststream/pull/1040){.external-link target="_blank"}
* chore: use Github App to generate token for release notes PR by [@kumaranvpl](https://github.com/kumaranvpl){.external-link target="_blank"} in [#1043](https://github.com/airtai/faststream/pull/1043){.external-link target="_blank"}

**Full Changelog**: [#0.3.3...0.3.4](https://github.com/airtai/faststream/compare/0.3.3...0.3.4){.external-link target="_blank"}

## 0.3.3

### What's Changed

Features:

* feat: add support for Python 3.12 by [@davorrunje](https://github.com/davorrunje){.external-link target="_blank"} in [#1034](https://github.com/airtai/faststream/pull/1034){.external-link target="_blank"}

Chores:

* chore: updated release notes and upgraded packages by [@davorrunje](https://github.com/davorrunje){.external-link target="_blank"} in [#1029](https://github.com/airtai/faststream/pull/1029){.external-link target="_blank"}

**Full Changelog**: [#0.3.2...0.3.3](https://github.com/airtai/faststream/compare/0.3.2...0.3.3){.external-link target="_blank"}

## 0.3.2

### What's Changed

#### New features:

* feat: add Redis security configuration by [@sternakt](https://github.com/sternakt){.external-link target="_blank"} and [@Lancetnik](https://github.com/Lancetnik){.external-link target="_blank"} in [#1025](https://github.com/airtai/faststream/pull/1025){.external-link target="_blank"}
* feat: add list of Messages NATS PullSub by [@SepehrBazyar](https://github.com/SepehrBazyar){.external-link target="_blank"} in [#1023](https://github.com/airtai/faststream/pull/1023){.external-link target="_blank"}

#### Chore:

* chore: polishing by [@davorrunje](https://github.com/davorrunje){.external-link target="_blank"} in [#1016](https://github.com/airtai/faststream/pull/1016){.external-link target="_blank"}
* chore: update release notes by [@davorrunje](https://github.com/davorrunje){.external-link target="_blank"} in [#1017](https://github.com/airtai/faststream/pull/1017){.external-link target="_blank"}
* chore: bump pytest-asyncio from 0.21.1 to 0.23.2 by [@dependabot](https://github.com/dependabot){.external-link target="_blank"} in [#1019](https://github.com/airtai/faststream/pull/1019){.external-link target="_blank"}
* chore: bump semgrep from 1.50.0 to 1.51.0 by [@dependabot](https://github.com/dependabot){.external-link target="_blank"} in [#1018](https://github.com/airtai/faststream/pull/1018){.external-link target="_blank"}
* chore: add pull_request permission to workflow by [@kumaranvpl](https://github.com/kumaranvpl){.external-link target="_blank"} in [#1022](https://github.com/airtai/faststream/pull/1022){.external-link target="_blank"}


**Full Changelog**: [#0.3.1...0.3.2](https://github.com/airtai/faststream/compare/0.3.1...0.3.2){.external-link target="_blank"}

## 0.3.1

### What's Changed

Features:

* feat: added reply-to delivery mode for RabbitMQ by [@Lancetnik](https://github.com/Lancetnik){.external-link target="_blank"} in [#1015](https://github.com/airtai/faststream/pull/1015){.external-link target="_blank"}

Bug fixes:

* fix: non-payload information injected included in AsyncAPI docs by [@Lancetnik](https://github.com/Lancetnik){.external-link target="_blank"} in [#1015](https://github.com/airtai/faststream/pull/1015){.external-link target="_blank"}

Documentation:

* docs: fix misspelled FastDepends reference in README.md by @spectacularfailure in [#1013](https://github.com/airtai/faststream/pull/1013){.external-link target="_blank"}

### New Contributors

* @spectacularfailure made their first contribution in [#1013](https://github.com/airtai/faststream/pull/1013){.external-link target="_blank"}

**Full Changelog**: [#0.3.0...0.3.1](https://github.com/airtai/faststream/compare/0.3.0...0.3.1){.external-link target="_blank"}

## 0.3.0

### What's Changed

The main feature of the 0.3.0 release is added Redis support by [@Lancetnik](https://github.com/Lancetnik){.external-link target="_blank"} in [#1003](https://github.com/airtai/faststream/pull/1003){.external-link target="_blank"}

You can install it by the following command:

```bash
pip install "faststream[redis]"
```

Here is a little code example

```python
from faststream import FastStream, Logger
from faststream.redis import RedisBroker

broker = RedisBroker()
app = FastStream(broker)

@broker.subscriber(
    channel="test",  # or
    # list="test",     or
    # stream="test",
)
async def handle(msg: str, logger: Logger):
    logger.info(msg)
```

#### Other features

* feat: show reload directories with `--reload` flag by [@Lancetnik](https://github.com/Lancetnik){.external-link target="_blank"} in [#981](https://github.com/airtai/faststream/pull/981){.external-link target="_blank"}
* feat: implement validate and no_ack subscriber options (#926) by [@mihail8531](https://github.com/mihail8531){.external-link target="_blank"} in [#988](https://github.com/airtai/faststream/pull/988){.external-link target="_blank"}
* other features by [@Lancetnik](https://github.com/Lancetnik){.external-link target="_blank"} in [#1003](https://github.com/airtai/faststream/pull/1003){.external-link target="_blank"}
    * Improve error logs (missing CLI arguments, undefined starting)
    * Add `faststream docs serve --reload ...` option for documentation hotreload
    * Add `faststream run --reload-extension .env` option to watch by changes in such files
    * Support `faststream run -k 1 -k 2 ...` as `k=["1", "2"]` extra options
    * Add subscriber, publisher and router `include_in_schema: bool` argument to disable **AsyncAPI** render
    * remove `watchfiles` from default distribution
    * Allow create `#!python broker.publisher(...)` with already running broker
    * **FastAPI**-like lifespan `FastStream` application context manager
    * automatic `TestBroker(connect_only=...)` argument based on AST
    * add `NatsMessage.in_progress()` method

#### Testing

* test: improve coverage by [@Lancetnik](https://github.com/Lancetnik){.external-link target="_blank"} in [#983](https://github.com/airtai/faststream/pull/983){.external-link target="_blank"}

#### Documentation

* docs: fix module name in NATS example by [@SepehrBazyar](https://github.com/SepehrBazyar){.external-link target="_blank"} in [#993](https://github.com/airtai/faststream/pull/993){.external-link target="_blank"}
* docs: Update docs to add  how to customize asyncapi docs by [@kumaranvpl](https://github.com/kumaranvpl){.external-link target="_blank"} in [#999](https://github.com/airtai/faststream/pull/999){.external-link target="_blank"}
* docs: polish Redis pages by [@Lancetnik](https://github.com/Lancetnik){.external-link target="_blank"} in [#1005](https://github.com/airtai/faststream/pull/1005){.external-link target="_blank"}
* docs: bump docs to the new taskiq-faststream version by [@Lancetnik](https://github.com/Lancetnik){.external-link target="_blank"} in [#1009](https://github.com/airtai/faststream/pull/1009){.external-link target="_blank"}

#### Chore

* chore: add broken link checker by [@kumaranvpl](https://github.com/kumaranvpl){.external-link target="_blank"} in [#985](https://github.com/airtai/faststream/pull/985){.external-link target="_blank"}
* chore: disable verbose in check broken links workflow by [@kumaranvpl](https://github.com/kumaranvpl){.external-link target="_blank"} in [#986](https://github.com/airtai/faststream/pull/986){.external-link target="_blank"}
* chore: add left out md files to fix broken links by [@kumaranvpl](https://github.com/kumaranvpl){.external-link target="_blank"} in [#987](https://github.com/airtai/faststream/pull/987){.external-link target="_blank"}
* chore: update mike workflow to use config by [@Lancetnik](https://github.com/Lancetnik){.external-link target="_blank"} in [#982](https://github.com/airtai/faststream/pull/982){.external-link target="_blank"}
* chore: add workflow to update release notes automatically by [@kumaranvpl](https://github.com/kumaranvpl){.external-link target="_blank"} in [#992](https://github.com/airtai/faststream/pull/992){.external-link target="_blank"}
* chore: pip packages version updated by [@davorrunje](https://github.com/davorrunje){.external-link target="_blank"} in [#998](https://github.com/airtai/faststream/pull/998){.external-link target="_blank"}
* chore: create PR to merge updated release notes by [@kumaranvpl](https://github.com/kumaranvpl){.external-link target="_blank"} in [#1004](https://github.com/airtai/faststream/pull/1004){.external-link target="_blank"}

### New Contributors
* [@SepehrBazyar](https://github.com/SepehrBazyar){.external-link target="_blank"} made their first contribution in [#993](https://github.com/airtai/faststream/pull/993){.external-link target="_blank"}
* [@mihail8531](https://github.com/mihail8531){.external-link target="_blank"} made their first contribution in [#988](https://github.com/airtai/faststream/pull/988){.external-link target="_blank"}

**Full Changelog**: [#0.2.15...0.3.0](https://github.com/airtai/faststream/compare/0.2.15...0.3.0){.external-link target="_blank"}

## 0.3.0rc0

### What's Changed

The main feature of the 0.3.x release is added Redis support by [@Lancetnik](https://github.com/Lancetnik){.external-link target="_blank"} in [#1003](https://github.com/airtai/faststream/pull/1003){.external-link target="_blank"}

You can install it manually:

```bash
pip install faststream==0.3.0rc0 && pip install "faststream[redis]"
```

#### Other features

* feat: show reload directories with `--reload` flag by [@Lancetnik](https://github.com/Lancetnik){.external-link target="_blank"} in [#981](https://github.com/airtai/faststream/pull/981){.external-link target="_blank"}
* Improve error logs (missing CLI arguments, undefined starting)
* Add `faststream docs serve --reload ...` option for documentation hotreload
* Add `faststream run --reload-extension .env` option to watch by changes in such files
* Support `faststream run -k 1 -k 2 ...` as `k=["1", "2"]` extra options
* Add subscriber, publisher and router `include_in_schema: bool` argument to disable **AsyncAPI** render
* remove `watchfiles` from default distribution
* Allow create `#!python @broker.publisher(...)` with already running broker
* **FastAPI**-like lifespan `FastStream` application context manager
* automatic `TestBroker(connect_only=...)` argument based on AST
* add `NatsMessage.in_progress()` method

#### Testing

* test: improve coverage by [@Lancetnik](https://github.com/Lancetnik){.external-link target="_blank"} in [#983](https://github.com/airtai/faststream/pull/983){.external-link target="_blank"}

#### Documentation

* docs: fix module name in NATS example by [@SepehrBazyar](https://github.com/SepehrBazyar){.external-link target="_blank"} in [#993](https://github.com/airtai/faststream/pull/993){.external-link target="_blank"}
* docs: Update docs to add  how to customize asyncapi docs by [@kumaranvpl](https://github.com/kumaranvpl){.external-link target="_blank"} in [#999](https://github.com/airtai/faststream/pull/999){.external-link target="_blank"}

#### Chore

* chore: add broken link checker by [@kumaranvpl](https://github.com/kumaranvpl){.external-link target="_blank"} in [#985](https://github.com/airtai/faststream/pull/985){.external-link target="_blank"}
* chore: disable verbose in check broken links workflow by [@kumaranvpl](https://github.com/kumaranvpl){.external-link target="_blank"} in [#986](https://github.com/airtai/faststream/pull/986){.external-link target="_blank"}
* chore: add left out md files to fix broken links by [@kumaranvpl](https://github.com/kumaranvpl){.external-link target="_blank"} in [#987](https://github.com/airtai/faststream/pull/987){.external-link target="_blank"}
* chore: update mike workflow to use config by [@Lancetnik](https://github.com/Lancetnik){.external-link target="_blank"} in [#982](https://github.com/airtai/faststream/pull/982){.external-link target="_blank"}
* chore: add workflow to update release notes automatically by [@kumaranvpl](https://github.com/kumaranvpl){.external-link target="_blank"} in [#992](https://github.com/airtai/faststream/pull/992){.external-link target="_blank"}
* chore: pip packages version updated by [@davorrunje](https://github.com/davorrunje){.external-link target="_blank"} in [#998](https://github.com/airtai/faststream/pull/998){.external-link target="_blank"}

### New Contributors

* [@SepehrBazyar](https://github.com/SepehrBazyar){.external-link target="_blank"} made their first contribution in [#993](https://github.com/airtai/faststream/pull/993){.external-link target="_blank"}

**Full Changelog**: [#0.2.15...0.3.0rc0](https://github.com/airtai/faststream/compare/0.2.15...0.3.0rc0){.external-link target="_blank"}

## 0.2.15

### What's Changed

#### Bug fixes

* fix (#972): correct Context default behavior by [@Lancetnik](https://github.com/Lancetnik){.external-link target="_blank"} in [https://github.com/airtai/faststream/pull/973](https://github.com/airtai/faststream/pull/973){.external-link target="_blank"}
* fix: correct CLI run by [@Lancetnik](https://github.com/Lancetnik){.external-link target="_blank"} in [https://github.com/airtai/faststream/pull/978](https://github.com/airtai/faststream/pull/978){.external-link target="_blank"}

#### Documentation

* docs: update readme docs link by [@Lancetnik](https://github.com/Lancetnik){.external-link target="_blank"} in [https://github.com/airtai/faststream/pull/966](https://github.com/airtai/faststream/pull/966){.external-link target="_blank"}
* docs: add a new landing page for docs by [@harishmohanraj](https://github.com/harishmohanraj){.external-link target="_blank"} in [https://github.com/airtai/faststream/pull/954](https://github.com/airtai/faststream/pull/954){.external-link target="_blank"}
* docs: Fix broken internal links by [@harishmohanraj](https://github.com/harishmohanraj){.external-link target="_blank"} in [https://github.com/airtai/faststream/pull/976](https://github.com/airtai/faststream/pull/976){.external-link target="_blank"}
* docs: use mkdocs footer by [@Lancetnik](https://github.com/Lancetnik){.external-link target="_blank"} in [https://github.com/airtai/faststream/pull/977](https://github.com/airtai/faststream/pull/977){.external-link target="_blank"}

#### Misc

* test (#957): add AsyncAPI FastAPI security test by [@Lancetnik](https://github.com/Lancetnik){.external-link target="_blank"} in [https://github.com/airtai/faststream/pull/958](https://github.com/airtai/faststream/pull/958){.external-link target="_blank"}
* test: update tests for cli utils functions by [@kumaranvpl](https://github.com/kumaranvpl){.external-link target="_blank"} in [https://github.com/airtai/faststream/pull/960](https://github.com/airtai/faststream/pull/960){.external-link target="_blank"}
* chore: update release notes for version 0.2.14 by [@kumaranvpl](https://github.com/kumaranvpl){.external-link target="_blank"} in [https://github.com/airtai/faststream/pull/961](https://github.com/airtai/faststream/pull/961){.external-link target="_blank"}
* chore: Add back deleted index file for API Reference by [@kumaranvpl](https://github.com/kumaranvpl){.external-link target="_blank"} in [https://github.com/airtai/faststream/pull/963](https://github.com/airtai/faststream/pull/963){.external-link target="_blank"}
* chore: bump dirty-equals from 0.6.0 to 0.7.1.post0 by [@dependabot](https://github.com/dependabot){.external-link target="_blank"} in [https://github.com/airtai/faststream/pull/970](https://github.com/airtai/faststream/pull/970){.external-link target="_blank"}
* chore: bump semgrep from 1.48.0 to 1.50.0 by [@dependabot](https://github.com/dependabot){.external-link target="_blank"} in [https://github.com/airtai/faststream/pull/968](https://github.com/airtai/faststream/pull/968){.external-link target="_blank"}
* chore: bump mkdocs-glightbox from 0.3.4 to 0.3.5 by [@dependabot](https://github.com/dependabot){.external-link target="_blank"} in [https://github.com/airtai/faststream/pull/967](https://github.com/airtai/faststream/pull/967){.external-link target="_blank"}
* chore: bump mkdocs-material from 9.4.8 to 9.4.10 by [@dependabot](https://github.com/dependabot){.external-link target="_blank"} in [https://github.com/airtai/faststream/pull/971](https://github.com/airtai/faststream/pull/971){.external-link target="_blank"}
* chore: bump ruff from 0.1.5 to 0.1.6 by [@dependabot](https://github.com/dependabot){.external-link target="_blank"} in [https://github.com/airtai/faststream/pull/969](https://github.com/airtai/faststream/pull/969){.external-link target="_blank"}


**Full Changelog**: [https://github.com/airtai/faststream/compare/0.2.14...0.2.15](https://github.com/airtai/faststream/compare/0.2.14...0.2.15){.external-link target="_blank"}

## 0.2.14

### What's Changed

#### Bug fixes

* fix: usage pass apps module rather than file path by [@kumaranvpl](https://github.com/kumaranvpl){.external-link target="_blank"} in [https://github.com/airtai/faststream/pull/955](https://github.com/airtai/faststream/pull/955){.external-link target="_blank"}
* fix: trigger docs deployment by [@davorrunje](https://github.com/davorrunje){.external-link target="_blank"} in [https://github.com/airtai/faststream/pull/944](https://github.com/airtai/faststream/pull/944){.external-link target="_blank"}

#### Documentation

* docs: reduce built docs size by [@Lancetnik](https://github.com/Lancetnik){.external-link target="_blank"} in [https://github.com/airtai/faststream/pull/952](https://github.com/airtai/faststream/pull/952){.external-link target="_blank"}
* docs: fix update_release script by [@Lancetnik](https://github.com/Lancetnik){.external-link target="_blank"} in [https://github.com/airtai/faststream/pull/945](https://github.com/airtai/faststream/pull/945){.external-link target="_blank"}

#### Misc

* chore: polishing by [@davorrunje](https://github.com/davorrunje){.external-link target="_blank"} in [https://github.com/airtai/faststream/pull/946](https://github.com/airtai/faststream/pull/946){.external-link target="_blank"}
* сhore: add manual publish btn to CI by [@Lancetnik](https://github.com/Lancetnik){.external-link target="_blank"} in [https://github.com/airtai/faststream/pull/950](https://github.com/airtai/faststream/pull/950){.external-link target="_blank"}
* chore: limit open dev dependency versions by [@kumaranvpl](https://github.com/kumaranvpl){.external-link target="_blank"} in [https://github.com/airtai/faststream/pull/953](https://github.com/airtai/faststream/pull/953){.external-link target="_blank"}


**Full Changelog**: [https://github.com/airtai/faststream/compare/0.2.13...0.2.14](https://github.com/airtai/faststream/compare/0.2.13...0.2.14){.external-link target="_blank"}


## 0.2.13

### What's Changed

* chore: Remove uvloop python 3.12 restriction from pyproject by [@sternakt](https://github.com/sternakt){.external-link target="_blank"} in [https://github.com/airtai/faststream/pull/914](https://github.com/airtai/faststream/pull/914){.external-link target="_blank"}
* fix: mike deploy command by [@kumaranvpl](https://github.com/kumaranvpl){.external-link target="_blank"} in [https://github.com/airtai/faststream/pull/919](https://github.com/airtai/faststream/pull/919){.external-link target="_blank"}
* chore: update dependencies by [@Lancetnik](https://github.com/Lancetnik){.external-link target="_blank"} in [https://github.com/airtai/faststream/pull/920](https://github.com/airtai/faststream/pull/920){.external-link target="_blank"}
* chore: use dev dependencies to build docs by [@Lancetnik](https://github.com/Lancetnik){.external-link target="_blank"} in [https://github.com/airtai/faststream/pull/921](https://github.com/airtai/faststream/pull/921){.external-link target="_blank"}
* chore: update packages' versions by [@davorrunje](https://github.com/davorrunje){.external-link target="_blank"} in [https://github.com/airtai/faststream/pull/937](https://github.com/airtai/faststream/pull/937){.external-link target="_blank"}
* fix: FastAPI subscriber Path support by [@Lancetnik](https://github.com/Lancetnik){.external-link target="_blank"} in [https://github.com/airtai/faststream/pull/931](https://github.com/airtai/faststream/pull/931){.external-link target="_blank"}

**Full Changelog**: [https://github.com/airtai/faststream/compare/0.2.12...0.2.13](https://github.com/airtai/faststream/compare/0.2.12...0.2.13){.external-link target="_blank"}

## 0.2.12

### What's Changed
* feat: NATS polling subscriber by [@sheldygg](https://github.com/sheldygg){.external-link target="_blank"} in [https://github.com/airtai/faststream/pull/912](https://github.com/airtai/faststream/pull/912){.external-link target="_blank"}

**Full Changelog**: [https://github.com/airtai/faststream/compare/0.2.11...0.2.12](https://github.com/airtai/faststream/compare/0.2.11...0.2.12){.external-link target="_blank"}

## 0.2.11

### What's Changed

#### Bug fixes

* fix (#910): correct pydantic enum refs resolving by [@Lancetnik](https://github.com/Lancetnik){.external-link target="_blank"} in [https://github.com/airtai/faststream/pull/911](https://github.com/airtai/faststream/pull/911){.external-link target="_blank"}

#### Documentation

* docs: update the number of lines of code referred to in the documentation by [@vvanglro](https://github.com/vvanglro){.external-link target="_blank"} in [https://github.com/airtai/faststream/pull/905](https://github.com/airtai/faststream/pull/905){.external-link target="_blank"}
* docs: add API reference in docs by [@kumaranvpl](https://github.com/kumaranvpl){.external-link target="_blank"} in [https://github.com/airtai/faststream/pull/891](https://github.com/airtai/faststream/pull/891){.external-link target="_blank"}
* docs: add release notes for version 0.2.10 by [@kumaranvpl](https://github.com/kumaranvpl){.external-link target="_blank"} in [https://github.com/airtai/faststream/pull/907](https://github.com/airtai/faststream/pull/907){.external-link target="_blank"}
* docs: detail 0.2.10 release note by [@Lancetnik](https://github.com/Lancetnik){.external-link target="_blank"} in [https://github.com/airtai/faststream/pull/908](https://github.com/airtai/faststream/pull/908){.external-link target="_blank"}
* docs: proofread and update 0.2.10 release notes by [@kumaranvpl](https://github.com/kumaranvpl){.external-link target="_blank"} in [https://github.com/airtai/faststream/pull/909](https://github.com/airtai/faststream/pull/909){.external-link target="_blank"}

### New Contributors
* [@vvanglro](https://github.com/vvanglro){.external-link target="_blank"} made their first contribution in [https://github.com/airtai/faststream/pull/905](https://github.com/airtai/faststream/pull/905){.external-link target="_blank"}

**Full Changelog**: [https://github.com/airtai/faststream/compare/0.2.10...0.2.11](https://github.com/airtai/faststream/compare/0.2.10...0.2.11){.external-link target="_blank"}

* fix (#910): correct pydantic enum refs resolving by [@Lancetnik](https://github.com/Lancetnik){.external-link target="_blank"} in [https://github.com/airtai/faststream/pull/911](https://github.com/airtai/faststream/pull/911){.external-link target="_blank"}

#### Documentation

* docs: update the number of lines of code referred to in the documentation by [@vvanglro](https://github.com/vvanglro){.external-link target="_blank"} in [https://github.com/airtai/faststream/pull/905](https://github.com/airtai/faststream/pull/905){.external-link target="_blank"}
* docs: add API reference in docs by [@kumaranvpl](https://github.com/kumaranvpl){.external-link target="_blank"} in [https://github.com/airtai/faststream/pull/891](https://github.com/airtai/faststream/pull/891){.external-link target="_blank"}
* docs: add release notes for version 0.2.10 by [@kumaranvpl](https://github.com/kumaranvpl){.external-link target="_blank"} in [https://github.com/airtai/faststream/pull/907](https://github.com/airtai/faststream/pull/907){.external-link target="_blank"}
* docs: detail 0.2.10 release note by [@Lancetnik](https://github.com/Lancetnik){.external-link target="_blank"} in [https://github.com/airtai/faststream/pull/908](https://github.com/airtai/faststream/pull/908){.external-link target="_blank"}
* docs: proofread and update 0.2.10 release notes by [@kumaranvpl](https://github.com/kumaranvpl){.external-link target="_blank"} in [https://github.com/airtai/faststream/pull/909](https://github.com/airtai/faststream/pull/909){.external-link target="_blank"}

### New Contributors
* [@vvanglro](https://github.com/vvanglro){.external-link target="_blank"} made their first contribution in [https://github.com/airtai/faststream/pull/905](https://github.com/airtai/faststream/pull/905){.external-link target="_blank"}

**Full Changelog**: [https://github.com/airtai/faststream/compare/0.2.10...0.2.11](https://github.com/airtai/faststream/compare/0.2.10...0.2.11){.external-link target="_blank"}

## 0.2.10

### What's Changed

Now, you can hide your connection secrets in the **AsyncAPI** schema by manually setting up the server URL:

```python
broker = RabbitBroker(
    "amqp://guest:guest@localhost:5672/",  # Connection URL
    asyncapi_url="amqp://****:****@localhost:5672/",  # Public schema URL
)
```

Additionally, the **RabbitMQ AsyncAPI** schema has been improved, adding support for `faststream.security`, and the connection scheme is now defined automatically.

**RabbitMQ** connection parameters are now merged, allowing you to define the main connection data as a URL string and customize it using kwargs:

```python
broker = RabbitBroker(
    "amqp://guest:guest@localhost:5672/",
    host="127.0.0.1",
)

# amqp://guest:guest@127.0.0.1:5672/ - The final URL
```
* A more suitable `faststream.security` import instead of `faststream.broker.security`
* chore: add release notes for 0.2.9 by [@kumaranvpl](https://github.com/kumaranvpl){.external-link target="_blank"} in [https://github.com/airtai/faststream/pull/894](https://github.com/airtai/faststream/pull/894){.external-link target="_blank"}
* chore: upgrade packages by [@davorrunje](https://github.com/davorrunje){.external-link target="_blank"} in [https://github.com/airtai/faststream/pull/901](https://github.com/airtai/faststream/pull/901){.external-link target="_blank"}
* chore: use js redirect and redirect to version by [@kumaranvpl](https://github.com/kumaranvpl){.external-link target="_blank"} in [https://github.com/airtai/faststream/pull/902](https://github.com/airtai/faststream/pull/902){.external-link target="_blank"}
* feat: add `asyncapi_url` broker arg by [@Lancetnik](https://github.com/Lancetnik){.external-link target="_blank"} in [https://github.com/airtai/faststream/pull/903](https://github.com/airtai/faststream/pull/903){.external-link target="_blank"}

**Full Changelog**: [https://github.com/airtai/faststream/compare/0.2.9...0.2.10](https://github.com/airtai/faststream/compare/0.2.9...0.2.10){.external-link target="_blank"}

## 0.2.9

### What's Changed
* docs: fix grammatical errors in README.md by [@JanumalaAkhilendra](https://github.com/JanumalaAkhilendra){.external-link target="_blank"} in [https://github.com/airtai/faststream/pull/880](https://github.com/airtai/faststream/pull/880){.external-link target="_blank"}
* chore: update release notes by [@davorrunje](https://github.com/davorrunje){.external-link target="_blank"} in [https://github.com/airtai/faststream/pull/881](https://github.com/airtai/faststream/pull/881){.external-link target="_blank"}
* docs: use meta tag for redirect by [@kumaranvpl](https://github.com/kumaranvpl){.external-link target="_blank"} in [https://github.com/airtai/faststream/pull/886](https://github.com/airtai/faststream/pull/886){.external-link target="_blank"}
* chore: semgrep upgrade by [@davorrunje](https://github.com/davorrunje){.external-link target="_blank"} in [https://github.com/airtai/faststream/pull/888](https://github.com/airtai/faststream/pull/888){.external-link target="_blank"}
* docs: update README.md by [@bhargavshirin](https://github.com/bhargavshirin){.external-link target="_blank"} in [https://github.com/airtai/faststream/pull/889](https://github.com/airtai/faststream/pull/889){.external-link target="_blank"}
* fix (#892): use normalized subjects in NATS streams by [@Lancetnik](https://github.com/Lancetnik){.external-link target="_blank"} in [https://github.com/airtai/faststream/pull/893](https://github.com/airtai/faststream/pull/893){.external-link target="_blank"}

### New Contributors
* [@JanumalaAkhilendra](https://github.com/JanumalaAkhilendra){.external-link target="_blank"} made their first contribution in [https://github.com/airtai/faststream/pull/880](https://github.com/airtai/faststream/pull/880){.external-link target="_blank"}
* [@bhargavshirin](https://github.com/bhargavshirin){.external-link target="_blank"} made their first contribution in [https://github.com/airtai/faststream/pull/889](https://github.com/airtai/faststream/pull/889){.external-link target="_blank"}

**Full Changelog**: [https://github.com/airtai/faststream/compare/0.2.8...0.2.9](https://github.com/airtai/faststream/compare/0.2.8...0.2.9){.external-link target="_blank"}

## 0.2.8

### What's Changed
* fix: FASTAPI_V2 always True by [@shepilov](https://github.com/shepilov){.external-link target="_blank"}-vladislav in [https://github.com/airtai/faststream/pull/877](https://github.com/airtai/faststream/pull/877){.external-link target="_blank"}
* feat: better RMQ AsyncAPI by [@Lancetnik](https://github.com/Lancetnik){.external-link target="_blank"} in [https://github.com/airtai/faststream/pull/879](https://github.com/airtai/faststream/pull/879){.external-link target="_blank"}

### New Contributors
* [@shepilov](https://github.com/shepilov){.external-link target="_blank"}-vladislav made their first contribution in [https://github.com/airtai/faststream/pull/877](https://github.com/airtai/faststream/pull/877){.external-link target="_blank"}

**Full Changelog**: [https://github.com/airtai/faststream/compare/0.2.7...0.2.8](https://github.com/airtai/faststream/compare/0.2.7...0.2.8){.external-link target="_blank"}


## 0.2.7

### What's Changed
* fix: ImportError: typing 'override' from 'faststream._compat' (python 3.12) by [@Jaroslav2001](https://github.com/Jaroslav2001){.external-link target="_blank"} in [https://github.com/airtai/faststream/pull/870](https://github.com/airtai/faststream/pull/870){.external-link target="_blank"}
* fix: remove jsonref dependency by [@Lancetnik](https://github.com/Lancetnik){.external-link target="_blank"} in [https://github.com/airtai/faststream/pull/873](https://github.com/airtai/faststream/pull/873){.external-link target="_blank"}


**Full Changelog**: [https://github.com/airtai/faststream/compare/0.2.6...0.2.7](https://github.com/airtai/faststream/compare/0.2.6...0.2.7){.external-link target="_blank"}

## 0.2.6

### What's Changed
* docs: add avro encoding, decoding examples by [@kumaranvpl](https://github.com/kumaranvpl){.external-link target="_blank"} in [https://github.com/airtai/faststream/pull/844](https://github.com/airtai/faststream/pull/844){.external-link target="_blank"}
* docs: fix typo in README.md by [@omimakhare](https://github.com/omimakhare){.external-link target="_blank"} in [https://github.com/airtai/faststream/pull/849](https://github.com/airtai/faststream/pull/849){.external-link target="_blank"}
* fix: update mypy, semgrep versions and fix arg-type mypy error by [@kumaranvpl](https://github.com/kumaranvpl){.external-link target="_blank"} in [https://github.com/airtai/faststream/pull/851](https://github.com/airtai/faststream/pull/851){.external-link target="_blank"}
* docs: fix typo by [@kumaranvpl](https://github.com/kumaranvpl){.external-link target="_blank"} in [https://github.com/airtai/faststream/pull/859](https://github.com/airtai/faststream/pull/859){.external-link target="_blank"}
* docs: detail Release Notes by [@Lancetnik](https://github.com/Lancetnik){.external-link target="_blank"} in [https://github.com/airtai/faststream/pull/855](https://github.com/airtai/faststream/pull/855){.external-link target="_blank"}
* docs: write documentation for kafka security by [@sternakt](https://github.com/sternakt){.external-link target="_blank"} in [https://github.com/airtai/faststream/pull/860](https://github.com/airtai/faststream/pull/860){.external-link target="_blank"}
* docs: asyncapi tool config added by [@davorrunje](https://github.com/davorrunje){.external-link target="_blank"} in [https://github.com/airtai/faststream/pull/861](https://github.com/airtai/faststream/pull/861){.external-link target="_blank"}
* docs: retain GET params while redirecting by [@kumaranvpl](https://github.com/kumaranvpl){.external-link target="_blank"} in [https://github.com/airtai/faststream/pull/862](https://github.com/airtai/faststream/pull/862){.external-link target="_blank"}
* docs: add article for using FastStream with Django by [@kumaranvpl](https://github.com/kumaranvpl){.external-link target="_blank"} in [https://github.com/airtai/faststream/pull/864](https://github.com/airtai/faststream/pull/864){.external-link target="_blank"}
* chore: discord invite link changed by [@davorrunje](https://github.com/davorrunje){.external-link target="_blank"} in [https://github.com/airtai/faststream/pull/863](https://github.com/airtai/faststream/pull/863){.external-link target="_blank"}
* docs: add some Django integration details by [@Lancetnik](https://github.com/Lancetnik){.external-link target="_blank"} in [https://github.com/airtai/faststream/pull/866](https://github.com/airtai/faststream/pull/866){.external-link target="_blank"}
* fix: remove pydantic defs  in AsyncAPI schema by [@Lancetnik](https://github.com/Lancetnik){.external-link target="_blank"} in [https://github.com/airtai/faststream/pull/869](https://github.com/airtai/faststream/pull/869){.external-link target="_blank"}

### New Contributors
* [@omimakhare](https://github.com/omimakhare){.external-link target="_blank"} made their first contribution in [https://github.com/airtai/faststream/pull/849](https://github.com/airtai/faststream/pull/849){.external-link target="_blank"}

**Full Changelog**: [https://github.com/airtai/faststream/compare/0.2.5...0.2.6](https://github.com/airtai/faststream/compare/0.2.5...0.2.6){.external-link target="_blank"}

## 0.2.5

### What's Changed

* fix: pass missing parameters and update docs by [@sheldygg](https://github.com/sheldygg){.external-link target="_blank"} in [https://github.com/airtai/faststream/pull/841](https://github.com/airtai/faststream/pull/841){.external-link target="_blank"}

**Full Changelog**: [https://github.com/airtai/faststream/compare/0.2.4...0.2.5](https://github.com/airtai/faststream/compare/0.2.4...0.2.5){.external-link target="_blank"}

## 0.2.4

### New Functionalities

Now, `Context` provides access to inner [dict keys too](./getting-started/context/fields.md):

```python
# headers is a `dict`
async def handler(
  user_id: int = Context("message.headers.user_id", cast=True),
): ...
```

Added `Header` object as a shortcut to `#!python Context("message.headers.")` inner fields (**NATS** [example](./nats/message.md#headers-access)):

```python
# the same with the previous example
async def handler(
  user_id: int = Header(),
  u_id: int = Header("user_id"),  # with custom name
): ...
```

Added `Path` object to get access to [**NATS** wildcard](./nats/message.md#subject-pattern-access) subject or [**RabbitMQ** topic](./rabbit/message.md#topic-pattern-access) routing key (a shortcut to access `#!python Context("message.path.")` as well):

```python
@nats_broker.subscriber("logs.{level}")
async def handler(
  level: str = Path(),
)
```

Also, the original message `Context` annotation was copied from `faststream.[broker].annotations.[Broker]Message` to `faststream.[broker].[Broker]Message` to provide you with faster access to the most commonly used object (**NATS** [example](./nats/message.md#message-access)).

### What's Changed

* Remove faststream_gen docs and remove code to generate faststream_gen docs by [@kumaranvpl](https://github.com/kumaranvpl){.external-link target="_blank"} in [https://github.com/airtai/faststream/pull/824](https://github.com/airtai/faststream/pull/824){.external-link target="_blank"}
* Update docs article to use cookiecutter template by [@kumaranvpl](https://github.com/kumaranvpl){.external-link target="_blank"} in [https://github.com/airtai/faststream/pull/828](https://github.com/airtai/faststream/pull/828){.external-link target="_blank"}
* Split real broker tests to independent runs by [@Lancetnik](https://github.com/Lancetnik){.external-link target="_blank"} in [https://github.com/airtai/faststream/pull/825](https://github.com/airtai/faststream/pull/825){.external-link target="_blank"}
* Remove unused docs/docs_src/kafka examples and its tests by [@kumaranvpl](https://github.com/kumaranvpl){.external-link target="_blank"} in [https://github.com/airtai/faststream/pull/829](https://github.com/airtai/faststream/pull/829){.external-link target="_blank"}
* Run docs deployment only for specific file changes by [@kumaranvpl](https://github.com/kumaranvpl){.external-link target="_blank"} in [https://github.com/airtai/faststream/pull/830](https://github.com/airtai/faststream/pull/830){.external-link target="_blank"}
* Fix formatting in deploy docs workflow by [@kumaranvpl](https://github.com/kumaranvpl){.external-link target="_blank"} in [https://github.com/airtai/faststream/pull/833](https://github.com/airtai/faststream/pull/833){.external-link target="_blank"}
* Path operations by [@Lancetnik](https://github.com/Lancetnik){.external-link target="_blank"} in [https://github.com/airtai/faststream/pull/823](https://github.com/airtai/faststream/pull/823){.external-link target="_blank"}
* Mypy error fixed for uvloop by [@davorrunje](https://github.com/davorrunje){.external-link target="_blank"} in [https://github.com/airtai/faststream/pull/839](https://github.com/airtai/faststream/pull/839){.external-link target="_blank"}

**Full Changelog**: [https://github.com/airtai/faststream/compare/0.2.3...0.2.4](https://github.com/airtai/faststream/compare/0.2.3...0.2.4){.external-link target="_blank"}

## 0.2.3

### What's Changed

* Fix: disable test features with TestClient by [@Lancetnik](https://github.com/Lancetnik){.external-link target="_blank"} in [https://github.com/airtai/faststream/pull/813](https://github.com/airtai/faststream/pull/813){.external-link target="_blank"}
* New AsyncAPI naming by [@Sternakt](https://github.com/Sternakt){.external-link target="_blank"} in [https://github.com/airtai/faststream/pull/735](https://github.com/airtai/faststream/pull/735){.external-link target="_blank"}

**Full Changelog**: [https://github.com/airtai/faststream/compare/0.2.2...0.2.3](https://github.com/airtai/faststream/compare/0.2.2...0.2.3){.external-link target="_blank"}

## 0.2.2

### What's Changed

* Adds specific mypy ignore comment by [@kumaranvpl](https://github.com/kumaranvpl){.external-link target="_blank"} in [https://github.com/airtai/faststream/pull/803](https://github.com/airtai/faststream/pull/803){.external-link target="_blank"}
* Adds redirect template with mike by [@kumaranvpl](https://github.com/kumaranvpl){.external-link target="_blank"} in [https://github.com/airtai/faststream/pull/808](https://github.com/airtai/faststream/pull/808){.external-link target="_blank"}
* Adds google analytics script to redirect template by [@kumaranvpl](https://github.com/kumaranvpl){.external-link target="_blank"} in [https://github.com/airtai/faststream/pull/809](https://github.com/airtai/faststream/pull/809){.external-link target="_blank"}
* Adds conditional import of uvloop for Python versions less than 3.12 by [@davorrunje](https://github.com/davorrunje){.external-link target="_blank"} in [https://github.com/airtai/faststream/pull/798](https://github.com/airtai/faststream/pull/798){.external-link target="_blank"}
* Adds missing nats imports by [@sheldygg](https://github.com/sheldygg){.external-link target="_blank"} in [https://github.com/airtai/faststream/pull/795](https://github.com/airtai/faststream/pull/795){.external-link target="_blank"}
* Adds Kafka acknowledgement by [@Lancetnik](https://github.com/Lancetnik){.external-link target="_blank"} in [https://github.com/airtai/faststream/pull/793](https://github.com/airtai/faststream/pull/793){.external-link target="_blank"}

### New Contributors

* [@sheldygg](https://github.com/sheldygg){.external-link target="_blank"} made their first contribution in [https://github.com/airtai/faststream/pull/795](https://github.com/airtai/faststream/pull/795){.external-link target="_blank"}

**Full Changelog**: [https://github.com/airtai/faststream/compare/0.2.1...0.2.2](https://github.com/airtai/faststream/compare/0.2.1...0.2.2){.external-link target="_blank"}

## 0.2.1

### What's Changed

* Add custom 404 error page by [@kumaranvpl](https://github.com/kumaranvpl){.external-link target="_blank"} in [https://github.com/airtai/faststream/pull/792](https://github.com/airtai/faststream/pull/792){.external-link target="_blank"}
* Add README NATS mention by [@Lancetnik](https://github.com/Lancetnik){.external-link target="_blank"} in [https://github.com/airtai/faststream/pull/788](https://github.com/airtai/faststream/pull/788){.external-link target="_blank"}
* Conditional import of uvloop for Python versions less than 3.12 by [@davorrunje](https://github.com/davorrunje){.external-link target="_blank"} in [https://github.com/airtai/faststream/pull/798](https://github.com/airtai/faststream/pull/798){.external-link target="_blank"}

**Full Changelog**: [https://github.com/airtai/faststream/compare/0.2.0...0.2.1](https://github.com/airtai/faststream/compare/0.2.0...0.2.1){.external-link target="_blank"}

## 0.2.0

### What's Changed

* Add comprehensive guide on how to use faststream template by [@kumaranvpl](https://github.com/kumaranvpl){.external-link target="_blank"} in [https://github.com/airtai/faststream/pull/772](https://github.com/airtai/faststream/pull/772){.external-link target="_blank"}
* Open external links in new tab by [@kumaranvpl](https://github.com/kumaranvpl){.external-link target="_blank"} in [https://github.com/airtai/faststream/pull/774](https://github.com/airtai/faststream/pull/774){.external-link target="_blank"}
* Publish docs for minor version not for every patch by [@davorrunje](https://github.com/davorrunje){.external-link target="_blank"} in [https://github.com/airtai/faststream/pull/777](https://github.com/airtai/faststream/pull/777){.external-link target="_blank"}
* Complete Kafka part of faststream docs by [@Sternakt](https://github.com/Sternakt){.external-link target="_blank"} in [https://github.com/airtai/faststream/pull/775](https://github.com/airtai/faststream/pull/775){.external-link target="_blank"}
* Bump semgrep from 1.41.0 to 1.42.0 by [@dependabot](https://github.com/dependabot){.external-link target="_blank"} in [https://github.com/airtai/faststream/pull/787](https://github.com/airtai/faststream/pull/787){.external-link target="_blank"}
* Add 0.2.0 NATS support by [@Lancetnik](https://github.com/Lancetnik){.external-link target="_blank"} in [https://github.com/airtai/faststream/pull/692](https://github.com/airtai/faststream/pull/692){.external-link target="_blank"}

**Full Changelog**: [https://github.com/airtai/faststream/compare/0.1.6...0.2.0](https://github.com/airtai/faststream/compare/0.1.6...0.2.0){.external-link target="_blank"}

## 0.1.6

### What's Changed

* Add coverage badge at docs index by [@kumaranvpl](https://github.com/kumaranvpl){.external-link target="_blank"} in [https://github.com/airtai/faststream/pull/762](https://github.com/airtai/faststream/pull/762){.external-link target="_blank"}
* Fill asyncapi custom information page by [@Sternakt](https://github.com/Sternakt){.external-link target="_blank"} in [https://github.com/airtai/faststream/pull/767](https://github.com/airtai/faststream/pull/767){.external-link target="_blank"}
* Add article for using faststream template by [@kumaranvpl](https://github.com/kumaranvpl){.external-link target="_blank"} in [https://github.com/airtai/faststream/pull/768](https://github.com/airtai/faststream/pull/768){.external-link target="_blank"}
* Use httpx instead of requests by [@rjambrecic](https://github.com/rjambrecic){.external-link target="_blank"} in [https://github.com/airtai/faststream/pull/771](https://github.com/airtai/faststream/pull/771){.external-link target="_blank"}

**Full Changelog**: [https://github.com/airtai/faststream/compare/0.1.5...0.1.6](https://github.com/airtai/faststream/compare/0.1.5...0.1.6){.external-link target="_blank"}

## 0.1.4

### What's Changed

* tiny typo by [@julzhk](https://github.com/julzhk){.external-link target="_blank"} in [https://github.com/airtai/faststream/pull/740](https://github.com/airtai/faststream/pull/740){.external-link target="_blank"}
* docs: add docs mention by [@Lancetnik](https://github.com/Lancetnik){.external-link target="_blank"} in [https://github.com/airtai/faststream/pull/744](https://github.com/airtai/faststream/pull/744){.external-link target="_blank"}
* Add code of conduct and include badge for it in README by [@kumaranvpl](https://github.com/kumaranvpl){.external-link target="_blank"} in [https://github.com/airtai/faststream/pull/747](https://github.com/airtai/faststream/pull/747){.external-link target="_blank"}
* Fixed docs building when pydantic version less than 2.4.0 by [@davorrunje](https://github.com/davorrunje){.external-link target="_blank"} in [https://github.com/airtai/faststream/pull/748](https://github.com/airtai/faststream/pull/748){.external-link target="_blank"}
* fix: raise inner exceptions in `with_real` tests by [@Lancetnik](https://github.com/Lancetnik){.external-link target="_blank"} in [https://github.com/airtai/faststream/pull/751](https://github.com/airtai/faststream/pull/751){.external-link target="_blank"}
* docs fix by [@davorrunje](https://github.com/davorrunje){.external-link target="_blank"} in [https://github.com/airtai/faststream/pull/752](https://github.com/airtai/faststream/pull/752){.external-link target="_blank"}
* Bugfixes 745 by [@Lancetnik](https://github.com/Lancetnik){.external-link target="_blank"} in [https://github.com/airtai/faststream/pull/749](https://github.com/airtai/faststream/pull/749){.external-link target="_blank"}

### New Contributors

* [@julzhk](https://github.com/julzhk){.external-link target="_blank"} made their first contribution in [https://github.com/airtai/faststream/pull/740](https://github.com/airtai/faststream/pull/740){.external-link target="_blank"}

**Full Changelog**: [https://github.com/airtai/faststream/compare/0.1.3...0.1.4](https://github.com/airtai/faststream/compare/0.1.3...0.1.4){.external-link target="_blank"}

## 0.1.3

### What's Changed

* docs: fix styles by [@Lancetnik](https://github.com/Lancetnik){.external-link target="_blank"} in [https://github.com/airtai/faststream/pull/717](https://github.com/airtai/faststream/pull/717){.external-link target="_blank"}
* test (#638): extra AsyncAPI channel naming test by [@Lancetnik](https://github.com/Lancetnik){.external-link target="_blank"} in [https://github.com/airtai/faststream/pull/719](https://github.com/airtai/faststream/pull/719){.external-link target="_blank"}
* test: cover docs_src/context by [@Lancetnik](https://github.com/Lancetnik){.external-link target="_blank"} in [https://github.com/airtai/faststream/pull/723](https://github.com/airtai/faststream/pull/723){.external-link target="_blank"}
* library to framework changed by [@davorrunje](https://github.com/davorrunje){.external-link target="_blank"} in [https://github.com/airtai/faststream/pull/724](https://github.com/airtai/faststream/pull/724){.external-link target="_blank"}
* Create templates for issues and pull requests by [@kumaranvpl](https://github.com/kumaranvpl){.external-link target="_blank"} in [https://github.com/airtai/faststream/pull/727](https://github.com/airtai/faststream/pull/727){.external-link target="_blank"}
* Bump actions/dependency-review-action from 2 to 3 by [@dependabot](https://github.com/dependabot){.external-link target="_blank"} in [https://github.com/airtai/faststream/pull/728](https://github.com/airtai/faststream/pull/728){.external-link target="_blank"}
* Bump actions/cache from 2 to 3 by [@dependabot](https://github.com/dependabot){.external-link target="_blank"} in [https://github.com/airtai/faststream/pull/729](https://github.com/airtai/faststream/pull/729){.external-link target="_blank"}
* Bump semgrep from 1.40.0 to 1.41.0 by [@dependabot](https://github.com/dependabot){.external-link target="_blank"} in [https://github.com/airtai/faststream/pull/732](https://github.com/airtai/faststream/pull/732){.external-link target="_blank"}
* Bump ruff from 0.0.290 to 0.0.291 by [@dependabot](https://github.com/dependabot){.external-link target="_blank"} in [https://github.com/airtai/faststream/pull/733](https://github.com/airtai/faststream/pull/733){.external-link target="_blank"}
* Polish contributing file and remove duplicate docker compose file by [@kumaranvpl](https://github.com/kumaranvpl){.external-link target="_blank"} in [https://github.com/airtai/faststream/pull/734](https://github.com/airtai/faststream/pull/734){.external-link target="_blank"}
* Bump dawidd6/action-download-artifact from 2.26.0 to 2.28.0 by [@dependabot](https://github.com/dependabot){.external-link target="_blank"} in [https://github.com/airtai/faststream/pull/731](https://github.com/airtai/faststream/pull/731){.external-link target="_blank"}
* Bump actions/checkout from 3 to 4 by [@dependabot](https://github.com/dependabot){.external-link target="_blank"} in [https://github.com/airtai/faststream/pull/730](https://github.com/airtai/faststream/pull/730){.external-link target="_blank"}
* Pydantic2.4.0 compat by [@Lancetnik](https://github.com/Lancetnik){.external-link target="_blank"} in [https://github.com/airtai/faststream/pull/738](https://github.com/airtai/faststream/pull/738){.external-link target="_blank"}
* fix: add url option to _connection_args by [@Lancetnik](https://github.com/Lancetnik){.external-link target="_blank"} in [https://github.com/airtai/faststream/pull/739](https://github.com/airtai/faststream/pull/739){.external-link target="_blank"}
* Fix typos and grammar in Kafka and RabbitMQ articles in the docs by [@kumaranvpl](https://github.com/kumaranvpl){.external-link target="_blank"} in [https://github.com/airtai/faststream/pull/736](https://github.com/airtai/faststream/pull/736){.external-link target="_blank"}

**Full Changelog**: [https://github.com/airtai/faststream/compare/0.1.1...0.1.3](https://github.com/airtai/faststream/compare/0.1.1...0.1.3){.external-link target="_blank"}

## 0.1.1

### What's Changed

* Bump ruff from 0.0.289 to 0.0.290 by [@dependabot](https://github.com/dependabot){.external-link target="_blank"} in [https://github.com/airtai/faststream/pull/672](https://github.com/airtai/faststream/pull/672){.external-link target="_blank"}
* Make docs port configurable in serve-docs.sh by [@kumaranvpl](https://github.com/kumaranvpl){.external-link target="_blank"} in [https://github.com/airtai/faststream/pull/675](https://github.com/airtai/faststream/pull/675){.external-link target="_blank"}
* Fix docs img by [@Sternakt](https://github.com/Sternakt){.external-link target="_blank"} in [https://github.com/airtai/faststream/pull/673](https://github.com/airtai/faststream/pull/673){.external-link target="_blank"}
* Added release notes by [@davorrunje](https://github.com/davorrunje){.external-link target="_blank"} in [https://github.com/airtai/faststream/pull/679](https://github.com/airtai/faststream/pull/679){.external-link target="_blank"}
* Fix typos, grammar mistakes in index and README by [@kumaranvpl](https://github.com/kumaranvpl){.external-link target="_blank"} in [https://github.com/airtai/faststream/pull/681](https://github.com/airtai/faststream/pull/681){.external-link target="_blank"}
* Add smokeshow workflow to update coverage badge by [@kumaranvpl](https://github.com/kumaranvpl){.external-link target="_blank"} in [https://github.com/airtai/faststream/pull/687](https://github.com/airtai/faststream/pull/687){.external-link target="_blank"}
* fix: correct rmq delayed handler router registration by [@Lancetnik](https://github.com/Lancetnik){.external-link target="_blank"} in [https://github.com/airtai/faststream/pull/691](https://github.com/airtai/faststream/pull/691){.external-link target="_blank"}
* Add faststream-gen section and crypto tutorial in Getting started by [@rjambrecic](https://github.com/rjambrecic){.external-link target="_blank"} in [https://github.com/airtai/faststream/pull/689](https://github.com/airtai/faststream/pull/689){.external-link target="_blank"}
* Fix typos and grammar mistakes by [@kumaranvpl](https://github.com/kumaranvpl){.external-link target="_blank"} in [https://github.com/airtai/faststream/pull/699](https://github.com/airtai/faststream/pull/699){.external-link target="_blank"}
* fix: correct StreamRouter broker annotation by [@Lancetnik](https://github.com/Lancetnik){.external-link target="_blank"} in [https://github.com/airtai/faststream/pull/700](https://github.com/airtai/faststream/pull/700){.external-link target="_blank"}
* typos fixed by [@davorrunje](https://github.com/davorrunje){.external-link target="_blank"} in [https://github.com/airtai/faststream/pull/701](https://github.com/airtai/faststream/pull/701){.external-link target="_blank"}
* Add faststream-gen section inside the README.md by [@rjambrecic](https://github.com/rjambrecic){.external-link target="_blank"} in [https://github.com/airtai/faststream/pull/707](https://github.com/airtai/faststream/pull/707){.external-link target="_blank"}
* Fix broken links in README file by [@harishmohanraj](https://github.com/harishmohanraj){.external-link target="_blank"} in [https://github.com/airtai/faststream/pull/706](https://github.com/airtai/faststream/pull/706){.external-link target="_blank"}
* publish to PyPi added to CI by [@davorrunje](https://github.com/davorrunje){.external-link target="_blank"} in [https://github.com/airtai/faststream/pull/710](https://github.com/airtai/faststream/pull/710){.external-link target="_blank"}
* Fix example and async docs images by [@Sternakt](https://github.com/Sternakt){.external-link target="_blank"} in [https://github.com/airtai/faststream/pull/713](https://github.com/airtai/faststream/pull/713){.external-link target="_blank"}
* 696 add example to faststream gen examples which uses datetime attribute by [@rjambrecic](https://github.com/rjambrecic){.external-link target="_blank"} in [https://github.com/airtai/faststream/pull/714](https://github.com/airtai/faststream/pull/714){.external-link target="_blank"}
* release 0.1.1 by [@davorrunje](https://github.com/davorrunje){.external-link target="_blank"} in [https://github.com/airtai/faststream/pull/715](https://github.com/airtai/faststream/pull/715){.external-link target="_blank"}

**Full Changelog**: [https://github.com/airtai/faststream/commits/0.1.1](https://github.com/airtai/faststream/commits/0.1.1){.external-link target="_blank"}

## 0.1.0

**FastStream** is a new package based on the ideas and experiences gained from [FastKafka](https://github.com/airtai/fastkafka){.external-link target="_blank"} and [Propan](https://github.com/lancetnik/propan){.external-link target="_blank"}. By joining our forces, we picked up the best from both packages and created the unified way to write services capable of processing streamed data regardless of the underlying protocol. We'll continue to maintain both packages, but new development will be in this project. If you are starting a new service, this package is the recommended way to do it.

### Features

[**FastStream**](https://faststream.airt.ai/latest/) simplifies the process of writing producers and consumers for message queues, handling all the
parsing, networking and documentation generation automatically.

Making streaming microservices has never been easier. Designed with junior developers in mind, **FastStream** simplifies your work while keeping the door open for more advanced use-cases. Here's a look at the core features that make **FastStream** a go-to framework for modern, data-centric microservices.

* **Multiple Brokers**: **FastStream** provides a unified API to work across multiple message brokers (**Kafka**, **RabbitMQ** support)

* [**Pydantic Validation**](./faststream.md/#writing-app-code): Leverage [**Pydantic's**](https://docs.pydantic.dev/){.external-link target="_blank"} validation capabilities to serialize and validates incoming messages

* [**Automatic Docs**](./faststream.md/#project-documentation): Stay ahead with automatic [AsyncAPI](https://www.asyncapi.com/){.external-link target="_blank"} documentation.

* **Intuitive**: full typed editor support makes your development experience smooth, catching errors before they reach runtime

* [**Powerful Dependency Injection System**](./faststream.md/#dependencies): Manage your service dependencies efficiently with **FastStream**'s built-in DI system.

* [**Testable**](./faststream.md/#testing-the-service): supports in-memory tests, making your CI/CD pipeline faster and more reliable

* **Extendable**: use extensions for lifespans, custom serialization and middlewares

* [**Integrations**](./faststream.md/#any-framework): **FastStream** is fully compatible with any HTTP framework you want ([**FastAPI**](./faststream.md/#fastapi-plugin) especially)

* **Built for Automatic Code Generation**: **FastStream** is optimized for automatic code generation using advanced models like GPT and Llama

That's **FastStream** in a nutshell—easy, efficient, and powerful. Whether you're just starting with streaming microservices or looking to scale, **FastStream** has got you covered.<|MERGE_RESOLUTION|>--- conflicted
+++ resolved
@@ -12,8 +12,7 @@
 ---
 
 # Release Notes
-<<<<<<< HEAD
-=======
+
 ## 0.5.25
 
 ### What's Changed
@@ -22,7 +21,6 @@
 
 **Full Changelog**: [#0.5.24...0.5.25](https://github.com/airtai/faststream/compare/0.5.24...0.5.25){.external-link target="_blank"}
 
->>>>>>> 482fe8af
 ## 0.5.24
 
 ### What's Changed
