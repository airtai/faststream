---
# 0.5 - API
# 2 - Release
# 3 - Contributing
# 5 - Template Page
# 10 - Default
search:
  boost: 10
---

# Publisher Direct Usage

The Publisher Object provides a full-featured way to publish messages. It has an [**AsyncAPI**](../asyncapi/custom.md){.internal-link} representation and includes [testability](./test.md){.internal-link} features.

This method creates a reusable Publisher object that can be used directly to publish a message:

<<<<<<< HEAD
!!! tip "Pros and Cons"

    :material-checkbox-marked:{.checked_mark} **AsyncAPI support** - [**```AsyncAPI```**](../asyncapi/export.md#section{.css-styles}) is a specification for describing asynchronous APIs used in messaging applications. This method does not currently support this standard.

    :material-checkbox-marked:{.checked_mark} **No testing support** - This method has full [**```Testing```**](./test.md#section{.css-styles}) support.

    :material-checkbox-marked:{.checked_mark} **Broker availability from Context** - You can leverage **FastStream's** [**```Context```**](../context/index.md#section{.css-styles}), built-in Dependency Injection (DI) container to work with brokers or other external services.

    :material-checkbox-marked:{.checked_mark} **Optional publication** - You can create optional publication

    :material-checkbox-marked:{.checked_mark} **Can be reused** - This method is reusable.


{! includes/getting_started/publishing/direct/1.md !}
=======
=== "AIOKafka"
    ```python linenums="1" hl_lines="7 11"
    {!> docs_src/getting_started/publishing/kafka/direct.py !}
    ```

=== "Confluent"
    ```python linenums="1" hl_lines="7 11"
    {!> docs_src/getting_started/publishing/confluent/direct.py !}
    ```

=== "RabbitMQ"
    ```python linenums="1" hl_lines="7 11"
    {!> docs_src/getting_started/publishing/rabbit/direct.py !}
    ```

=== "NATS"
    ```python linenums="1" hl_lines="7 11"
    {!> docs_src/getting_started/publishing/nats/direct.py !}
    ```

=== "Redis"
    ```python linenums="1" hl_lines="7 11"
    {!> docs_src/getting_started/publishing/redis/direct.py !}
    ```
>>>>>>> 1280cce1

It is something in the middle between [broker publish](./broker.md){.internal-link} and [object decorator](./object.md){.internal-link}. It has an **AsyncAPI** representation and *testability* features (like the **object decorator**), but allows you to send different messages to different outputs (like the **broker publish**).

```python hl_lines="3-4"
@broker.subscriber("in")
async def handle(msg) -> str:
    await publisher1.publish("Response-1")
    await publisher2.publish("Response-2")
```

!!! note
    When using this method, **FastStream** doesn't reuse the incoming `correlation_id` to mark outgoing messages with it. You should set it manually if it is required.<|MERGE_RESOLUTION|>--- conflicted
+++ resolved
@@ -14,7 +14,6 @@
 
 This method creates a reusable Publisher object that can be used directly to publish a message:
 
-<<<<<<< HEAD
 !!! tip "Pros and Cons"
 
     :material-checkbox-marked:{.checked_mark} **AsyncAPI support** - [**```AsyncAPI```**](../asyncapi/export.md#section{.css-styles}) is a specification for describing asynchronous APIs used in messaging applications. This method does not currently support this standard.
@@ -27,9 +26,6 @@
 
     :material-checkbox-marked:{.checked_mark} **Can be reused** - This method is reusable.
 
-
-{! includes/getting_started/publishing/direct/1.md !}
-=======
 === "AIOKafka"
     ```python linenums="1" hl_lines="7 11"
     {!> docs_src/getting_started/publishing/kafka/direct.py !}
@@ -54,7 +50,6 @@
     ```python linenums="1" hl_lines="7 11"
     {!> docs_src/getting_started/publishing/redis/direct.py !}
     ```
->>>>>>> 1280cce1
 
 It is something in the middle between [broker publish](./broker.md){.internal-link} and [object decorator](./object.md){.internal-link}. It has an **AsyncAPI** representation and *testability* features (like the **object decorator**), but allows you to send different messages to different outputs (like the **broker publish**).
 
