--- conflicted
+++ resolved
@@ -21,11 +21,7 @@
 
     :material-checkbox-marked:{.checked_mark} **Easy to use** - Publishing messages in **FastStream** is intuitive and requires minimal effort.
 
-<<<<<<< HEAD
-    :material-checkbox-marked:{.checked_mark} **AsyncAPI support** - [```AsyncAPI```](../asyncapi/export.md#section{.css-styles}) is a specification for describing asynchronous APIs used in messaging applications. This method currently does not support this standard.
-=======
     :material-checkbox-marked:{.checked_mark} **AsyncAPI support** - [```AsyncAPI```](../asyncapi/export.md#section{.css-styles}) is a specification for describing asynchronous APIs used in messaging applications.
->>>>>>> a5e0c909
 
     :fontawesome-solid-square-xmark:{.x_mark} **No testing support** - This method lacks full [```Testing```](./test.md#section{.css-styles}) support.
 
