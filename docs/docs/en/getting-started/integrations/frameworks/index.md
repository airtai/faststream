--- conflicted
+++ resolved
@@ -18,12 +18,7 @@
 
 === "FastAPI"
     !!! tip
-<<<<<<< HEAD
-        {{ fastapi_plugin }}
-
-=======
         If you want to use **FastStream** in conjunction with **FastAPI**, perhaps you should use a special [plugin](../fastapi/index.md){.internal-link}
->>>>>>> 2e7cb4d1
     ```python linenums="1" hl_lines="5 7 9-11 15 17 19"
     {!> docs_src/integrations/http_frameworks_integrations/fastapi.py !}
     ```
@@ -58,22 +53,14 @@
     {!> docs_src/integrations/http_frameworks_integrations/sanic.py !}
     ```
 
-<<<<<<< HEAD
-{{ no_hook }}
-=======
 However, even if such a hook is not provided, you can do it yourself.
->>>>>>> 2e7cb4d1
 
 === "Tornado"
     ```python linenums="1" hl_lines="5 7 10-12 32-36"
     {!> docs_src/integrations/http_frameworks_integrations/tornado.py !}
     ```
 
-<<<<<<< HEAD
-{{ and_not_only_http }}
-=======
 And not only HTTP frameworks.
->>>>>>> 2e7cb4d1
 
 === "Aiogram"
     ```python linenums="1" hl_lines="6 10 12-14 30-31"
