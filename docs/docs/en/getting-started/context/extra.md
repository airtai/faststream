<<<<<<< HEAD
# Context Extra options

Also, `Context` provides you some extra abilities to work with a containing object.

## Default values

As an example, if you try to access a field that does not exist in the global context, you will get the `pydantic.ValidationError` exception.

However, you can set the default value if you feel the need.

{!> includes/getting_started/context/default.md !}

## Cast context types

By default, context fields are **NOT CAST** to the type specified in their annotation.

{!> includes/getting_started/context/not_cast.md !}

If you need this functionality, you can set the appropriate flag.

{!> includes/getting_started/context/cast.md !}
=======
* default
* cast
>>>>>>> f0acb486
<|MERGE_RESOLUTION|>--- conflicted
+++ resolved
@@ -1,4 +1,3 @@
-<<<<<<< HEAD
 # Context Extra options
 
 Also, `Context` provides you some extra abilities to work with a containing object.
@@ -19,8 +18,4 @@
 
 If you need this functionality, you can set the appropriate flag.
 
-{!> includes/getting_started/context/cast.md !}
-=======
-* default
-* cast
->>>>>>> f0acb486
+{!> includes/getting_started/context/cast.md !}