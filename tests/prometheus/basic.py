--- conflicted
+++ resolved
@@ -6,14 +6,9 @@
 from prometheus_client import CollectorRegistry
 
 from faststream import Context
-<<<<<<< HEAD
-from faststream.exceptions import RejectMessage
+from faststream.exceptions import IgnoredException, RejectMessage
 from faststream.message import AckStatus
 from faststream.prometheus import MetricsSettingsProvider
-=======
-from faststream.broker.message import AckStatus
-from faststream.exceptions import IgnoredException, RejectMessage
->>>>>>> 9bc7a05c
 from faststream.prometheus.middleware import (
     PROCESSING_STATUS_BY_ACK_STATUS,
     PROCESSING_STATUS_BY_HANDLER_EXCEPTION_MAP,
@@ -72,23 +67,19 @@
                 None,
                 id="rejected status without exception",
             ),
-<<<<<<< HEAD
-        ),
-=======
-            pytest.param(
-                AckStatus.acked,
+            pytest.param(
+                AckStatus.ACKED,
                 IgnoredException,
                 id="acked status with ignore exception",
             ),
-        ],
->>>>>>> 9bc7a05c
+        ),
     )
     async def test_metrics(
         self,
         queue: str,
         status: AckStatus,
         exception_class: Optional[type[Exception]],
-    ):
+    ) -> None:
         event = asyncio.Event()
 
         middleware = self.get_middleware(registry=CollectorRegistry())
@@ -140,7 +131,7 @@
         metrics_manager: Any,
         message: Any,
         exception_class: Optional[type[Exception]],
-    ):
+    ) -> None:
         settings_provider = self.settings_provider_factory(message.raw_message)
         consume_attrs = settings_provider.get_consume_attrs_from_message(message)
         assert metrics_manager.add_received_message.mock_calls == [
@@ -221,7 +212,7 @@
                 == []
             )
 
-    def assert_publish_metrics(self, metrics_manager: Any):
+    def assert_publish_metrics(self, metrics_manager: Any) -> None:
         settings_provider = self.settings_provider_factory(None)
         assert metrics_manager.observe_published_message_duration.mock_calls == [
             call(
