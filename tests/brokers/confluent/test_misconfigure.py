import pytest

<<<<<<< HEAD
from faststream import AckPolicy
from faststream.confluent import KafkaBroker, TopicPartition
from faststream.confluent.subscriber.specified import (
    SpecificationConcurrentDefaultSubscriber,
)
=======
from faststream.confluent import KafkaBroker
from faststream.confluent.router import KafkaRouter
>>>>>>> 3ec27a31
from faststream.exceptions import SetupError
from faststream.nats import NatsRouter
from faststream.redis import RedisRouter


def test_max_workers_with_manual(queue: str) -> None:
    broker = KafkaBroker()

    with pytest.warns(DeprecationWarning):
        sub = broker.subscriber(queue, max_workers=3, auto_commit=True)
        assert isinstance(sub, SpecificationConcurrentDefaultSubscriber)

    with pytest.raises(SetupError), pytest.warns(DeprecationWarning):
        broker.subscriber(queue, max_workers=3, auto_commit=False)


def test_max_workers_with_ack_policy(queue: str) -> None:
    broker = KafkaBroker()

    sub = broker.subscriber(queue, max_workers=3, ack_policy=AckPolicy.ACK_FIRST)
    assert isinstance(sub, SpecificationConcurrentDefaultSubscriber)

    with pytest.raises(SetupError):
        broker.subscriber(queue, max_workers=3, ack_policy=AckPolicy.REJECT_ON_ERROR)


def test_deprecated_options(queue: str) -> None:
    broker = KafkaBroker()

    with pytest.warns(DeprecationWarning):
        broker.subscriber(queue, group_id="test", auto_commit=False)

    with pytest.warns(DeprecationWarning):
        broker.subscriber(queue, auto_commit=True)

    with pytest.warns(DeprecationWarning):
        broker.subscriber(queue, group_id="test", no_ack=False)

    with pytest.warns(DeprecationWarning):
        broker.subscriber(queue, group_id="test", no_ack=True)


def test_deprecated_conflicts_actual(queue: str) -> None:
    broker = KafkaBroker()

    with pytest.raises(SetupError), pytest.warns(DeprecationWarning):
        broker.subscriber(queue, auto_commit=False, ack_policy=AckPolicy.ACK)

    with pytest.raises(SetupError), pytest.warns(DeprecationWarning):
        broker.subscriber(queue, no_ack=False, ack_policy=AckPolicy.ACK)


def test_manual_ack_policy_without_group(queue: str) -> None:
    broker = KafkaBroker()

    broker.subscriber(queue, group_id="test", ack_policy=AckPolicy.DO_NOTHING)

    with pytest.raises(SetupError):
        broker.subscriber(queue, ack_policy=AckPolicy.DO_NOTHING)


def test_manual_commit_without_group(queue: str) -> None:
    broker = KafkaBroker()

    with pytest.warns(DeprecationWarning):
        broker.subscriber(queue, group_id="test", auto_commit=False)

    with pytest.raises(SetupError), pytest.warns(DeprecationWarning):
        broker.subscriber(queue, auto_commit=False)


def test_wrong_destination(queue: str) -> None:
    broker = KafkaBroker()

    with pytest.raises(SetupError):
        broker.subscriber()

    with pytest.raises(SetupError):
<<<<<<< HEAD
        broker.subscriber(queue, partitions=[TopicPartition(queue, 1)])
=======
        broker.subscriber(queue, max_workers=3, auto_commit=False)


def test_use_only_confluent_router() -> None:
    broker = KafkaBroker()
    router = NatsRouter()

    with pytest.raises(SetupError):
        broker.include_router(router)

    routers = [KafkaRouter(), NatsRouter(), RedisRouter()]

    with pytest.raises(SetupError):
        broker.include_routers(routers)
>>>>>>> 3ec27a31
<|MERGE_RESOLUTION|>--- conflicted
+++ resolved
@@ -1,15 +1,11 @@
 import pytest
 
-<<<<<<< HEAD
 from faststream import AckPolicy
 from faststream.confluent import KafkaBroker, TopicPartition
+from faststream.confluent.router import KafkaRouter
 from faststream.confluent.subscriber.specified import (
     SpecificationConcurrentDefaultSubscriber,
 )
-=======
-from faststream.confluent import KafkaBroker
-from faststream.confluent.router import KafkaRouter
->>>>>>> 3ec27a31
 from faststream.exceptions import SetupError
 from faststream.nats import NatsRouter
 from faststream.redis import RedisRouter
@@ -88,10 +84,7 @@
         broker.subscriber()
 
     with pytest.raises(SetupError):
-<<<<<<< HEAD
         broker.subscriber(queue, partitions=[TopicPartition(queue, 1)])
-=======
-        broker.subscriber(queue, max_workers=3, auto_commit=False)
 
 
 def test_use_only_confluent_router() -> None:
@@ -104,5 +97,4 @@
     routers = [KafkaRouter(), NatsRouter(), RedisRouter()]
 
     with pytest.raises(SetupError):
-        broker.include_routers(routers)
->>>>>>> 3ec27a31
+        broker.include_routers(routers)