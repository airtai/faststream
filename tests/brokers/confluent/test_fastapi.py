--- conflicted
+++ resolved
@@ -1,481 +1,16 @@
 import asyncio
-from contextlib import asynccontextmanager
-from typing import Callable, List, Type, TypeVar
+from typing import List
 from unittest.mock import Mock
 
 import pytest
-from fastapi import Depends, FastAPI, Header
-from fastapi.exceptions import RequestValidationError
-from fastapi.testclient import TestClient
 
-<<<<<<< HEAD
 from faststream.kafka.fastapi import KafkaRouter
 from faststream.kafka.testing import TestKafkaBroker, build_message
 from tests.brokers.base.fastapi import FastAPILocalTestcase, FastAPITestcase
-=======
-from faststream import context
-from faststream.broker.core.asynchronous import BrokerAsyncUsecase
-from faststream.broker.fastapi.context import Context
-from faststream.broker.fastapi.router import StreamRouter
-from faststream.confluent.fastapi import KafkaRouter
-from faststream.confluent.test import TestKafkaBroker, build_message
-from faststream.types import AnyCallable
->>>>>>> 11216840
-
-Broker = TypeVar("Broker", bound=BrokerAsyncUsecase)
-
-
-@pytest.mark.asyncio()
-class FastAPITestcase:  # noqa: D101
-    router_class: Type[StreamRouter[BrokerAsyncUsecase]]
-
-    async def test_base_real(self, mock: Mock, queue: str, event: asyncio.Event):
-        router = self.router_class()
-
-        @router.subscriber(queue, auto_offset_reset="earliest")
-        async def hello(msg):
-            event.set()
-            return mock(msg)
-
-        async with router.broker:
-            await router.broker.start()
-            await asyncio.wait(
-                (
-                    asyncio.create_task(router.broker.publish("hi", queue)),
-                    asyncio.create_task(event.wait()),
-                ),
-                timeout=10,
-            )
-
-        assert event.is_set()
-        mock.assert_called_with("hi")
-
-    async def test_context(self, mock: Mock, queue: str, event: asyncio.Event):
-        router = self.router_class()
-
-        context_key = "message.headers"
-
-        @router.subscriber(queue, auto_offset_reset="earliest")
-        async def hello(msg=Context(context_key)):
-            event.set()
-            return mock(msg == context.resolve(context_key))
-
-        async with router.broker:
-            await router.broker.start()
-            await asyncio.wait(
-                (
-                    asyncio.create_task(router.broker.publish("", queue)),
-                    asyncio.create_task(event.wait()),
-                ),
-                timeout=10,
-            )
-
-        assert event.is_set()
-        mock.assert_called_with(True)
-
-    async def test_initial_context(self, queue: str, event: asyncio.Event):
-        router = self.router_class()
-
-        @router.subscriber(queue, auto_offset_reset="earliest")
-        async def hello(msg: int, data=Context(queue, initial=set)):
-            data.add(msg)
-            if len(data) == 2:
-                event.set()
-
-        async with router.broker:
-            await router.broker.start()
-            await asyncio.wait(
-                (
-                    asyncio.create_task(router.broker.publish(1, queue)),
-                    asyncio.create_task(router.broker.publish(2, queue)),
-                    asyncio.create_task(event.wait()),
-                ),
-                timeout=10,
-            )
-
-        assert event.is_set()
-        assert context.get(queue) == {1, 2}
-        context.reset_global(queue)
-
-    async def test_double_real(self, mock: Mock, queue: str, event: asyncio.Event):
-        event2 = asyncio.Event()
-        router = self.router_class()
-
-        @router.subscriber(queue, auto_offset_reset="earliest")
-        @router.subscriber(queue + "2", auto_offset_reset="earliest")
-        async def hello(msg):
-            if event.is_set():
-                event2.set()
-            else:
-                event.set()
-            mock()
-
-        async with router.broker:
-            await router.broker.start()
-            await asyncio.wait(
-                (
-                    asyncio.create_task(router.broker.publish("hi", queue)),
-                    asyncio.create_task(router.broker.publish("hi", queue + "2")),
-                    asyncio.create_task(event.wait()),
-                    asyncio.create_task(event2.wait()),
-                ),
-                timeout=10,
-            )
-
-        assert event.is_set()
-        assert event2.is_set()
-        assert mock.call_count == 2
-
-    async def test_base_publisher_real(
-        self, mock: Mock, queue: str, event: asyncio.Event
-    ):
-        router = self.router_class()
-
-        @router.subscriber(queue, auto_offset_reset="earliest")
-        @router.publisher(queue + "resp")
-        async def m():
-            return "hi"
-
-        @router.subscriber(queue + "resp", auto_offset_reset="earliest")
-        async def resp(msg):
-            event.set()
-            mock(msg)
-
-        async with router.broker:
-            await router.broker.start()
-            await asyncio.wait(
-                (
-                    asyncio.create_task(router.broker.publish("", queue)),
-                    asyncio.create_task(event.wait()),
-                ),
-                timeout=10,
-            )
-
-        assert event.is_set()
-        mock.assert_called_once_with("hi")
-
-
-@pytest.mark.asyncio()
-class FastAPILocalTestcase:  # noqa: D101
-    router_class: Type[StreamRouter[BrokerAsyncUsecase]]
-    broker_test: Callable[[Broker], Broker]
-    build_message: AnyCallable
-
-    async def test_base(self, queue: str):
-        router = self.router_class()
-
-        app = FastAPI(lifespan=router.lifespan_context)
-
-        @router.subscriber(queue, auto_offset_reset="earliest")
-        async def hello():
-            return "hi"
-
-        async with self.broker_test(router.broker):
-            with TestClient(app) as client:
-                assert client.app_state["broker"] is router.broker
-
-                r = await router.broker.publish(
-                    "hi",
-                    queue,
-                    rpc=True,
-                    rpc_timeout=0.5,
-                )
-                assert r == "hi"
-
-    async def test_base_without_state(self, queue: str):
-        router = self.router_class(setup_state=False)
-
-        app = FastAPI(lifespan=router.lifespan_context)
-
-        @router.subscriber(queue, auto_offset_reset="earliest")
-        async def hello():
-            return "hi"
-
-        async with self.broker_test(router.broker):
-            with TestClient(app) as client:
-                assert not client.app_state.get("broker")
-
-                r = await router.broker.publish(
-                    "hi",
-                    queue,
-                    rpc=True,
-                    rpc_timeout=0.5,
-                )
-                assert r == "hi"
-
-    async def test_invalid(self, queue: str):
-        router = self.router_class()
-
-        app = FastAPI(lifespan=router.lifespan_context)
-
-        @router.subscriber(queue, auto_offset_reset="earliest")
-        async def hello(msg: int): ...
-
-        app.include_router(router)
-
-        async with self.broker_test(router.broker):
-            with TestClient(app):
-                with pytest.raises(RequestValidationError):
-                    await router.broker.publish("hi", queue)
-
-    async def test_headers(self, queue: str):
-        router = self.router_class()
-
-        @router.subscriber(queue, auto_offset_reset="earliest")
-        async def hello(w=Header()):
-            return w
-
-        async with self.broker_test(router.broker):
-            r = await router.broker.publish(
-                "",
-                queue,
-                headers={"w": "hi"},
-                rpc=True,
-                rpc_timeout=0.5,
-            )
-            assert r == "hi"
-
-    async def test_depends(self, mock: Mock, queue: str):
-        router = self.router_class()
-
-        def dep(a):
-            mock(a)
-            return a
-
-        @router.subscriber(queue, auto_offset_reset="earliest")
-        async def hello(a, w=Depends(dep)):
-            return w
-
-        async with self.broker_test(router.broker):
-            r = await router.broker.publish(
-                {"a": "hi"},
-                queue,
-                rpc=True,
-                rpc_timeout=0.5,
-            )
-            assert r == "hi"
-
-        mock.assert_called_once_with("hi")
-
-    async def test_yield_depends(self, mock: Mock, queue: str):
-        router = self.router_class()
-
-        def dep(a):
-            mock.start()
-            yield a
-            mock.close()
-
-        @router.subscriber(queue, auto_offset_reset="earliest")
-        async def hello(a, w=Depends(dep)):
-            mock.start.assert_called_once()
-            assert not mock.close.call_count
-            return w
-
-        async with self.broker_test(router.broker):
-            r = await router.broker.publish(
-                {"a": "hi"},
-                queue,
-                rpc=True,
-                rpc_timeout=0.5,
-            )
-            assert r == "hi"
-
-        mock.start.assert_called_once()
-        mock.close.assert_called_once()
-
-    async def test_router_depends(self, mock: Mock, queue: str):
-        def mock_dep():
-            mock()
-
-        router = self.router_class(dependencies=(Depends(mock_dep, use_cache=False),))
-
-        @router.subscriber(queue, auto_offset_reset="earliest")
-        async def hello(a):
-            return a
-
-        async with self.broker_test(router.broker):
-            r = await router.broker.publish("hi", queue, rpc=True, rpc_timeout=0.5)
-            assert r == "hi"
-
-        mock.assert_called_once()
-
-    async def test_subscriber_depends(self, mock: Mock, queue: str):
-        def mock_dep():
-            mock()
-
-        router = self.router_class()
-
-        @router.subscriber(
-            queue,
-            auto_offset_reset="earliest",
-            dependencies=(Depends(mock_dep, use_cache=False),),
-        )
-        async def hello(a):
-            return a
-
-        async with self.broker_test(router.broker):
-            r = await router.broker.publish(
-                "hi",
-                queue,
-                rpc=True,
-                rpc_timeout=0.5,
-            )
-            assert r == "hi"
-
-        mock.assert_called_once()
-
-    async def test_hooks(self, mock: Mock):
-        router = self.router_class()
-
-        app = FastAPI(lifespan=router.lifespan_context)
-        app.include_router(router)
-
-        @router.after_startup
-        def test_sync(app):
-            mock.sync_called()
-            return {"sync_called": mock.async_called.called is False}
-
-        @router.after_startup
-        async def test_async(app):
-            mock.async_called()
-            return {"async_called": mock.sync_called.called}
-
-        @router.on_broker_shutdown
-        def test_shutdown_sync(app):
-            mock.sync_shutdown_called()
-
-        @router.on_broker_shutdown
-        async def test_shutdown_async(app):
-            mock.async_shutdown_called()
-
-        async with self.broker_test(router.broker), router.lifespan_context(
-            app
-        ) as context:
-            assert context["sync_called"]
-            assert context["async_called"]
-
-        mock.sync_called.assert_called_once()
-        mock.async_called.assert_called_once()
-        mock.sync_shutdown_called.assert_called_once()
-        mock.async_shutdown_called.assert_called_once()
-
-    async def test_existed_lifespan_startup(self, mock: Mock):
-        @asynccontextmanager
-        async def lifespan(app):
-            mock.start()
-            yield {"lifespan": True}
-            mock.close()
-
-        router = self.router_class(lifespan=lifespan)
-
-        app = FastAPI(lifespan=router.lifespan_context)
-        app.include_router(router)
-
-        async with self.broker_test(router.broker), router.lifespan_context(
-            app
-        ) as context:
-            assert context["lifespan"]
-
-        mock.start.assert_called_once()
-        mock.close.assert_called_once()
-
-    async def test_subscriber_mock(self, queue: str):
-        router = self.router_class()
-
-        @router.subscriber(queue, auto_offset_reset="earliest")
-        async def m():
-            return "hi"
-
-        async with self.broker_test(router.broker) as rb:
-            await rb.publish("hello", queue)
-            m.mock.assert_called_once_with("hello")
-
-    async def test_publisher_mock(self, queue: str):
-        router = self.router_class()
-
-        publisher = router.publisher(queue + "resp")
-
-        @publisher
-        @router.subscriber(queue, auto_offset_reset="earliest")
-        async def m():
-            return "response"
-
-        async with self.broker_test(router.broker) as rb:
-            await rb.publish("hello", queue)
-            publisher.mock.assert_called_with("response")
-
-    async def test_include(self, queue: str):
-        router = self.router_class()
-        router2 = self.router_class()
-
-        app = FastAPI(lifespan=router.lifespan_context)
-
-        @router.subscriber(queue, auto_offset_reset="earliest")
-        async def hello():
-            return "hi"
-
-        @router2.subscriber(queue + "1", auto_offset_reset="earliest")
-        async def hello_router2():
-            return "hi"
-
-        router.include_router(router2)
-
-        async with self.broker_test(router.broker):
-            with TestClient(app) as client:
-                assert client.app_state["broker"] is router.broker
-
-                r = await router.broker.publish(
-                    "hi",
-                    queue,
-                    rpc=True,
-                    rpc_timeout=0.5,
-                )
-                assert r == "hi"
-
-                r = await router.broker.publish(
-                    "hi",
-                    queue + "1",
-                    rpc=True,
-                    rpc_timeout=0.5,
-                )
-                assert r == "hi"
-
-    async def test_dependency_overrides(self, mock: Mock, queue: str):
-        router = self.router_class()
-        router2 = self.router_class()
-
-        def dep1():
-            mock.not_call()
-            pass
-
-        app = FastAPI(lifespan=router.lifespan_context)
-        app.dependency_overrides[dep1] = lambda: mock()
-
-        @router2.subscriber(queue, auto_offset_reset="earliest")
-        async def hello_router2(dep=Depends(dep1)):
-            return "hi"
-
-        router.include_router(router2)
-        app.include_router(router)
-
-        async with self.broker_test(router.broker):
-            with TestClient(app) as client:
-                assert client.app_state["broker"] is router.broker
-
-                r = await router.broker.publish(
-                    "hi",
-                    queue,
-                    rpc=True,
-                    rpc_timeout=0.5,
-                )
-                assert r == "hi"
-
-        mock.assert_called_once()
-        assert not mock.not_call.called
 
 
 @pytest.mark.confluent()
-class TestRabbitRouter(FastAPITestcase):  # noqa: D101
+class TestRabbitRouter(FastAPITestcase):
     router_class = KafkaRouter
 
     async def test_batch_real(
