import asyncio
from unittest.mock import AsyncMock, patch

import pytest

from faststream import AckPolicy, BaseMiddleware
from faststream.confluent.annotations import KafkaMessage
from faststream.confluent.message import FAKE_CONSUMER
from faststream.confluent.testing import FakeProducer
from tests.brokers.base.testclient import BrokerTestclientTestcase
from tests.tools import spy_decorator

from .basic import ConfluentMemoryTestcaseConfig


@pytest.mark.asyncio()
class TestTestclient(ConfluentMemoryTestcaseConfig, BrokerTestclientTestcase):
    async def test_message_nack_seek(
        self,
        queue: str,
    ) -> None:
        broker = self.get_broker(apply_types=True)

        @broker.subscriber(
            queue,
            group_id=f"{queue}-consume",
            auto_offset_reset="earliest",
            ack_policy=AckPolicy.REJECT_ON_ERROR,
        )
        async def m(msg: KafkaMessage) -> None:
            await msg.nack()

        async with self.patch_broker(broker) as br:
            with patch.object(
                FAKE_CONSUMER,
                "seek",
                spy_decorator(FAKE_CONSUMER.seek),
            ) as mocked:
                await br.publish("hello", queue)
                m.mock.assert_called_once_with("hello")
                mocked.mock.assert_called_once()

<<<<<<< HEAD
    @pytest.mark.confluent()
=======
    async def test_publisher_autoflush_mock(
        self,
        queue: str,
    ):
        broker = self.get_broker()

        publisher = broker.publisher(queue + "1", autoflush=True)
        publisher.flush = AsyncMock()

        @publisher
        @broker.subscriber(queue)
        async def m(msg):
            pass

        async with TestKafkaBroker(broker) as br:
            await br.publish("hello", queue)
            publisher.flush.assert_awaited_once()
            m.mock.assert_called_once_with("hello")
            publisher.mock.assert_called_once()

    @pytest.mark.confluent
>>>>>>> 81238d68
    async def test_with_real_testclient(
        self,
        queue: str,
    ) -> None:
        event = asyncio.Event()

        broker = self.get_broker()

        args, kwargs = self.get_subscriber_params(queue)

        @broker.subscriber(*args, **kwargs)
        def subscriber(m) -> None:
            event.set()

        async with self.patch_broker(broker, with_real=True) as br:
            await asyncio.wait(
                (
                    asyncio.create_task(br.publish("hello", queue)),
                    asyncio.create_task(event.wait()),
                ),
                timeout=10,
            )

        assert event.is_set()

    @pytest.mark.confluent
    async def test_autoflush_with_real_testclient(
        self,
        queue: str,
        event: asyncio.Event,
    ):
        broker = self.get_broker()
        publisher = broker.publisher(queue, autoflush=True)

        args, kwargs = self.get_subscriber_params(queue)

        @publisher
        @broker.subscriber(*args, **kwargs)
        def subscriber(m):
            event.set()

        async with TestKafkaBroker(broker, with_real=True) as br:
            await asyncio.wait(
                (
                    asyncio.create_task(br.publish("hello", queue)),
                    asyncio.create_task(event.wait()),
                ),
                timeout=10,
            )

        assert event.is_set()

    async def test_batch_pub_by_default_pub(
        self,
        queue: str,
    ) -> None:
        broker = self.get_broker()

        @broker.subscriber(queue, batch=True)
        async def m(msg) -> None:
            pass

        async with self.patch_broker(broker) as br:
            await br.publish("hello", queue)
            m.mock.assert_called_once_with(["hello"])

    async def test_batch_pub_by_pub_batch(
        self,
        queue: str,
    ) -> None:
        broker = self.get_broker()

        @broker.subscriber(queue, batch=True)
        async def m(msg) -> None:
            pass

        async with self.patch_broker(broker) as br:
            await br.publish_batch("hello", topic=queue)
            m.mock.assert_called_once_with(["hello"])

    async def test_batch_publisher_mock(
        self,
        queue: str,
    ) -> None:
        broker = self.get_broker()

        publisher = broker.publisher(queue + "1", batch=True)

        @publisher
        @broker.subscriber(queue)
        async def m(msg):
            return 1, 2, 3

        async with self.patch_broker(broker) as br:
            await br.publish("hello", queue)
            m.mock.assert_called_once_with("hello")
            publisher.mock.assert_called_once_with([1, 2, 3])

<<<<<<< HEAD
    async def test_respect_middleware(self, queue) -> None:
=======
    async def test_batch_publisher_autoflush_mock(
        self,
        queue: str,
    ):
        broker = self.get_broker()

        publisher = broker.publisher(queue + "1", batch=True, autoflush=True)
        publisher.flush = AsyncMock()

        @publisher
        @broker.subscriber(queue)
        async def m(msg):
            return 1, 2, 3

        async with TestKafkaBroker(broker) as br:
            await br.publish("hello", queue)
            publisher.flush.assert_awaited_once()
            m.mock.assert_called_once_with("hello")
            publisher.mock.assert_called_once_with([1, 2, 3])

    async def test_respect_middleware(self, queue):
>>>>>>> 81238d68
        routes = []

        class Middleware(BaseMiddleware):
            async def on_receive(self) -> None:
                routes.append(None)
                return await super().on_receive()

        broker = self.get_broker(middlewares=(Middleware,))

        @broker.subscriber(queue)
        async def h1(msg) -> None: ...

        @broker.subscriber(queue + "1")
        async def h2(msg) -> None: ...

        async with self.patch_broker(broker) as br:
            await br.publish("", queue)
            await br.publish("", queue + "1")

        assert len(routes) == 2

    @pytest.mark.confluent()
    async def test_real_respect_middleware(self, queue) -> None:
        routes = []

        class Middleware(BaseMiddleware):
            async def on_receive(self) -> None:
                routes.append(None)
                return await super().on_receive()

        broker = self.get_broker(middlewares=(Middleware,))

        args, kwargs = self.get_subscriber_params(queue)

        @broker.subscriber(*args, **kwargs)
        async def h1(msg) -> None: ...

        args2, kwargs2 = self.get_subscriber_params(queue + "1")

        @broker.subscriber(*args2, **kwargs2)
        async def h2(msg) -> None: ...

        async with self.patch_broker(broker, with_real=True) as br:
            await br.publish("", queue)
            await br.publish("", queue + "1")
            await h1.wait_call(10)
            await h2.wait_call(10)

        assert len(routes) == 2

    async def test_multiple_subscribers_different_groups(
        self,
        queue: str,
    ) -> None:
        broker = self.get_broker()

        @broker.subscriber(queue, group_id="group1")
        async def subscriber1(msg) -> None: ...

        @broker.subscriber(queue, group_id="group2")
        async def subscriber2(msg) -> None: ...

        async with self.patch_broker(broker) as br:
            await br.start()
            await br.publish("", queue)

            assert subscriber1.mock.call_count == 1
            assert subscriber2.mock.call_count == 1

    async def test_multiple_subscribers_same_group(
        self,
        queue: str,
    ) -> None:
        broker = self.get_broker()

        @broker.subscriber(queue, group_id="group1")
        async def subscriber1(msg) -> None: ...

        @broker.subscriber(queue, group_id="group1")
        async def subscriber2(msg) -> None: ...

        async with self.patch_broker(broker) as br:
            await br.start()
            await br.publish("", queue)

            assert subscriber1.mock.call_count == 1
            assert subscriber2.mock.call_count == 0

    async def test_multiple_batch_subscriber_with_different_group(
        self,
        queue: str,
    ) -> None:
        broker = self.get_broker()

        @broker.subscriber(queue, batch=True, group_id="group1")
        async def subscriber1(msg) -> None: ...

        @broker.subscriber(queue, batch=True, group_id="group2")
        async def subscriber2(msg) -> None: ...

        async with self.patch_broker(broker) as br:
            await br.start()
            await br.publish("", queue)

            assert subscriber1.mock.call_count == 1
            assert subscriber2.mock.call_count == 1

    async def test_multiple_batch_subscriber_with_same_group(
        self,
        queue: str,
    ) -> None:
        broker = self.get_broker()

        @broker.subscriber(queue, batch=True, group_id="group1")
        async def subscriber1(msg) -> None: ...

        @broker.subscriber(queue, batch=True, group_id="group1")
        async def subscriber2(msg) -> None: ...

        async with self.patch_broker(broker) as br:
            await br.start()
            await br.publish("", queue)

            assert subscriber1.mock.call_count == 1
            assert subscriber2.mock.call_count == 0

    @pytest.mark.confluent()
    async def test_broker_gets_patched_attrs_within_cm(self) -> None:
        await super().test_broker_gets_patched_attrs_within_cm(FakeProducer)

    @pytest.mark.confluent()
    async def test_broker_with_real_doesnt_get_patched(self) -> None:
        await super().test_broker_with_real_doesnt_get_patched()

    @pytest.mark.confluent()
    async def test_broker_with_real_patches_publishers_and_subscribers(
        self,
        queue: str,
    ) -> None:
        await super().test_broker_with_real_patches_publishers_and_subscribers(queue)<|MERGE_RESOLUTION|>--- conflicted
+++ resolved
@@ -40,31 +40,7 @@
                 m.mock.assert_called_once_with("hello")
                 mocked.mock.assert_called_once()
 
-<<<<<<< HEAD
-    @pytest.mark.confluent()
-=======
-    async def test_publisher_autoflush_mock(
-        self,
-        queue: str,
-    ):
-        broker = self.get_broker()
-
-        publisher = broker.publisher(queue + "1", autoflush=True)
-        publisher.flush = AsyncMock()
-
-        @publisher
-        @broker.subscriber(queue)
-        async def m(msg):
-            pass
-
-        async with TestKafkaBroker(broker) as br:
-            await br.publish("hello", queue)
-            publisher.flush.assert_awaited_once()
-            m.mock.assert_called_once_with("hello")
-            publisher.mock.assert_called_once()
-
-    @pytest.mark.confluent
->>>>>>> 81238d68
+    @pytest.mark.confluent()
     async def test_with_real_testclient(
         self,
         queue: str,
@@ -90,32 +66,43 @@
 
         assert event.is_set()
 
-    @pytest.mark.confluent
-    async def test_autoflush_with_real_testclient(
-        self,
-        queue: str,
-        event: asyncio.Event,
-    ):
-        broker = self.get_broker()
-        publisher = broker.publisher(queue, autoflush=True)
-
-        args, kwargs = self.get_subscriber_params(queue)
+    async def test_publisher_autoflush_mock(self, queue: str) -> None:
+        broker = self.get_broker()
+
+        publisher = broker.publisher(queue + "1", autoflush=True)
+        publisher.flush = AsyncMock()
 
         @publisher
-        @broker.subscriber(*args, **kwargs)
-        def subscriber(m):
-            event.set()
-
-        async with TestKafkaBroker(broker, with_real=True) as br:
-            await asyncio.wait(
-                (
-                    asyncio.create_task(br.publish("hello", queue)),
-                    asyncio.create_task(event.wait()),
-                ),
-                timeout=10,
-            )
-
-        assert event.is_set()
+        @broker.subscriber(queue)
+        async def m(msg):
+            pass
+
+        async with self.patch_broker(broker) as br:
+            await br.publish("hello", queue)
+
+            m.mock.assert_called_once_with("hello")
+            publisher.mock.assert_called_once()
+
+            publisher.flush.assert_awaited_once()
+
+    async def test_batch_publisher_autoflush_mock(self, queue: str) -> None:
+        broker = self.get_broker()
+
+        publisher = broker.publisher(queue + "1", batch=True, autoflush=True)
+        publisher.flush = AsyncMock()
+
+        @publisher
+        @broker.subscriber(queue)
+        async def m(msg):
+            return 1, 2, 3
+
+        async with self.patch_broker(broker) as br:
+            await br.publish("hello", queue)
+
+            m.mock.assert_called_once_with("hello")
+            publisher.mock.assert_called_once_with([1, 2, 3])
+
+            publisher.flush.assert_awaited_once()
 
     async def test_batch_pub_by_default_pub(
         self,
@@ -163,31 +150,7 @@
             m.mock.assert_called_once_with("hello")
             publisher.mock.assert_called_once_with([1, 2, 3])
 
-<<<<<<< HEAD
-    async def test_respect_middleware(self, queue) -> None:
-=======
-    async def test_batch_publisher_autoflush_mock(
-        self,
-        queue: str,
-    ):
-        broker = self.get_broker()
-
-        publisher = broker.publisher(queue + "1", batch=True, autoflush=True)
-        publisher.flush = AsyncMock()
-
-        @publisher
-        @broker.subscriber(queue)
-        async def m(msg):
-            return 1, 2, 3
-
-        async with TestKafkaBroker(broker) as br:
-            await br.publish("hello", queue)
-            publisher.flush.assert_awaited_once()
-            m.mock.assert_called_once_with("hello")
-            publisher.mock.assert_called_once_with([1, 2, 3])
-
     async def test_respect_middleware(self, queue):
->>>>>>> 81238d68
         routes = []
 
         class Middleware(BaseMiddleware):
