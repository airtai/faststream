--- conflicted
+++ resolved
@@ -10,13 +10,8 @@
 
 from faststream import AckPolicy
 from faststream.exceptions import AckMessage
-<<<<<<< HEAD
-from faststream.kafka import KafkaBroker, KafkaMessage, TopicPartition
-=======
-from faststream.kafka import KafkaBroker, TopicPartition
-from faststream.kafka.annotations import KafkaMessage
-from faststream.kafka.listener import LoggingListenerProxy
->>>>>>> 64061cd2
+from faststream.kafka import KafkaBroker, KafkaMessage, TestKafkaBroker, TopicPartition
+from faststream.kafka.listener import _LoggingListener
 from tests.brokers.base.consume import BrokerRealConsumeTestcase
 from tests.tools import spy_decorator
 
@@ -551,69 +546,62 @@
 @pytest.mark.asyncio()
 @pytest.mark.slow()
 @pytest.mark.kafka()
+@pytest.mark.parametrize(
+    ("partitions", "warning"),
+    (
+        pytest.param(2, True, id="unassigned consumers"),
+        pytest.param(3, False, id="no unassigned consumers"),
+    ),
+)
+async def test_concurrent_consume_between_partitions_assignment_warning(
+    queue: str,
+    partitions: int,
+    warning: bool,
+    monkeypatch: pytest.MonkeyPatch,
+) -> None:
+    monkeypatch.setattr(_LoggingListener, "_log_unassigned_consumer_delay_seconds", 0)
+
+    admin_client = AIOKafkaAdminClient()
+    try:
+        await admin_client.start()
+        await admin_client.create_topics([NewTopic(queue, partitions, 1)])
+    finally:
+        await admin_client.close()
+
+    consume_broker = KafkaBroker()
+
+    @consume_broker.subscriber(
+        queue,
+        max_workers=3,
+        auto_commit=False,
+        group_id="service_1",
+    )
+    async def handler(msg: str) -> None:
+        pass
+
+    with patch.object(consume_broker, "logger", MagicMock(handlers=[])) as mock:
+        async with TestKafkaBroker(consume_broker) as broker:
+            await broker.start()
+            await broker.close()
+        if warning:
+            assert (
+                len([x for x in mock.log.call_args_list if x[0][0] == logging.WARNING])
+                == 2
+            )
+        else:
+            assert (
+                len([x for x in mock.log.call_args_list if x[0][0] == logging.WARNING])
+                == 0
+            )
+
+
+@pytest.mark.asyncio()
+@pytest.mark.slow()
+@pytest.mark.kafka()
 class TestListener(KafkaTestcaseConfig):
     async def test_sync_listener(
         self,
         queue: str,
-<<<<<<< HEAD
-=======
-        partitions: int,
-        warning: bool,
-        monkeypatch: pytest.MonkeyPatch,
-    ):
-        monkeypatch.setattr(
-            LoggingListenerProxy, "_log_unassigned_consumer_delay_seconds", 0
-        )
-
-        admin_client = AIOKafkaAdminClient()
-        try:
-            await admin_client.start()
-            await admin_client.create_topics([NewTopic(queue, partitions, 1)])
-        finally:
-            await admin_client.close()
-
-        consume_broker = self.get_broker()
-
-        @consume_broker.subscriber(
-            queue,
-            max_workers=3,
-            auto_commit=False,
-            group_id="service_1",
-        )
-        async def handler(msg: str):
-            pass
-
-        with patch.object(consume_broker, "logger", Mock(handlers=[])) as mock:
-            async with self.patch_broker(consume_broker) as broker:
-                await broker.start()
-                await broker.close()
-            if warning:
-                assert (
-                    len(
-                        [
-                            x
-                            for x in mock.log.call_args_list
-                            if x[0][0] == logging.WARNING
-                        ]
-                    )
-                    == 2
-                )
-            else:
-                assert (
-                    len(
-                        [
-                            x
-                            for x in mock.log.call_args_list
-                            if x[0][0] == logging.WARNING
-                        ]
-                    )
-                    == 0
-                )
-
-    @pytest.mark.asyncio
-    async def test_consume_without_value(
-        self,
->>>>>>> 64061cd2
         mock: MagicMock,
         event: asyncio.Event,
     ) -> None:
@@ -665,51 +653,6 @@
 
         mock.on_partitions_assigned.assert_called_once()
         mock.on_partitions_revoked.assert_called_once()
-
-
-@pytest.mark.asyncio()
-@pytest.mark.slow()
-@pytest.mark.kafka()
-@pytest.mark.parametrize(
-    ("overflow_workers"),
-    (
-        pytest.param(True, id="workers > partitions"),
-        pytest.param(False, id="workers == partitions"),
-    ),
-)
-async def test_concurrent_consume_between_partitions_assignment_warning(
-    queue: str,
-    overflow_workers: bool,
-    mock: MagicMock,
-) -> None:
-    max_workers = partitions = 2
-    if overflow_workers:
-        max_workers += 1
-
-    await create_topic(queue, partitions)
-
-    # arrange broker setup
-    broker = KafkaBroker(logger=mock, apply_types=False)
-
-    @broker.subscriber(
-        queue,
-        max_workers=max_workers,
-        ack_policy=AckPolicy.DO_NOTHING,
-        group_id="service_1",
-    )
-    async def handler(msg: Any) -> None:
-        pass
-
-    # act
-    async with broker:
-        await broker.start()
-
-    # assert
-    warning_calls = [x for x in mock.log.call_args_list if x[0][0] == logging.WARNING]
-    if overflow_workers:
-        assert len(warning_calls) == 1
-    else:
-        assert len(warning_calls) == 0
 
 
 async def create_topic(topic: str, partitions: int) -> None:
