import asyncio
from unittest.mock import patch

import pytest
from nats.aio.msg import Msg

from faststream.exceptions import AckMessage
from faststream.nats import JStream, NatsBroker, PullSub
from faststream.nats.annotations import NatsMessage
from tests.brokers.base.consume import BrokerRealConsumeTestcase
from tests.tools import spy_decorator


@pytest.mark.nats()
class TestConsume(BrokerRealConsumeTestcase):
    def get_broker(self, apply_types: bool = False) -> NatsBroker:
        return NatsBroker(apply_types=apply_types)

    async def test_consume_js(
        self,
        queue: str,
        stream: JStream,
        event: asyncio.Event,
    ):
        consume_broker = self.get_broker()

        @consume_broker.subscriber(queue, stream=stream)
        def subscriber(m):
            event.set()

        async with self.patch_broker(consume_broker) as br:
            await br.start()
            await asyncio.wait(
                (
                    asyncio.create_task(br.publish("hello", queue, stream=stream.name)),
                    asyncio.create_task(event.wait()),
                ),
                timeout=3,
            )

        assert event.is_set()

    async def test_consume_pull(
        self,
        queue: str,
        stream: JStream,
        event: asyncio.Event,
        mock,
    ):
        consume_broker = self.get_broker()

        @consume_broker.subscriber(
            queue,
            stream=stream,
            pull_sub=PullSub(1),
        )
        def subscriber(m):
            mock(m)
            event.set()

        async with self.patch_broker(consume_broker) as br:
            await br.start()

            await asyncio.wait(
                (
                    asyncio.create_task(br.publish("hello", queue)),
                    asyncio.create_task(event.wait()),
                ),
                timeout=3,
            )

            assert event.is_set()
            mock.assert_called_once_with("hello")

    async def test_consume_batch(
        self,
        queue: str,
        stream: JStream,
        event: asyncio.Event,
        mock,
    ):
        consume_broker = self.get_broker()

        @consume_broker.subscriber(
            queue,
            stream=stream,
            pull_sub=PullSub(1, batch=True),
        )
        def subscriber(m):
            mock(m)
            event.set()

        async with self.patch_broker(consume_broker) as br:
            await br.start()

            await asyncio.wait(
                (
                    asyncio.create_task(br.publish(b"hello", queue)),
                    asyncio.create_task(event.wait()),
                ),
                timeout=3,
            )

            assert event.is_set()
            mock.assert_called_once_with([b"hello"])

    async def test_consume_ack(
        self,
        queue: str,
        event: asyncio.Event,
        stream: JStream,
    ):
        consume_broker = self.get_broker(apply_types=True)

        @consume_broker.subscriber(queue, stream=stream)
        async def handler(msg: NatsMessage):
            event.set()

        async with self.patch_broker(consume_broker) as br:
            await br.start()

            with patch.object(Msg, "ack", spy_decorator(Msg.ack)) as m:
                await asyncio.wait(
                    (
                        asyncio.create_task(br.publish("hello", queue)),
                        asyncio.create_task(event.wait()),
                    ),
                    timeout=3,
                )
                m.mock.assert_called_once()

        assert event.is_set()

    async def test_consume_ack_manual(
        self,
        queue: str,
        event: asyncio.Event,
        stream: JStream,
    ):
        consume_broker = self.get_broker(apply_types=True)

        @consume_broker.subscriber(queue, stream=stream)
        async def handler(msg: NatsMessage):
            await msg.ack()
            event.set()

        async with self.patch_broker(consume_broker) as br:
            await br.start()

            with patch.object(Msg, "ack", spy_decorator(Msg.ack)) as m:
                await asyncio.wait(
                    (
                        asyncio.create_task(br.publish("hello", queue)),
                        asyncio.create_task(event.wait()),
                    ),
                    timeout=3,
                )
                m.mock.assert_called_once()

        assert event.is_set()

    async def test_consume_ack_raise(
        self,
        queue: str,
        event: asyncio.Event,
        stream: JStream,
    ):
        consume_broker = self.get_broker(apply_types=True)

        @consume_broker.subscriber(queue, stream=stream)
        async def handler(msg: NatsMessage):
            event.set()
            raise AckMessage()

        async with self.patch_broker(consume_broker) as br:
            await br.start()

            with patch.object(Msg, "ack", spy_decorator(Msg.ack)) as m:
                await asyncio.wait(
                    (
                        asyncio.create_task(br.publish("hello", queue)),
                        asyncio.create_task(event.wait()),
                    ),
                    timeout=3,
                )
                m.mock.assert_called_once()

        assert event.is_set()

    async def test_nack(
        self,
        queue: str,
        event: asyncio.Event,
        stream: JStream,
    ):
        consume_broker = self.get_broker(apply_types=True)

        @consume_broker.subscriber(queue, stream=stream)
        async def handler(msg: NatsMessage):
            await msg.nack()
            event.set()

        async with self.patch_broker(consume_broker) as br:
            await br.start()

            with patch.object(Msg, "nak", spy_decorator(Msg.nak)) as m:
                await asyncio.wait(
                    (
                        asyncio.create_task(br.publish("hello", queue)),
                        asyncio.create_task(event.wait()),
                    ),
                    timeout=3,
                )
                m.mock.assert_called_once()

        assert event.is_set()

    async def test_consume_no_ack(
        self,
        queue: str,
        event: asyncio.Event,
    ):
        consume_broker = self.get_broker(apply_types=True)

        @consume_broker.subscriber(queue, no_ack=True)
        async def handler(msg: NatsMessage):
            event.set()

        async with self.patch_broker(consume_broker) as br:
            await br.start()

            with patch.object(Msg, "ack", spy_decorator(Msg.ack)) as m:
                await asyncio.wait(
                    (
                        asyncio.create_task(br.publish("hello", queue)),
                        asyncio.create_task(event.wait()),
                    ),
                    timeout=3,
                )
                m.mock.assert_not_called()

            assert event.is_set()

    async def test_consume_batch_headers(
        self,
        queue: str,
        stream: JStream,
        event: asyncio.Event,
        mock,
    ):
        consume_broker = self.get_broker(apply_types=True)

        @consume_broker.subscriber(
            queue,
            stream=stream,
            pull_sub=PullSub(1, batch=True),
        )
        def subscriber(m, msg: NatsMessage):
            check = all(
                (
                    msg.headers,
                    [msg.headers] == msg.batch_headers,
                    msg.headers.get("custom") == "1",
                )
            )
            mock(check)
            event.set()

        async with self.patch_broker(consume_broker) as br:
            await br.start()
            await asyncio.wait(
                (
                    asyncio.create_task(br.publish("", queue, headers={"custom": "1"})),
                    asyncio.create_task(event.wait()),
                ),
                timeout=3,
            )

<<<<<<< HEAD
        assert event.is_set()

    @pytest.mark.asyncio()
    async def test_consume_kv(
        self,
        queue: str,
        full_broker: NatsBroker,
        event: asyncio.Event,
        mock,
    ):
        @full_broker.subscriber("hello", kv_watch="test")
        async def handler(m):
            mock(m)
            event.set()

        async with full_broker:
            await full_broker.start()
            bucket = await full_broker.key_value("test")
            await asyncio.wait(
                (
                    asyncio.create_task(
                        bucket.put(
                            "hello",
                            b"world",
                        )
                    ),
                    asyncio.create_task(event.wait()),
                ),
                timeout=3,
            )

        assert event.is_set()
        mock.assert_called_with(b"world")
    @pytest.mark.asyncio()
    async def test_consume_os(
        self, queue: str, full_broker: NatsBroker, event: asyncio.Event
    ):
        @full_broker.subscriber("test", obj_watch=True)
        async def handler(filename: str):
            if filename == "hello":
                event.set()

        async with full_broker:
            await full_broker.start()
            bucket = await full_broker.object_storage("test")
            await bucket.watch()
            await asyncio.wait(
                (
                    asyncio.create_task(
                        bucket.put(
                            "hello",
                            b"world",
                        )
                    ),
                    asyncio.create_task(event.wait()),
                ),
                timeout=3,
            )

        assert event.is_set()
=======
            assert event.is_set()
            mock.assert_called_once_with(True)
>>>>>>> 13e46e9a
<|MERGE_RESOLUTION|>--- conflicted
+++ resolved
@@ -276,7 +276,6 @@
                 timeout=3,
             )
 
-<<<<<<< HEAD
         assert event.is_set()
 
     @pytest.mark.asyncio()
@@ -310,6 +309,7 @@
 
         assert event.is_set()
         mock.assert_called_with(b"world")
+
     @pytest.mark.asyncio()
     async def test_consume_os(
         self, queue: str, full_broker: NatsBroker, event: asyncio.Event
@@ -337,7 +337,5 @@
             )
 
         assert event.is_set()
-=======
-            assert event.is_set()
-            mock.assert_called_once_with(True)
->>>>>>> 13e46e9a
+        assert event.is_set()
+        mock.assert_called_once_with(True)