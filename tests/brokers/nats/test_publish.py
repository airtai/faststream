--- conflicted
+++ resolved
@@ -3,14 +3,11 @@
 from tests.brokers.base.publish import BrokerPublishTestcase
 
 
-<<<<<<< HEAD
 @pytest.mark.nats()
-class TestPublish(BrokerPublishTestcase):  # noqa: D101
-    pass
-=======
-@pytest.mark.nats
 class TestPublish(BrokerPublishTestcase):
-    @pytest.mark.asyncio
+    """Test publish method of NATS broker."""
+
+    @pytest.mark.asyncio()
     async def test_stream_publish(
         self,
         queue: str,
@@ -24,7 +21,7 @@
         await test_broker.publish("Hi!", queue, stream="test")
         m.mock.assert_called_once_with("Hi!")
 
-    @pytest.mark.asyncio
+    @pytest.mark.asyncio()
     async def test_wrong_stream_publish(
         self,
         queue: str,
@@ -36,5 +33,4 @@
 
         await test_broker.start()
         await test_broker.publish("Hi!", queue, stream="test")
-        assert not m.mock.called
->>>>>>> c5e4180f
+        assert not m.mock.called