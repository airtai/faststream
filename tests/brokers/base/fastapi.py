--- conflicted
+++ resolved
@@ -441,11 +441,7 @@
         app.dependency_overrides[dep1] = lambda: mock()
 
         @router2.subscriber(queue)
-<<<<<<< HEAD
-        async def hello_router2(dep = Depends(dep1)):
-=======
         async def hello_router2(dep=Depends(dep1)):
->>>>>>> da825e46
             return "hi"
 
         router.include_router(router2)
