--- conflicted
+++ resolved
@@ -11,21 +11,6 @@
         )
         == 1
     )
-<<<<<<< HEAD
-
-
-def test_same_routing_key():
-    assert (
-        len(
-            {
-                RabbitQueue("test"): 0,
-                RabbitQueue("test", routing_key="test"): 1,
-            }
-        )
-        == 1
-    )
-=======
->>>>>>> 419798f2
 
 
 def test_different_queue_routing_key():
@@ -36,9 +21,5 @@
                 RabbitQueue("test", routing_key="binding-2"): 1,
             }
         )
-<<<<<<< HEAD
-        == 2
-=======
         == 1
->>>>>>> 419798f2
     )