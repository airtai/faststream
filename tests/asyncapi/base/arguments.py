--- conflicted
+++ resolved
@@ -358,7 +358,6 @@
             == 2
         )
 
-<<<<<<< HEAD
         for key, v in payload.items():
             assert key == IsStr(regex=r"test\w*Payload")
             assert v == {
@@ -370,22 +369,6 @@
                     "testMsgPayload": {"title": "testMsgPayload"},
                 }
             }, v
-=======
-        items = list(schema["components"]["schemas"].items())
-
-        assert items[0] == (
-            IsStr(regex=r"Handle\w*Payload"),
-            {
-                "title": "HandleTestIdPayload",
-                "type": "integer",
-            },
-        )
-
-        assert items[1] == (
-            IsStr(regex=r"Handle\w*Payload"),
-            {"title": "HandleTestMsgPayload"},
-        )
->>>>>>> 050cbff9
 
 
 class ArgumentsTestcase(FastAPICompatible):
