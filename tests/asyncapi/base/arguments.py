--- conflicted
+++ resolved
@@ -422,16 +422,11 @@
         def dep2(name2: str):
             return name2
 
-<<<<<<< HEAD
-        @broker.subscriber("test", dependencies=(self.dependency_builder(dep2),))
-        async def handle(id: int, message=self.dependency_builder(dep)):
-=======
         dependencies = (self.dependency_builder(dep2),)
         message = self.dependency_builder(dep)
 
         @broker.subscriber("test", dependencies=dependencies)
         async def handle(id: int, message=message):
->>>>>>> da825e46
             ...
 
         schema = get_app_schema(self.build_app(broker)).to_jsonable()
