--- conflicted
+++ resolved
@@ -10,12 +10,8 @@
 from faststream import Context, FastStream
 from faststream._compat import PYDANTIC_V2
 from faststream.asyncapi.generate import get_app_schema
-<<<<<<< HEAD
 from faststream.broker.core.usecase import BrokerUsecase
-=======
-from faststream.broker.core.abc import BrokerUsecase
-from tests.marks import pydanticV2
->>>>>>> 11216840
+from tests.marks import pydantic_v2
 
 
 class FastAPICompatible:
@@ -30,7 +26,8 @@
         broker = self.broker_class()
 
         @broker.subscriber("test", title="custom_name", description="test description")
-        async def handle(msg): ...
+        async def handle(msg):
+            ...
 
         schema = get_app_schema(self.build_app(broker)).to_jsonable()
         key = tuple(schema["channels"].keys())[0]  # noqa: RUF015
@@ -75,7 +72,8 @@
         broker = self.broker_class()
 
         @broker.subscriber("test")
-        async def handle(msg): ...
+        async def handle(msg):
+            ...
 
         schema = get_app_schema(self.build_app(broker)).to_jsonable()
 
@@ -89,7 +87,8 @@
         broker = self.broker_class()
 
         @broker.subscriber("test")
-        async def handle(msg: int): ...
+        async def handle(msg: int):
+            ...
 
         schema = get_app_schema(self.build_app(broker)).to_jsonable()
 
@@ -104,7 +103,8 @@
         broker = self.broker_class()
 
         @broker.subscriber("test")
-        async def handle(msg: Optional[int]): ...
+        async def handle(msg: Optional[int]):
+            ...
 
         schema = get_app_schema(self.build_app(broker)).to_jsonable()
 
@@ -128,7 +128,8 @@
         broker = self.broker_class()
 
         @broker.subscriber("test")
-        async def handle(msg: int = 1): ...
+        async def handle(msg: int = 1):
+            ...
 
         schema = get_app_schema(self.build_app(broker)).to_jsonable()
 
@@ -146,7 +147,8 @@
         broker = self.broker_class()
 
         @broker.subscriber("test")
-        async def handle(msg, another): ...
+        async def handle(msg, another):
+            ...
 
         schema = get_app_schema(self.build_app(broker)).to_jsonable()
 
@@ -168,7 +170,8 @@
         broker = self.broker_class()
 
         @broker.subscriber("test")
-        async def handle(msg: str, another: int): ...
+        async def handle(msg: str, another: int):
+            ...
 
         schema = get_app_schema(self.build_app(broker)).to_jsonable()
 
@@ -190,7 +193,8 @@
         broker = self.broker_class()
 
         @broker.subscriber("test")
-        async def handle(msg: str, another: Optional[int] = None): ...
+        async def handle(msg: str, another: Optional[int] = None):
+            ...
 
         schema = get_app_schema(self.build_app(broker)).to_jsonable()
 
@@ -229,7 +233,8 @@
         broker = self.broker_class()
 
         @broker.subscriber("test")
-        async def handle(user: User): ...
+        async def handle(user: User):
+            ...
 
         schema = get_app_schema(self.build_app(broker)).to_jsonable()
 
@@ -260,7 +265,8 @@
         broker = self.broker_class()
 
         @broker.subscriber("test")
-        async def handle(user: User): ...
+        async def handle(user: User):
+            ...
 
         schema = get_app_schema(self.build_app(broker)).to_jsonable()
 
@@ -298,7 +304,8 @@
         broker = self.broker_class()
 
         @broker.subscriber("test")
-        async def handle(user: User, description: str = ""): ...
+        async def handle(user: User, description: str = ""):
+            ...
 
         schema = get_app_schema(self.build_app(broker)).to_jsonable()
 
@@ -354,7 +361,8 @@
         broker = self.broker_class()
 
         @broker.subscriber("test")
-        async def handle(user: User): ...
+        async def handle(user: User):
+            ...
 
         schema = get_app_schema(self.build_app(broker)).to_jsonable()
 
@@ -384,10 +392,12 @@
             "test",
             filter=lambda m: m.content_type == "application/json",
         )
-        async def handle(id: int): ...
-
-        @broker.subscriber("test")
-        async def handle_default(msg): ...
+        async def handle(id: int):
+            ...
+
+        @broker.subscriber("test")
+        async def handle_default(msg):
+            ...
 
         schema = get_app_schema(self.build_app(broker)).to_jsonable()
 
@@ -418,7 +428,8 @@
         message = self.dependency_builder(dep)
 
         @broker.subscriber("test", dependencies=dependencies)
-        async def handle(id: int, message=message): ...
+        async def handle(id: int, message=message):
+            ...
 
         schema = get_app_schema(self.build_app(broker)).to_jsonable()
 
@@ -437,7 +448,7 @@
                 "type": "object",
             }, v
 
-    @pydanticV2
+    @pydantic_v2
     def test_descriminator(self):
         class Sub2(pydantic.BaseModel):
             type: Literal["sub2"]
@@ -452,7 +463,8 @@
         broker = self.broker_class()
 
         @broker.subscriber("test")
-        async def handle(user: descriminator): ...
+        async def handle(user: descriminator):
+            ...
 
         schema = get_app_schema(self.build_app(broker)).to_jsonable()
 
@@ -489,7 +501,7 @@
             },
         }, schema["components"]
 
-    @pydanticV2
+    @pydantic_v2
     def test_nested_descriminator(self):
         class Sub2(pydantic.BaseModel):
             type: Literal["sub2"]
@@ -503,7 +515,8 @@
         broker = self.broker_class()
 
         @broker.subscriber("test")
-        async def handle(user: Model): ...
+        async def handle(user: Model):
+            ...
 
         schema = get_app_schema(self.build_app(broker)).to_jsonable()
 
@@ -563,7 +576,8 @@
                 title="Perfect",
                 examples=[1],
             ),
-        ): ...
+        ):
+            ...
 
         schema = get_app_schema(self.build_app(broker)).to_jsonable()
 
@@ -585,7 +599,8 @@
         broker = self.broker_class()
 
         @broker.subscriber("test")
-        async def handle(id: int, user: Optional[str] = None, message=Context()): ...
+        async def handle(id: int, user: Optional[str] = None, message=Context()):
+            ...
 
         schema = get_app_schema(self.build_app(broker)).to_jsonable()
 
