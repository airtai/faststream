--- conflicted
+++ resolved
@@ -3,13 +3,8 @@
 from faststream.redis import TestApp, TestRedisBroker
 
 
-<<<<<<< HEAD
-@pytest.mark.asyncio
+@pytest.mark.asyncio()
 async def test_stream_group():
-=======
-@pytest.mark.asyncio()
-async def test_stream_sub():
->>>>>>> 0c7984e5
     from docs.docs_src.redis.stream.group import app, broker, handle
 
     async with TestRedisBroker(broker), TestApp(app):
