--- conflicted
+++ resolved
@@ -7,15 +7,9 @@
 from tests.tools import spy_decorator
 
 
-<<<<<<< HEAD
-@pytest.mark.redis
-@pytest.mark.asyncio
-async def test_stream_ack():
-=======
 @pytest.mark.redis()
 @pytest.mark.asyncio()
-async def test_stream_sub():
->>>>>>> 0c7984e5
+async def test_stream_ack():
     from docs.docs_src.redis.stream.ack_errors import app, broker, handle
 
     with patch.object(Redis, "xack", spy_decorator(Redis.xack)) as m:
