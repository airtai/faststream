--- conflicted
+++ resolved
@@ -1,4 +1,3 @@
-from typing import Tuple
 from unittest.mock import AsyncMock, patch
 
 from dirty_equals import IsPartialDict
@@ -15,7 +14,7 @@
 )
 
 
-def get_mock_app(broker_type, producer_type) -> Tuple[FastStream, AsyncMock]:
+def get_mock_app(broker_type, producer_type) -> tuple[FastStream, AsyncMock]:
     broker = broker_type()
     broker.connect = AsyncMock()
     mock_producer = AsyncMock(spec=producer_type)
@@ -27,18 +26,14 @@
 
 
 @require_redis
-def test_publish_command_with_redis_options(runner):
+def test_publish_command_with_redis_options(runner) -> None:
     from faststream.redis import RedisBroker
     from faststream.redis.publisher.producer import RedisFastProducer
 
     mock_app, producer_mock = get_mock_app(RedisBroker, RedisFastProducer)
 
     with patch(
-<<<<<<< HEAD
-        "faststream._internal.cli.main.import_from_string",
-=======
-        "faststream.cli.utils.imports._import_obj_or_factory",
->>>>>>> a8170943
+        "faststream._internal.cli.utils.imports._import_object_or_factory",
         return_value=(None, mock_app),
     ):
         result = runner.invoke(
@@ -73,18 +68,14 @@
 
 
 @require_confluent
-def test_publish_command_with_confluent_options(runner):
+def test_publish_command_with_confluent_options(runner) -> None:
     from faststream.confluent import KafkaBroker as ConfluentBroker
     from faststream.confluent.publisher.producer import AsyncConfluentFastProducer
 
     mock_app, producer_mock = get_mock_app(ConfluentBroker, AsyncConfluentFastProducer)
 
     with patch(
-<<<<<<< HEAD
-        "faststream._internal.cli.main.import_from_string",
-=======
-        "faststream.cli.utils.imports._import_obj_or_factory",
->>>>>>> a8170943
+        "faststream._internal.cli.utils.imports._import_object_or_factory",
         return_value=(None, mock_app),
     ):
         result = runner.invoke(
@@ -110,18 +101,14 @@
 
 
 @require_aiokafka
-def test_publish_command_with_kafka_options(runner):
+def test_publish_command_with_kafka_options(runner) -> None:
     from faststream.kafka import KafkaBroker
     from faststream.kafka.publisher.producer import AioKafkaFastProducer
 
     mock_app, producer_mock = get_mock_app(KafkaBroker, AioKafkaFastProducer)
 
     with patch(
-<<<<<<< HEAD
-        "faststream._internal.cli.main.import_from_string",
-=======
-        "faststream.cli.utils.imports._import_obj_or_factory",
->>>>>>> a8170943
+        "faststream._internal.cli.utils.imports._import_object_or_factory",
         return_value=(None, mock_app),
     ):
         result = runner.invoke(
@@ -146,18 +133,14 @@
 
 
 @require_nats
-def test_publish_command_with_nats_options(runner):
+def test_publish_command_with_nats_options(runner) -> None:
     from faststream.nats import NatsBroker
     from faststream.nats.publisher.producer import NatsFastProducer
 
     mock_app, producer_mock = get_mock_app(NatsBroker, NatsFastProducer)
 
     with patch(
-<<<<<<< HEAD
-        "faststream._internal.cli.main.import_from_string",
-=======
-        "faststream.cli.utils.imports._import_obj_or_factory",
->>>>>>> a8170943
+        "faststream._internal.cli.utils.imports._import_object_or_factory",
         return_value=(None, mock_app),
     ):
         result = runner.invoke(
@@ -186,18 +169,14 @@
 
 
 @require_aiopika
-def test_publish_command_with_rabbit_options(runner):
+def test_publish_command_with_rabbit_options(runner) -> None:
     from faststream.rabbit import RabbitBroker
     from faststream.rabbit.publisher.producer import AioPikaFastProducer
 
     mock_app, producer_mock = get_mock_app(RabbitBroker, AioPikaFastProducer)
 
     with patch(
-<<<<<<< HEAD
-        "faststream._internal.cli.main.import_from_string",
-=======
-        "faststream.cli.utils.imports._import_obj_or_factory",
->>>>>>> a8170943
+        "faststream._internal.cli.utils.imports._import_object_or_factory",
         return_value=(None, mock_app),
     ):
         result = runner.invoke(
@@ -222,14 +201,14 @@
 
 
 @require_nats
-def test_publish_nats_request_command(runner: CliRunner):
+def test_publish_nats_request_command(runner: CliRunner) -> None:
     from faststream.nats import NatsBroker
     from faststream.nats.publisher.producer import NatsFastProducer
 
     mock_app, producer_mock = get_mock_app(NatsBroker, NatsFastProducer)
 
     with patch(
-        "faststream._internal.cli.main.import_from_string",
+        "faststream._internal.cli.utils.imports._import_object_or_factory",
         return_value=(None, mock_app),
     ):
         runner.invoke(
