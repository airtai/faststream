--- conflicted
+++ resolved
@@ -134,10 +134,7 @@
     async_mock.broker_stopped.assert_called_once()
 
 
-<<<<<<< HEAD
-@pytest.mark.asyncio()
-=======
-@pytest.mark.asyncio
+@pytest.mark.asyncio()
 async def test_exception_group(async_mock: AsyncMock, app: FastStream):
     app._init_async_cycle()
     app._stop_event.set()
@@ -148,14 +145,14 @@
     async def raises():
         await async_mock.excp()
 
-    with pytest.raises(ValueError):
-        with patch.object(app.broker, "start", async_mock.broker_run):
-            with patch.object(app.broker, "close", async_mock.broker_stopped):
-                await app.run()
-
-
-@pytest.mark.asyncio
->>>>>>> c5e4180f
+    with patch.object(app.broker, "start", async_mock.broker_run), patch.object(  # noqa: SIM117
+        app.broker, "close", async_mock.broker_stopped
+    ):
+        with pytest.raises(ValueError):  # noqa: PT011
+            await app.run()
+
+
+@pytest.mark.asyncio()
 async def test_running_lifespan_contextmanager(async_mock, mock: Mock, app: FastStream):
     @asynccontextmanager
     async def lifespan(env: str):
