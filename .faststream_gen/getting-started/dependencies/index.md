---
nested: A nested dependency is called here
---

# Dependencies

**FastStream** uses the secondary library [**FastDepends**](https://lancetnik.github.io/FastDepends/){.external-link target="_blank"} for dependency management.
This dependency system is literally borrowed from **FastAPI**, so if you know how to work with this framework, you know how to work with dependencies in **FastStream**.

You can go to the [**FastDepends**](https://lancetnik.github.io/FastDepends/){.external-link target="_blank"} documentation if you want to get more details, however, the key points and **additions** will be covered here.

## Type casting

The key function in the dependency management and type conversion system in **FastStream** is the decorator `#!python @apply_types` (`#!python @inject` in **FastDepends**).

By default, it applies to all event handlers, unless you disabled the same option at a broker creation.

{! includes/getting_started/dependencies/1.md !}

!!! warning
    By setting the `apply_types=False` flag, you disable not only type casting, but also `Depends` and `Context`.

This flag can be useful if you are using **FastStream** within another framework and you do not need to use
a native dependency system.

## Dependency Injection

To implement dependencies in **FastStream**, a special class **Depends** is used

{! includes/getting_started/dependencies/2.md !}

**The first step**: we need to declare a dependency - it can be any `Callable` object.

??? note "Callable"
    "Callable" is an object that can be "called". It can be a function, a class, or a class method.

    In other words: if you can write such code `my_object()` - `my_object` will be `Callable`

{! includes/getting_started/dependencies/3.md !}

**Second step**: Declare which dependencies you need using `Depends`

{! includes/getting_started/dependencies/4.md !}

**The last step**: Just use the result of executing your dependency!

It's easy, isn't it?

!!! tip "Auto `#!python @apply_types`"
    In the code above, we didn't use this decorator for our dependencies. However, it still applies
    to all functions used as dependencies. Keep this in your mind.

## Top-level dependencies

If you don't need a dependency result you can use the following code:

```python
@broker.subscriber("test")
def method(_ = Depends(...)): ...
```

But, using a special `subscriber` parameter is much suitable:

```python
@broker.subscriber("test", dependencies=[Depends(...)])
def method(): ...
```

Also, you are able to declare broker-level dependencies: they will be applied to all brokers' handlers.

```python
broker = RabbitBroker(dependencies=[Depends(...)])
```

## Nested dependencies

Dependencies can also contain other dependencies. This works in a very predictable way: just declare
`Depends` in the dependent function.

{% import 'getting_started/dependencies/5.md' as includes with context %}
{{ includes }}

!!! Tip "Caching"
    In the example above, the `another_dependency` function will be called at **ONCE!**.
    **FastDepends** caches all dependency execution results within **ONE** `#!python @apply_types` call stack.
    This means that all nested dependencies will receive the cached result of dependency execution.
    But, between different calls of the main function, these results will be different.

    To prevent this behavior, just use `#!python Depends(..., cache=False)`. In this case, the dependency will be used for each function
    in the call stack where it is used.

## Use with regular functions

You can use the decorator `#!python @apply_types` not only together with your `#!python @broker.subscriber(...)`, but also with the usual functions: both synchronous and asynchronous.

=== "Sync"
    ```python hl_lines="3-4" linenums="1"
from faststream import Depends, apply_types

def simple_dependency(a: int, b: int = 3):
    return a + b

@apply_types
def method(a: int, d: int = Depends(simple_dependency)):
    return a + d

<<<<<<< HEAD
assert method("1") == 5    ```
=======
assert method("1") == 5
    ```
>>>>>>> 98787c81

=== "Async"
    ```python hl_lines="4-5 7-8" linenums="1"
import asyncio
from faststream import Depends, apply_types

async def simple_dependency(a: int, b: int = 3):
    return a + b

def another_dependency(a: int):
    return a

@apply_types
async def method(
    a: int,
    b: int = Depends(simple_dependency),
    c: int = Depends(another_dependency),
):
    return a + b + c

<<<<<<< HEAD
assert asyncio.run(method("1")) == 6    ```
=======
assert asyncio.run(method("1")) == 6
    ```
>>>>>>> 98787c81

    !!! tip "Be careful"
        In asynchronous code, you can use both synchronous and asynchronous dependencies.
        But in synchronous code, only synchronous dependencies are available to you.

## Casting dependency types

**FastDepends**, used by **FastStream**, also gives the type `return`. This means that the value returned by the dependency will be
be cast to the type twice: as `return` these are dependencies and as the input argument of the main function. This does not incur additional costs if
these types have the same annotation. Just keep it in mind. Or not... Anyway, I've warned you.

```python linenums="1"
from faststream import Depends, apply_types

def simple_dependency(a: int, b: int = 3) -> str:
    return a + b  # 'return' is cast to `str` for the first time

@inject
def method(a: int, d: int = Depends(simple_dependency)):
    # 'd' is cast to `int` for the second time
    return a + d

assert method("1") == 5
```

Also, the result of executing the dependency is cached. If you use this dependency in `N` functions,
this cached result will be converted to type `N` times (at the input to the function being used).

To avoid problems with this, use [mypy](https://www.mypy-lang.org){.external-link target="_blank"} or just be careful with the annotation
of types in your project.<|MERGE_RESOLUTION|>--- conflicted
+++ resolved
@@ -104,12 +104,8 @@
 def method(a: int, d: int = Depends(simple_dependency)):
     return a + d
 
-<<<<<<< HEAD
-assert method("1") == 5    ```
-=======
 assert method("1") == 5
     ```
->>>>>>> 98787c81
 
 === "Async"
     ```python hl_lines="4-5 7-8" linenums="1"
@@ -130,12 +126,8 @@
 ):
     return a + b + c
 
-<<<<<<< HEAD
-assert asyncio.run(method("1")) == 6    ```
-=======
 assert asyncio.run(method("1")) == 6
     ```
->>>>>>> 98787c81
 
     !!! tip "Be careful"
         In asynchronous code, you can use both synchronous and asynchronous dependencies.
