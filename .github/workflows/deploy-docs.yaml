--- conflicted
+++ resolved
@@ -31,10 +31,5 @@
           git config --local user.email "github-actions[bot]@users.noreply.github.com"
           git config --local user.name "github-actions[bot]"
       - run: echo $VERSION
-<<<<<<< HEAD
-      - run: cd docs && mike deploy --template templates/redirect.html --update-aliases --alias-type=copy $VERSION latest
-      - run: cd docs && mike set-default --push --allow-empty --template templates/redirect.html latest
-=======
       - run: cd docs && mike deploy -F mkdocs.yml --update-aliases $VERSION latest
-      - run: cd docs && mike set-default --push --allow-empty -F mkdocs.yml latest
->>>>>>> 9207febc
+      - run: cd docs && mike set-default --push --allow-empty -F mkdocs.yml latest