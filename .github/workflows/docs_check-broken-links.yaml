--- conflicted
+++ resolved
@@ -15,10 +15,6 @@
       - name: Check links using container
         uses: ruzickap/action-my-broken-link-checker@v2
         with:
-<<<<<<< HEAD
           url: https://dummy.faststream.airt.ai
-=======
-          url: https://faststream.airt.ai
->>>>>>> dba131ae
           cmd_params: '--buffer-size=8192 --max-connections=1 --color=always --header="User-Agent:Mozilla/5.0(Firefox/97.0)" --exclude="(localhost:8000|linkedin.com|fonts.gstatic.com|reddit.com)" --max-connections-per-host=1 --rate-limit=1 --max-response-body-size=20000000'
           debug: true