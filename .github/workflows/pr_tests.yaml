name: Run all tests

on:
  schedule:
    - cron: "0 0 * * *"
  pull_request:
    types:
      - opened
      - synchronize
      - ready_for_review
  # https://docs.github.com/en/repositories/configuring-branches-and-merges-in-your-repository/configuring-pull-request-merges/managing-a-merge-queue#triggering-merge-group-checks-with-github-actions
  merge_group:
    types:
      - checks_requested

env:
  ALL_PYTEST_MARKERS: "not nats and not kafka and not confluent and not rabbit and not redis"

concurrency:
  group: ${{ github.workflow }}-${{ github.event.pull_request.number || github.ref }}
  cancel-in-progress: true

jobs:
  pre-commit-check:
    if: github.event.pull_request.draft == false
    runs-on: ubuntu-latest
    env:
      SKIP: "docs"
    steps:
      - uses: actions/checkout@v4
      - uses: actions/setup-python@v5
        with:
          python-version: "3.12"
      - name: Set $PY environment variable
        run: echo "PY=$(python -VV | sha256sum | cut -d' ' -f1)" >> $GITHUB_ENV
      - uses: actions/cache@v4
        with:
          path: ~/.cache/pre-commit
          key: pre-commit|${{ hashFiles('.pre-commit-config.yaml') }}
      - uses: pre-commit/action@v3.0.1

  test-basic:
    if: github.event.pull_request.draft == false
    runs-on: ubuntu-latest
    strategy:
      matrix:
        python-version: ["3.8", "3.9", "3.10", "3.11", "3.12", "3.13"]
        pydantic-version: ["pydantic-v1", "pydantic-v2"]
      fail-fast: false

    steps:
      - uses: actions/checkout@v4
      - uses: astral-sh/setup-uv@v5
        with:
          version: "latest"
      - name: Set up Python
        uses: actions/setup-python@v5
        with:
          python-version: ${{ matrix.python-version }}
      - uses: actions/cache@v4
        id: cache
        with:
          path: ${{ env.pythonLocation }}
          key: ${{ runner.os }}-python-${{ env.pythonLocation }}-${{ hashFiles('pyproject.toml') }}-uv
      - name: Install Dependencies
        if: steps.cache.outputs.cache-hit != 'true'
        run: |
          uv pip install --system .[optionals,testing]
      - name: Install Pydantic v1
        if: matrix.pydantic-version == 'pydantic-v1'
        run: uv pip install --system "pydantic>=1.10.0,<2.0.0"
      - name: Install Pydantic v2
        if: matrix.pydantic-version == 'pydantic-v2'
<<<<<<< HEAD
        run: uv pip install --system "pydantic>=2.0.0b2,<3.0.0"
=======
        run: uv pip install --system --prerelease=disallow "pydantic>=2.0.0,<3.0.0"
>>>>>>> 927e069d
      - run: mkdir coverage
      - name: Test
        run: >
          bash scripts/test.sh -vv
          -m "(slow and (${{env.ALL_PYTEST_MARKERS}})) or (${{env.ALL_PYTEST_MARKERS}})"
        env:
          COVERAGE_FILE: coverage/.coverage.${{ runner.os }}-py${{ matrix.python-version }}-${{ matrix.pydantic-version }}
          CONTEXT: ${{ runner.os }}-py${{ matrix.python-version }}-${{ matrix.pydantic-version }}
      - name: Store coverage files
        uses: actions/upload-artifact@v4
        with:
          name: .coverage.${{ runner.os }}-py${{ matrix.python-version }}-${{ matrix.pydantic-version }}
          path: coverage
          if-no-files-found: error
          include-hidden-files: true

  test-macos-latest:
    if: github.event.pull_request.draft == false
    runs-on: macos-latest
    steps:
      - uses: actions/checkout@v4
      - uses: astral-sh/setup-uv@v5
        with:
          version: "latest"
      - name: Set up Python
        uses: actions/setup-python@v5
        with:
          python-version: "3.13"
      - name: Install Dependencies
        if: steps.cache.outputs.cache-hit != 'true'
        run: |
          uv pip install --system .[optionals,testing]
      - name: Test
        run: >
          bash scripts/test.sh
          -m "(slow and (${{env.ALL_PYTEST_MARKERS}})) or (${{env.ALL_PYTEST_MARKERS}})"

  test-windows-latest:
    if: github.event.pull_request.draft == false
    runs-on: windows-latest
    steps:
      - uses: actions/checkout@v4
      - uses: astral-sh/setup-uv@v5
        with:
          version: "latest"
      - name: Set up Python
        uses: actions/setup-python@v5
        with:
          python-version: "3.13"
      - name: Install Dependencies
        if: steps.cache.outputs.cache-hit != 'true'
        run: |
          uv pip install --system .[optionals,testing]
      - name: Test
        run: >
          bash scripts/test.sh
          -m "(slow and (${{env.ALL_PYTEST_MARKERS}})) or (${{env.ALL_PYTEST_MARKERS}})"

  test-kafka-smoke:
    if: github.event.pull_request.draft == false
    runs-on: ubuntu-latest
    steps:
      - uses: actions/checkout@v4
      - uses: astral-sh/setup-uv@v5
        with:
          version: "latest"
      - name: Set up Python
        uses: actions/setup-python@v5
        with:
          python-version: "3.13"
      - name: Install Dependencies
        if: steps.cache.outputs.cache-hit != 'true'
        run: |
          uv pip install --system .[kafka,test-core,cli]
      - name: Test
        run: >
          bash scripts/test.sh
          -m "not kafka"
          tests/brokers/kafka/test_test_client.py

  test-kafka-real:
    if: github.event.pull_request.draft == false
    needs:
      - test-basic
      - test-kafka-smoke
    runs-on: ubuntu-latest
    services:
      kafka:
        image: bitnami/kafka:3.5.0
        ports:
          - 9092:9092
        env:
          KAFKA_ENABLE_KRAFT: "true"
          KAFKA_CFG_NODE_ID: "1"
          KAFKA_CFG_PROCESS_ROLES: "broker,controller"
          KAFKA_CFG_CONTROLLER_LISTENER_NAMES: "CONTROLLER"
          KAFKA_CFG_LISTENERS: "PLAINTEXT://:9092,CONTROLLER://:9093"
          KAFKA_CFG_LISTENER_SECURITY_PROTOCOL_MAP: "CONTROLLER:PLAINTEXT,PLAINTEXT:PLAINTEXT"
          KAFKA_CFG_ADVERTISED_LISTENERS: "PLAINTEXT://127.0.0.1:9092"
          KAFKA_BROKER_ID: "1"
          KAFKA_CFG_CONTROLLER_QUORUM_VOTERS: "1@kafka:9093"
          ALLOW_PLAINTEXT_LISTENER: "true"
    steps:
      - uses: actions/checkout@v4
      - uses: astral-sh/setup-uv@v5
        with:
          version: "latest"
      - name: Set up Python
        uses: actions/setup-python@v5
        with:
          python-version: "3.13"
      - name: Install Dependencies
        if: steps.cache.outputs.cache-hit != 'true'
        run: |
          uv pip install --system .[optionals,testing]
      - run: mkdir coverage
      - name: Test
        run: >
          bash scripts/test.sh
          -m "(slow and kafka) or kafka"
        env:
          COVERAGE_FILE: coverage/.coverage.kafka-py
          CONTEXT: kafka-py
      - name: Store coverage files
        uses: actions/upload-artifact@v4
        with:
          name: .coverage.kafka-py
          path: coverage
          if-no-files-found: error
          include-hidden-files: true

  test-confluent-smoke:
    if: github.event.pull_request.draft == false
    runs-on: ubuntu-latest
    steps:
      - uses: actions/checkout@v4
      - uses: astral-sh/setup-uv@v5
        with:
          version: "latest"
      - name: Set up Python
        uses: actions/setup-python@v5
        with:
          python-version: "3.13"
      - name: Install Dependencies
        if: steps.cache.outputs.cache-hit != 'true'
        run: |
          uv pip install --system .[confluent,test-core,cli]
      - name: Test
        run: >
          bash scripts/test.sh
          -m "not confluent"
          tests/brokers/confluent/test_test_client.py

  test-confluent-real:
    if: github.event.pull_request.draft == false
    needs:
      - test-basic
      - test-confluent-smoke
    runs-on: ubuntu-latest
    services:
      kafka:
        image: bitnami/kafka:3.5.0
        ports:
          - 9092:9092
        env:
          KAFKA_ENABLE_KRAFT: "true"
          KAFKA_CFG_NODE_ID: "1"
          KAFKA_CFG_PROCESS_ROLES: "broker,controller"
          KAFKA_CFG_CONTROLLER_LISTENER_NAMES: "CONTROLLER"
          KAFKA_CFG_LISTENERS: "PLAINTEXT://:9092,CONTROLLER://:9093"
          KAFKA_CFG_LISTENER_SECURITY_PROTOCOL_MAP: "CONTROLLER:PLAINTEXT,PLAINTEXT:PLAINTEXT"
          KAFKA_CFG_ADVERTISED_LISTENERS: "PLAINTEXT://127.0.0.1:9092"
          KAFKA_BROKER_ID: "1"
          KAFKA_CFG_CONTROLLER_QUORUM_VOTERS: "1@kafka:9093"
          ALLOW_PLAINTEXT_LISTENER: "true"
    steps:
      - uses: actions/checkout@v4
      - uses: astral-sh/setup-uv@v5
        with:
          version: "latest"
      - name: Set up Python
        uses: actions/setup-python@v5
        with:
          python-version: "3.13"
      - name: Install Dependencies
        if: steps.cache.outputs.cache-hit != 'true'
        run: |
          uv pip install --system .[optionals,testing]
      - run: mkdir coverage
      - name: Test
        run: >
          bash scripts/test.sh -vv
          -m "(slow and confluent) or confluent"
        env:
          COVERAGE_FILE: coverage/.coverage.confluent-py
          CONTEXT: confluent-py
      - name: Store coverage files
        uses: actions/upload-artifact@v4
        with:
          name: .coverage.confluent-py
          path: coverage
          if-no-files-found: error
          include-hidden-files: true

  test-rabbit-smoke:
    if: github.event.pull_request.draft == false
    runs-on: ubuntu-latest
    steps:
      - uses: actions/checkout@v4
      - uses: astral-sh/setup-uv@v5
        with:
          version: "latest"
      - name: Set up Python
        uses: actions/setup-python@v5
        with:
          python-version: "3.13"
      - name: Install Dependencies
        if: steps.cache.outputs.cache-hit != 'true'
        run: |
          uv pip install --system .[rabbit,test-core,cli]
      - name: Test
        run: >
          bash scripts/test.sh
          -m "not rabbit"
          tests/brokers/rabbit/test_test_client.py

  test-rabbit-real:
    if: github.event.pull_request.draft == false
    needs:
      - test-basic
      - test-rabbit-smoke
    runs-on: ubuntu-latest
    services:
      rabbitmq:
        image: rabbitmq:alpine
        ports:
          - 5672:5672
    steps:
      - uses: actions/checkout@v4
      - uses: astral-sh/setup-uv@v5
        with:
          version: "latest"
      - name: Set up Python
        uses: actions/setup-python@v5
        with:
          python-version: "3.13"
      - name: Install Dependencies
        if: steps.cache.outputs.cache-hit != 'true'
        run: |
          uv pip install --system .[optionals,testing]
      - run: mkdir coverage
      - name: Test
        run: >
          bash scripts/test.sh
          -m "(slow and rabbit) or rabbit"
        env:
          COVERAGE_FILE: coverage/.coverage.rabbit-py
          CONTEXT: rabbit-py
      - name: Store coverage files
        uses: actions/upload-artifact@v4
        with:
          name: .coverage.rabbit-py
          path: coverage
          if-no-files-found: error
          include-hidden-files: true

  test-nats-smoke:
    if: github.event.pull_request.draft == false
    runs-on: ubuntu-latest
    steps:
      - uses: actions/checkout@v4
      - uses: astral-sh/setup-uv@v5
        with:
          version: "latest"
      - name: Set up Python
        uses: actions/setup-python@v5
        with:
          python-version: "3.13"
      - name: Install Dependencies
        if: steps.cache.outputs.cache-hit != 'true'
        run: |
          uv pip install --system .[nats,test-core,cli]
      - name: Test
        run: >
          bash scripts/test.sh
          -m "not nats"
          tests/brokers/nats/test_test_client.py

  test-nats-real:
    if: github.event.pull_request.draft == false
    needs:
      - test-basic
      - test-nats-smoke
    runs-on: ubuntu-latest
    services:
      nats:
        image: diementros/nats:js
        ports:
          - 4222:4222
    steps:
      - uses: actions/checkout@v4
      - uses: astral-sh/setup-uv@v5
        with:
          version: "latest"
      - name: Set up Python
        uses: actions/setup-python@v5
        with:
          python-version: "3.13"
      - name: Install Dependencies
        if: steps.cache.outputs.cache-hit != 'true'
        run: |
          uv pip install --system .[optionals,testing]
      - run: mkdir coverage
      - name: Test
        run: >
          bash scripts/test.sh
          -m "(slow and nats) or nats"
        env:
          COVERAGE_FILE: coverage/.coverage.nats-py
          CONTEXT: nats-py
      - name: Store coverage files
        uses: actions/upload-artifact@v4
        with:
          name: .coverage.nats-py
          path: coverage
          if-no-files-found: error
          include-hidden-files: true

  test-redis-smoke:
    if: github.event.pull_request.draft == false
    runs-on: ubuntu-latest
    steps:
      - uses: actions/checkout@v4
      - uses: astral-sh/setup-uv@v5
        with:
          version: "latest"
      - name: Set up Python
        uses: actions/setup-python@v5
        with:
          python-version: "3.13"
      - name: Install Dependencies
        if: steps.cache.outputs.cache-hit != 'true'
        run: |
          uv pip install --system .[redis,test-core,cli]
      - name: Test
        run: >
          bash scripts/test.sh
          -m "not redis"
          tests/brokers/redis/test_test_client.py

  test-redis-real:
    if: github.event.pull_request.draft == false
    runs-on: ubuntu-latest
    needs:
      - test-basic
      - test-redis-smoke
    services:
      nats:
        image: redis:alpine
        ports:
          - 6379:6379
    steps:
      - uses: actions/checkout@v4
      - uses: astral-sh/setup-uv@v5
        with:
          version: "latest"
      - name: Set up Python
        uses: actions/setup-python@v5
        with:
          python-version: "3.13"
      - name: Install Dependencies
        if: steps.cache.outputs.cache-hit != 'true'
        run: |
          uv pip install --system .[optionals,testing]
      - run: mkdir coverage
      - name: Test
        run: >
          bash scripts/test.sh
          -m "(slow and redis) or redis"
        env:
          COVERAGE_FILE: coverage/.coverage.redis-py
          CONTEXT: redis-py
      - name: Store coverage files
        uses: actions/upload-artifact@v4
        with:
          name: .coverage.redis-py
          path: coverage
          if-no-files-found: error
          include-hidden-files: true

  coverage-combine:
    if: github.event.pull_request.draft == false
    needs:
      - test-basic
      - test-kafka-real
      - test-confluent-real
      - test-rabbit-real
      - test-nats-real
      - test-redis-real
    runs-on: ubuntu-latest

    steps:
      - uses: actions/checkout@v4
      - uses: astral-sh/setup-uv@v5
        with:
          version: "latest"
      - uses: actions/setup-python@v5
        with:
          python-version: "3.8"

      - name: Get coverage files
        uses: actions/download-artifact@v4
        with:
          pattern: .coverage*
          path: coverage
          merge-multiple: true

      - run: |
          uv pip install --system coverage[toml]

      - run: ls -la coverage
      - run: coverage combine coverage
      - run: coverage report
      - run: coverage html --show-contexts --title "FastStream coverage for ${{ github.sha }}"

      - name: Store coverage html
        uses: actions/upload-artifact@v4
        with:
          name: coverage-html
          path: htmlcov

  # https://github.com/marketplace/actions/alls-green#why
  check: # This job does nothing and is only used for the branch protection
    # from: https://github.com/re-actors/alls-green
    # Important: For this to work properly, it is a must to have the job always
    # run, otherwise GitHub will make it skipped when any of the dependencies
    # fail. In some contexts, skipped is interpreted as success which may lead
    # to undesired, unobvious and even dangerous (as in security breach
    # "dangerous") side-effects.
    if: always()

    needs:
      - pre-commit-check
      - coverage-combine
      - test-macos-latest
      - test-windows-latest

    runs-on: ubuntu-latest

    steps:
      - name: Decide whether the needed jobs succeeded or failed
        uses: re-actors/alls-green@release/v1 # nosemgrep
        with:
          jobs: ${{ toJSON(needs) }}<|MERGE_RESOLUTION|>--- conflicted
+++ resolved
@@ -71,11 +71,7 @@
         run: uv pip install --system "pydantic>=1.10.0,<2.0.0"
       - name: Install Pydantic v2
         if: matrix.pydantic-version == 'pydantic-v2'
-<<<<<<< HEAD
-        run: uv pip install --system "pydantic>=2.0.0b2,<3.0.0"
-=======
         run: uv pip install --system --prerelease=disallow "pydantic>=2.0.0,<3.0.0"
->>>>>>> 927e069d
       - run: mkdir coverage
       - name: Test
         run: >
