--- conflicted
+++ resolved
@@ -30,13 +30,7 @@
       - uses: actions/checkout@v4
       - uses: actions/setup-python@v5
         with:
-<<<<<<< HEAD
-          python-version: |
-            3.9
-            3.10
-=======
           python-version: "3.12"
->>>>>>> 9bc7a05c
       - name: Set $PY environment variable
         run: echo "PY=$(python -VV | sha256sum | cut -d' ' -f1)" >> $GITHUB_ENV
       - uses: actions/cache@v4
