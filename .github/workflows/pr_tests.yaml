name: Run all tests

on:
  schedule:
    - cron: "0 0 * * *"
  pull_request:
    types:
      - opened
      - synchronize
      - ready_for_review
  # https://docs.github.com/en/repositories/configuring-branches-and-merges-in-your-repository/configuring-pull-request-merges/managing-a-merge-queue#triggering-merge-group-checks-with-github-actions
  merge_group:
    types:
      - checks_requested

env:
  ALL_PYTEST_MARKERS: "not nats and not kafka and not confluent and not rabbit and not redis"

concurrency:
  group: ${{ github.workflow }}-${{ github.event.pull_request.number || github.ref }}
  cancel-in-progress: true

jobs:
  pre-commit-check:
    if: github.event.pull_request.draft == false
    runs-on: ubuntu-latest
    env:
      SKIP: "docs"
    steps:
      - uses: actions/checkout@v4
      - uses: actions/setup-python@v5
        with:
          python-version: |
            3.8
            3.9
            3.10
      - name: Set $PY environment variable
        run: echo "PY=$(python -VV | sha256sum | cut -d' ' -f1)" >> $GITHUB_ENV
      - uses: actions/cache@v4
        with:
          path: ~/.cache/pre-commit
          key: pre-commit|${{ hashFiles('.pre-commit-config.yaml') }}
      - uses: pre-commit/action@v3.0.1

  test-basic:
    if: github.event.pull_request.draft == false
    runs-on: ubuntu-latest
    strategy:
      matrix:
        python-version: ["3.8", "3.9", "3.10", "3.11", "3.12"]
        pydantic-version: ["pydantic-v1", "pydantic-v2"]
      fail-fast: false

    steps:
      - uses: actions/checkout@v4
      - name: Set up Python
        uses: actions/setup-python@v5
        with:
          python-version: ${{ matrix.python-version }}
      - uses: actions/cache@v4
        id: cache
        with:
          path: ${{ env.pythonLocation }}
          key: ${{ runner.os }}-python-${{ env.pythonLocation }}-${{ hashFiles('pyproject.toml') }}-uv
      - name: Install Dependencies
        if: steps.cache.outputs.cache-hit != 'true'
        run: |
          python -m pip install uv
          uv pip install --system .[optionals,testing]
      - name: Install Pydantic v1
        if: matrix.pydantic-version == 'pydantic-v1'
        run: uv pip install --system "pydantic>=1.10.0,<2.0.0"
      - name: Install Pydantic v2
        if: matrix.pydantic-version == 'pydantic-v2'
        run: uv pip install --system --pre "pydantic>=2.0.0b2,<3.0.0"
      - run: mkdir coverage
      - name: Test
        run: >
          bash scripts/test.sh -vv
          -m "(slow and (${{env.ALL_PYTEST_MARKERS}})) or (${{env.ALL_PYTEST_MARKERS}})"
        env:
          COVERAGE_FILE: coverage/.coverage.${{ runner.os }}-py${{ matrix.python-version }}-${{ matrix.pydantic-version }}
          CONTEXT: ${{ runner.os }}-py${{ matrix.python-version }}-${{ matrix.pydantic-version }}
      - name: Store coverage files
        uses: actions/upload-artifact@v4
        with:
          name: .coverage.${{ runner.os }}-py${{ matrix.python-version }}-${{ matrix.pydantic-version }}
          path: coverage
          if-no-files-found: error
          include-hidden-files: true

<<<<<<< HEAD
=======
  test-orjson:
    if: github.event.pull_request.draft == false
    runs-on: ubuntu-latest
    steps:
      - uses: actions/checkout@v4
      - name: Set up Python
        uses: actions/setup-python@v5
        with:
          python-version: "3.12"
      - name: Install Dependencies
        if: steps.cache.outputs.cache-hit != 'true'
        run: |
          python -m pip install uv
          uv pip install --system .[optionals,testing] orjson
      - run: mkdir coverage
      - name: Test
        run: >
          bash scripts/test.sh
          -m "(slow and (${{env.ALL_PYTEST_MARKERS}})) or (${{env.ALL_PYTEST_MARKERS}})"
        env:
          COVERAGE_FILE: coverage/.coverage.orjson
          CONTEXT: orjson
      - name: Store coverage files
        uses: actions/upload-artifact@v4
        with:
          name: .coverage.orjson
          path: coverage
          if-no-files-found: error
          include-hidden-files: true

>>>>>>> f1a537b0
  test-macos-latest:
    if: github.event.pull_request.draft == false
    runs-on: macos-latest
    steps:
      - uses: actions/checkout@v4
      - name: Set up Python
        uses: actions/setup-python@v5
        with:
          python-version: "3.12"
      - name: Install Dependencies
        if: steps.cache.outputs.cache-hit != 'true'
        run: |
          python -m pip install uv
          uv pip install --system .[optionals,testing]
      - name: Test
        run: >
          bash scripts/test.sh
          -m "(slow and (${{env.ALL_PYTEST_MARKERS}})) or (${{env.ALL_PYTEST_MARKERS}})"

  test-windows-latest:
    if: github.event.pull_request.draft == false
    runs-on: windows-latest
    steps:
      - uses: actions/checkout@v4
      - name: Set up Python
        uses: actions/setup-python@v5
        with:
          python-version: "3.12"
      - name: Install Dependencies
        if: steps.cache.outputs.cache-hit != 'true'
        run: |
          python -m pip install uv
          uv pip install --system .[optionals,testing]
      - name: Test
        run: >
          bash scripts/test.sh
          -m "(slow and (${{env.ALL_PYTEST_MARKERS}})) or (${{env.ALL_PYTEST_MARKERS}})"

  test-kafka-smoke:
    if: github.event.pull_request.draft == false
    runs-on: ubuntu-latest
    steps:
      - uses: actions/checkout@v4
      - name: Set up Python
        uses: actions/setup-python@v5
        with:
          python-version: "3.12"
      - name: Install Dependencies
        if: steps.cache.outputs.cache-hit != 'true'
        run: |
          python -m pip install uv
          uv pip install --system .[kafka,test-core]
      - name: Test
        run: >
          bash scripts/test.sh
          -m "not kafka"
          tests/brokers/kafka/test_test_client.py

  test-kafka-real:
    if: github.event.pull_request.draft == false
    needs:
      - test-basic
      - test-kafka-smoke
    runs-on: ubuntu-latest
    services:
      kafka:
        image: bitnami/kafka:3.5.0
        ports:
          - 9092:9092
        env:
          KAFKA_ENABLE_KRAFT: "true"
          KAFKA_CFG_NODE_ID: "1"
          KAFKA_CFG_PROCESS_ROLES: "broker,controller"
          KAFKA_CFG_CONTROLLER_LISTENER_NAMES: "CONTROLLER"
          KAFKA_CFG_LISTENERS: "PLAINTEXT://:9092,CONTROLLER://:9093"
          KAFKA_CFG_LISTENER_SECURITY_PROTOCOL_MAP: "CONTROLLER:PLAINTEXT,PLAINTEXT:PLAINTEXT"
          KAFKA_CFG_ADVERTISED_LISTENERS: "PLAINTEXT://127.0.0.1:9092"
          KAFKA_BROKER_ID: "1"
          KAFKA_CFG_CONTROLLER_QUORUM_VOTERS: "1@kafka:9093"
          ALLOW_PLAINTEXT_LISTENER: "true"
    steps:
      - uses: actions/checkout@v4
      - name: Set up Python
        uses: actions/setup-python@v5
        with:
          python-version: "3.12"
      - name: Install Dependencies
        if: steps.cache.outputs.cache-hit != 'true'
        run: |
          python -m pip install uv
          uv pip install --system .[optionals,testing]
      - run: mkdir coverage
      - name: Test
        run: >
          bash scripts/test.sh
          -m "(slow and kafka) or kafka"
        env:
          COVERAGE_FILE: coverage/.coverage.kafka-py
          CONTEXT: kafka-py
      - name: Store coverage files
        uses: actions/upload-artifact@v4
        with:
          name: .coverage.kafka-py
          path: coverage
          if-no-files-found: error
          include-hidden-files: true

  test-confluent-smoke:
    if: github.event.pull_request.draft == false
    runs-on: ubuntu-latest
    steps:
      - uses: actions/checkout@v4
      - name: Set up Python
        uses: actions/setup-python@v5
        with:
          python-version: "3.12"
      - name: Install Dependencies
        if: steps.cache.outputs.cache-hit != 'true'
        run: |
          python -m pip install uv
          uv pip install --system .[confluent,test-core]
      - name: Test
        run: >
          bash scripts/test.sh
          -m "not confluent"
          tests/brokers/confluent/test_test_client.py

  test-confluent-real:
    if: github.event.pull_request.draft == false
    needs:
      - test-basic
      - test-confluent-smoke
    runs-on: ubuntu-latest
    services:
      kafka:
        image: bitnami/kafka:3.5.0
        ports:
          - 9092:9092
        env:
          KAFKA_ENABLE_KRAFT: "true"
          KAFKA_CFG_NODE_ID: "1"
          KAFKA_CFG_PROCESS_ROLES: "broker,controller"
          KAFKA_CFG_CONTROLLER_LISTENER_NAMES: "CONTROLLER"
          KAFKA_CFG_LISTENERS: "PLAINTEXT://:9092,CONTROLLER://:9093"
          KAFKA_CFG_LISTENER_SECURITY_PROTOCOL_MAP: "CONTROLLER:PLAINTEXT,PLAINTEXT:PLAINTEXT"
          KAFKA_CFG_ADVERTISED_LISTENERS: "PLAINTEXT://127.0.0.1:9092"
          KAFKA_BROKER_ID: "1"
          KAFKA_CFG_CONTROLLER_QUORUM_VOTERS: "1@kafka:9093"
          ALLOW_PLAINTEXT_LISTENER: "true"
    steps:
      - uses: actions/checkout@v4
      - name: Set up Python
        uses: actions/setup-python@v5
        with:
          python-version: "3.12"
      - name: Install Dependencies
        if: steps.cache.outputs.cache-hit != 'true'
        run: |
          python -m pip install uv
          uv pip install --system .[optionals,testing]
      - run: mkdir coverage
      - name: Test
        run: >
          bash scripts/test.sh -vv
          -m "(slow and confluent) or confluent"
        env:
          COVERAGE_FILE: coverage/.coverage.confluent-py
          CONTEXT: confluent-py
      - name: Store coverage files
        uses: actions/upload-artifact@v4
        with:
          name: .coverage.confluent-py
          path: coverage
          if-no-files-found: error
          include-hidden-files: true

  test-rabbit-smoke:
    if: github.event.pull_request.draft == false
    runs-on: ubuntu-latest
    steps:
      - uses: actions/checkout@v4
      - name: Set up Python
        uses: actions/setup-python@v5
        with:
          python-version: "3.12"
      - name: Install Dependencies
        if: steps.cache.outputs.cache-hit != 'true'
        run: |
          python -m pip install uv
          uv pip install --system .[rabbit,test-core]
      - name: Test
        run: >
          bash scripts/test.sh
          -m "not rabbit"
          tests/brokers/rabbit/test_test_client.py

  test-rabbit-real:
    if: github.event.pull_request.draft == false
    needs:
      - test-basic
      - test-rabbit-smoke
    runs-on: ubuntu-latest
    services:
      rabbitmq:
        image: rabbitmq:alpine
        ports:
          - 5672:5672
    steps:
      - uses: actions/checkout@v4
      - name: Set up Python
        uses: actions/setup-python@v5
        with:
          python-version: "3.12"
      - name: Install Dependencies
        if: steps.cache.outputs.cache-hit != 'true'
        run: |
          python -m pip install uv
          uv pip install --system .[optionals,testing]
      - run: mkdir coverage
      - name: Test
        run: >
          bash scripts/test.sh
          -m "(slow and rabbit) or rabbit"
        env:
          COVERAGE_FILE: coverage/.coverage.rabbit-py
          CONTEXT: rabbit-py
      - name: Store coverage files
        uses: actions/upload-artifact@v4
        with:
          name: .coverage.rabbit-py
          path: coverage
          if-no-files-found: error
          include-hidden-files: true

  test-nats-smoke:
    if: github.event.pull_request.draft == false
    runs-on: ubuntu-latest
    steps:
      - uses: actions/checkout@v4
      - name: Set up Python
        uses: actions/setup-python@v5
        with:
          python-version: "3.12"
      - name: Install Dependencies
        if: steps.cache.outputs.cache-hit != 'true'
        run: |
          python -m pip install uv
          uv pip install --system .[nats,test-core]
      - name: Test
        run: >
          bash scripts/test.sh
          -m "not nats"
          tests/brokers/nats/test_test_client.py

  test-nats-real:
    if: github.event.pull_request.draft == false
    needs:
      - test-basic
      - test-nats-smoke
    runs-on: ubuntu-latest
    services:
      nats:
        image: diementros/nats:js
        ports:
          - 4222:4222
    steps:
      - uses: actions/checkout@v4
      - name: Set up Python
        uses: actions/setup-python@v5
        with:
          python-version: "3.12"
      - name: Install Dependencies
        if: steps.cache.outputs.cache-hit != 'true'
        run: |
          python -m pip install uv
          uv pip install --system .[optionals,testing]
      - run: mkdir coverage
      - name: Test
        run: >
          bash scripts/test.sh
          -m "(slow and nats) or nats"
        env:
          COVERAGE_FILE: coverage/.coverage.nats-py
          CONTEXT: nats-py
      - name: Store coverage files
        uses: actions/upload-artifact@v4
        with:
          name: .coverage.nats-py
          path: coverage
          if-no-files-found: error
          include-hidden-files: true

  test-redis-smoke:
    if: github.event.pull_request.draft == false
    runs-on: ubuntu-latest
    steps:
      - uses: actions/checkout@v4
      - name: Set up Python
        uses: actions/setup-python@v5
        with:
          python-version: "3.12"
      - name: Install Dependencies
        if: steps.cache.outputs.cache-hit != 'true'
        run: |
          python -m pip install uv
          uv pip install --system .[redis,test-core]
      - name: Test
        run: >
          bash scripts/test.sh
          -m "not redis"
          tests/brokers/redis/test_test_client.py

  test-redis-real:
    if: github.event.pull_request.draft == false
    runs-on: ubuntu-latest
    needs:
      - test-basic
      - test-redis-smoke
    services:
      nats:
        image: redis:alpine
        ports:
          - 6379:6379
    steps:
      - uses: actions/checkout@v4
      - name: Set up Python
        uses: actions/setup-python@v5
        with:
          python-version: "3.12"
      - name: Install Dependencies
        if: steps.cache.outputs.cache-hit != 'true'
        run: |
          python -m pip install uv
          uv pip install --system .[optionals,testing]
      - run: mkdir coverage
      - name: Test
        run: >
          bash scripts/test.sh
          -m "(slow and redis) or redis"
        env:
          COVERAGE_FILE: coverage/.coverage.redis-py
          CONTEXT: redis-py
      - name: Store coverage files
        uses: actions/upload-artifact@v4
        with:
          name: .coverage.redis-py
          path: coverage
          if-no-files-found: error
          include-hidden-files: true

  coverage-combine:
    if: github.event.pull_request.draft == false
    needs:
      - test-basic
      - test-kafka-real
      - test-confluent-real
      - test-rabbit-real
      - test-nats-real
      - test-redis-real
    runs-on: ubuntu-latest

    steps:
      - uses: actions/checkout@v4

      - uses: actions/setup-python@v5
        with:
          python-version: "3.8"

      - name: Get coverage files
        uses: actions/download-artifact@v4
        with:
          pattern: .coverage*
          path: coverage
          merge-multiple: true

      - run: |
          python -m pip install uv
          uv pip install --system coverage[toml]

      - run: ls -la coverage
      - run: coverage combine coverage
      - run: coverage report
      - run: coverage html --show-contexts --title "FastStream coverage for ${{ github.sha }}"

      - name: Store coverage html
        uses: actions/upload-artifact@v4
        with:
          name: coverage-html
          path: htmlcov

  # https://github.com/marketplace/actions/alls-green#why
  check: # This job does nothing and is only used for the branch protection
    if: github.event.pull_request.draft == false

    needs:
      - pre-commit-check
      - coverage-combine
      - test-macos-latest
      - test-windows-latest

    runs-on: ubuntu-latest

    steps:
      - name: Decide whether the needed jobs succeeded or failed
        uses: re-actors/alls-green@release/v1 # nosemgrep
        with:
          jobs: ${{ toJSON(needs) }}<|MERGE_RESOLUTION|>--- conflicted
+++ resolved
@@ -89,39 +89,6 @@
           if-no-files-found: error
           include-hidden-files: true
 
-<<<<<<< HEAD
-=======
-  test-orjson:
-    if: github.event.pull_request.draft == false
-    runs-on: ubuntu-latest
-    steps:
-      - uses: actions/checkout@v4
-      - name: Set up Python
-        uses: actions/setup-python@v5
-        with:
-          python-version: "3.12"
-      - name: Install Dependencies
-        if: steps.cache.outputs.cache-hit != 'true'
-        run: |
-          python -m pip install uv
-          uv pip install --system .[optionals,testing] orjson
-      - run: mkdir coverage
-      - name: Test
-        run: >
-          bash scripts/test.sh
-          -m "(slow and (${{env.ALL_PYTEST_MARKERS}})) or (${{env.ALL_PYTEST_MARKERS}})"
-        env:
-          COVERAGE_FILE: coverage/.coverage.orjson
-          CONTEXT: orjson
-      - name: Store coverage files
-        uses: actions/upload-artifact@v4
-        with:
-          name: .coverage.orjson
-          path: coverage
-          if-no-files-found: error
-          include-hidden-files: true
-
->>>>>>> f1a537b0
   test-macos-latest:
     if: github.event.pull_request.draft == false
     runs-on: macos-latest
