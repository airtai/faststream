[build-system]
requires = ["hatchling"]
build-backend = "hatchling.build"

[project]
name = "faststream"
description = "FastStream: the simplest way to work with a messaging queues"
readme = "README.md"
authors = [
    { name = "airt", email = "info@airt.ai" },
    { name = "Nikita Pastukhov", email = "nikita@pastukhov-dev.ru" },
]

keywords = [
    "rabbitmq",
    "kafka",
    "framework",
    "nats",
    "redis",
    "message brokers",
]

requires-python = ">=3.8"

classifiers = [
    "Development Status :: 5 - Production/Stable",
    "License :: OSI Approved :: Apache Software License",
    "Programming Language :: Python",
    "Programming Language :: Python :: Implementation :: CPython",
    "Programming Language :: Python :: 3",
    "Programming Language :: Python :: 3 :: Only",
    "Programming Language :: Python :: 3.8",
    "Programming Language :: Python :: 3.9",
    "Programming Language :: Python :: 3.10",
    "Programming Language :: Python :: 3.11",
    "Programming Language :: Python :: 3.12",
    "Operating System :: OS Independent",
    "Topic :: Software Development :: Libraries :: Application Frameworks",
    "Topic :: Software Development :: Libraries :: Python Modules",
    "Topic :: Software Development :: Libraries",
    "Topic :: Software Development",
    "Topic :: System :: Networking",
    "Topic :: System :: Distributed Computing",
    "Typing :: Typed",
    "Intended Audience :: Developers",
    "Intended Audience :: Information Technology",
    "Intended Audience :: System Administrators",
    "Environment :: Web Environment",
    "Framework :: AsyncIO",
    "Framework :: Pydantic",
    "Framework :: Pydantic :: 1",
    "Framework :: Pydantic :: 2",
]

dynamic = ["version"]

dependencies = [
    "anyio>=3.7.1,<5",
<<<<<<< HEAD
    "fast-depends>=2.4.0b0,<2.5.0",
=======
    "fast-depends>=2.4.0b0,<3.0.0",
    "typer>=0.9,!=0.12,<1",
>>>>>>> eb6b873f
    "typing-extensions>=4.8.0",
]

[project.optional-dependencies]
# public distributions
rabbit = ["aio-pika>=9,<10"]

kafka = ["aiokafka>=0.9,<0.12"]

confluent = ["confluent-kafka>=2,<3"]

nats = ["nats-py>=2.7.0,<=3.0.0"]

redis = ["redis>=5.0.0,<6.0.0"]

otel = ["opentelemetry-sdk>=1.24.0,<2.0.0"]

cli = [
    "typer>=0.9,!=0.12,<1",
    "watchfiles>=0.15.0,<0.25.0"
]

# dev dependencies
optionals = ["faststream[rabbit,kafka,confluent,nats,redis,otel,cli]"]

devdocs = [
    "mkdocs-material==9.5.34",
    "mkdocs-static-i18n==1.2.3",
    "mdx-include==1.4.2",
    "mkdocstrings[python]==0.26.1",
    "mkdocs-literate-nav==0.6.1",
    "mkdocs-git-revision-date-localized-plugin==1.2.8",
    "mike==2.1.3",                                      # versioning
    "mkdocs-minify-plugin==0.8.0",
    "mkdocs-macros-plugin==1.0.5",                      # includes with variables
    "mkdocs-glightbox==0.4.0",                          # img zoom
    "pillow",                                           # required for mkdocs-glightbo
    "cairosvg",                                         # required for mkdocs-glightbo
    "requests",                                         # using in CI, do not pin it
]

types = [
    "faststream[optionals]",
    "mypy==1.11.2",
    # mypy extensions
    "types-Deprecated",
    "types-PyYAML",
    "types-setuptools",
    "types-ujson",
    "types-redis",
    "types-Pygments",
    "types-docutils",
    "confluent-kafka-stubs; python_version >= '3.11'",
]

lint = [
    "faststream[types]",
    "ruff==0.6.4",
    "bandit==1.7.9",
    "semgrep==1.86.0",
    "codespell==2.3.0",
]

test-core = [
    "coverage[toml]==7.6.1",
    "pytest==8.3.2",
    "pytest-asyncio==0.24.0",
    "dirty-equals==0.8.0",
    "typing-extensions>=4.8.0,<4.12.1; python_version < '3.9'",  # to fix dirty-equals
]

testing = [
    "faststream[test-core]",
    "fastapi==0.114.0",
    "pydantic-settings>=2.0.0,<3.0.0",
    "httpx==0.27.2",
    "PyYAML==6.0.2",
    "email-validator==2.2.0",
]

dev = [
    "faststream[optionals,lint,testing,devdocs]",
    "pre-commit==3.5.0; python_version < '3.9'",
    "pre-commit==3.8.0; python_version >= '3.9'",
    "detect-secrets==1.5.0",
]

[project.urls]
Homepage = "https://faststream.airt.ai/latest/"
Documentation = "https://faststream.airt.ai/latest/getting-started/"
Tracker = "https://github.com/airtai/FastStream/issues"
Source = "https://github.com/airtai/FastStream"
Discord = "https://discord.gg/qFm6aSqq59"

[project.scripts]
faststream = "faststream.__main__:cli"

[tool.hatch.version]
path = "faststream/__about__.py"

[tool.hatch.build]
skip-excluded-dirs = true
exclude = ["/tests", "/docs"]

[tool.mypy]
files = ["faststream", "tests/mypy"]
strict = true
python_version = "3.8"
ignore_missing_imports = true
install_types = true
non_interactive = true
plugins = ["pydantic.mypy"]

# from https://blog.wolt.com/engineering/2021/09/30/professional-grade-mypy-configuration/
disallow_untyped_defs = true
no_implicit_optional = true
check_untyped_defs = true
warn_return_any = true
show_error_codes = true
warn_unused_ignores = true

disallow_incomplete_defs = true
disallow_untyped_decorators = true
disallow_any_unimported = false

[tool.ruff]
fix = true
line-length = 88
target-version = "py38"
include = [
    "faststream/**/*.py",
    "faststream/**/*.pyi",
    "tests/**/*.py",
    "docs/**/*.py",
    "pyproject.toml",
]
exclude = ["docs/docs_src"]

[tool.ruff.lint]
select = [
    "E",     # pycodestyle errors     https://docs.astral.sh/ruff/rules/#error-e
    "W",     # pycodestyle warnings   https://docs.astral.sh/ruff/rules/#warning-w
    "C90",   # mccabe                 https://docs.astral.sh/ruff/rules/#mccabe-c90
    "N",     # pep8-naming            https://docs.astral.sh/ruff/rules/#pep8-naming-n
    "D",     # pydocstyle             https://docs.astral.sh/ruff/rules/#pydocstyle-d
    "I",     # isort                  https://docs.astral.sh/ruff/rules/#isort-i
    "F",     # pyflakes               https://docs.astral.sh/ruff/rules/#pyflakes-f
    "ASYNC", # flake8-async           https://docs.astral.sh/ruff/rules/#flake8-async-async
    "C4",    # flake8-comprehensions  https://docs.astral.sh/ruff/rules/#flake8-comprehensions-c4
    "B",     # flake8-bugbear         https://docs.astral.sh/ruff/rules/#flake8-bugbear-b
    "Q",     # flake8-quotes          https://docs.astral.sh/ruff/rules/#flake8-quotes-q
    "T20",   # flake8-print           https://docs.astral.sh/ruff/rules/#flake8-print-t20
    "SIM",   # flake8-simplify        https://docs.astral.sh/ruff/rules/#flake8-simplify-sim
    "PT",    # flake8-pytest-style    https://docs.astral.sh/ruff/rules/#flake8-pytest-style-pt
    "PTH",   # flake8-use-pathlib     https://docs.astral.sh/ruff/rules/#flake8-use-pathlib-pth
    "TCH",   # flake8-type-checking   https://docs.astral.sh/ruff/rules/#flake8-type-checking-tch
    "RUF",   # Ruff-specific rules    https://docs.astral.sh/ruff/rules/#ruff-specific-rules-ruf
    "PERF",  # Perflint               https://docs.astral.sh/ruff/rules/#perflint-perf
    "UP",    # pyupgrade              https://docs.astral.sh/ruff/rules/#pyupgrade-up
]

ignore = [
    "ASYNC109", # own timeout implementation

    "E501",     # line too long, handled by formatter later
    "C901",     # too complex

    # todo pep8-naming
    "N817",     # CamelCase `*` imported as acronym `*`
    "N815",     # Variable `*` in class scope should not be mixedCase
    "N803",     # Argument name `expandMessageExamples` should be lowercase

    # todo pydocstyle
    "D100",     # missing docstring in public module
    "D101",
    "D102",
    "D103",
    "D104",     # missing docstring in public package
    "D105",     # missing docstring in magic methods
    "D106",     # missing docstring in public nested class
    "D107",     # missing docstring in __init__
]

[tool.ruff.lint.per-file-ignores]
"tests/**" = [
    "D101",    # docstrings
    "D102",
    "D103",
    "PLR2004", # magic-value-comparison
    "S101",    # use assert
]

"docs/*.py" = [
    "D101", # docstrings
    "D102",
    "D103",
]


[tool.ruff.lint.isort]
case-sensitive = true

[tool.ruff.format]
docstring-code-format = true

[tool.ruff.lint.pydocstyle]
convention = "google"

[tool.ruff.lint.flake8-bugbear]
extend-immutable-calls = [
    "faststream.Depends",
    "faststream.Context",
    "faststream.broker.fastapi.context.Context",
    "faststream.Header",
    "faststream.Path",
    "faststream.utils.Header",
    "faststream.utils.Path",
    "faststream.utils.Depends",
    "faststream.utils.Context",
    "faststream.utils.context.Depends",
    "faststream.utils.context.Context",
    "typer.Argument",
    "typer.Option",
    "pydantic.Field",
    "rocketry.args.Arg",
    "fastapi.Depends",
    "fastapi.Header",
    "fastapi.datastructures.Default",
    "kafka.partitioner.default.DefaultPartitioner",
]

[tool.pytest.ini_options]
minversion = "7.0"
addopts = "-q -m 'not slow'"
testpaths = ["tests"]
markers = ["rabbit", "kafka", "confluent", "nats", "redis", "slow", "all"]
asyncio_default_fixture_loop_scope = "function"

[tool.coverage.run]
parallel = true
branch = true
concurrency = ["multiprocessing", "thread"]
source = ["docs/docs_src", "examples", "faststream", "tests"]
context = '${CONTEXT}'
omit = ["**/__init__.py", "tests/mypy/*"]

[tool.coverage.report]
show_missing = true
skip_empty = true
exclude_also = [
    "if __name__ == .__main__.:",
    "self.logger",
    "def __repr__",
    "lambda: None",
    "from .*",
    "import .*",
    '@(abc\.)?abstractmethod',
    "raise NotImplementedError",
    'raise AssertionError',
    'logger\..*',
    "pass",
    '\.\.\.',
]
omit = [
    '*/__about__.py',
    '*/__main__.py',
    '*/__init__.py',
    '*/annotations.py',
    'docs/docs_src/getting_started/serialization/avro.py',
    'docs/docs_src/getting_started/serialization/msgpack_ex.py',
    'docs/docs_src/getting_started/serialization/protobuf.py',
    'docs/docs_src/integrations/http_frameworks_integrations/aiohttp.py',
    'docs/docs_src/integrations/http_frameworks_integrations/blacksheep.py',
    'docs/docs_src/integrations/http_frameworks_integrations/falcon.py',
    'docs/docs_src/integrations/http_frameworks_integrations/litestar.py',
    'docs/docs_src/integrations/http_frameworks_integrations/quart.py',
    'docs/docs_src/integrations/http_frameworks_integrations/sanic.py',
    'docs/docs_src/integrations/http_frameworks_integrations/tornado.py',
    'examples/howto/structlogs.py',
    'examples/serialization/avro/avro.py',
    'examples/serialization/msgpack/pack.py',
    'examples/serialization/protobuf/protobuf.py',
]

[tool.bandit]

[tool.codespell]
skip = "./venv*,./docs/site/*,./htmlcov"
ignore-words = ".codespell-whitelist.txt"<|MERGE_RESOLUTION|>--- conflicted
+++ resolved
@@ -56,12 +56,7 @@
 
 dependencies = [
     "anyio>=3.7.1,<5",
-<<<<<<< HEAD
-    "fast-depends>=2.4.0b0,<2.5.0",
-=======
     "fast-depends>=2.4.0b0,<3.0.0",
-    "typer>=0.9,!=0.12,<1",
->>>>>>> eb6b873f
     "typing-extensions>=4.8.0",
 ]
 
