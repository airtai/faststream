[build-system]
requires = ["hatchling"]
build-backend = "hatchling.build"

[project]
name = "faststream"
description = "FastStream: the simplest way to work with a messaging queues"
readme = "README.md"
authors = [
    { name = "airt", email = "info@airt.ai" },
    { name = "lancetnik", email = "diementros@gmail.com" },
]

keywords = ["rabbitmq", "kafka", "framework", "nats", "redis", "message brokers"]

requires-python = ">=3.8"

classifiers = [
    "Development Status :: 5 - Production/Stable",
    "License :: OSI Approved :: Apache Software License",
    "Programming Language :: Python",
    "Programming Language :: Python :: Implementation :: CPython",
    "Programming Language :: Python :: 3",
    "Programming Language :: Python :: 3 :: Only",
    "Programming Language :: Python :: 3.8",
    "Programming Language :: Python :: 3.9",
    "Programming Language :: Python :: 3.10",
    "Programming Language :: Python :: 3.11",
    "Programming Language :: Python :: 3.12",
    "Operating System :: OS Independent",
    "Topic :: Internet",
    "Topic :: Software Development :: Libraries :: Application Frameworks",
    "Topic :: Software Development :: Libraries :: Python Modules",
    "Topic :: Software Development :: Libraries",
    "Topic :: Software Development",
    "Typing :: Typed",
    "Intended Audience :: Developers",
    "Intended Audience :: Information Technology",
    "Intended Audience :: System Administrators",
    "Environment :: Web Environment",
    "Framework :: AsyncIO",
    "Framework :: Pydantic",
    "Framework :: Pydantic :: 1",
    "Framework :: Pydantic :: 2",
]

dynamic = ["version"]

dependencies = [
    "fast-depends>=2.2.0,<3",
    "typer>=0.9,<1",
    "uvloop>=0.18.0; sys_platform != 'win32' and (sys_platform != 'cygwin' and platform_python_implementation != 'PyPy')",
]

[project.optional-dependencies]
# public distributions
rabbit = [
    "aio-pika>=9,<10",
]

kafka = [
<<<<<<< HEAD
    "aiokafka>=0.8,<0.9",
    "confluent-kafka>=2,<3",
    "asyncer>=0.0.2, <0.1",
=======
    "aiokafka>=0.9,<0.10",
>>>>>>> f13e57b3
]

nats = [
    "nats-py>=2.3.1,<3.0.0"
]

redis = [
    "redis>=5.0.0,<6.0.0"
]

docs = [
    "fastapi>=0.100.0,<1.0.0",
    "uvicorn>=0.17.0,<1.0.0",
]

# dev dependencies
devdocs = [
    "mkdocs-material==9.5.1",
    "mkdocs-static-i18n==1.2.0",
    "mdx-include==1.4.2",
    "mkdocstrings[python]==0.24.0",
    "mkdocs-literate-nav==0.6.1",
    "mkdocs-git-revision-date-localized-plugin==1.2.1",
    "mike==2.0.0",  # versioning
    "mkdocs-minify-plugin==0.7.1",
    "mkdocs-macros-plugin==1.0.5",  # includes with variables
    "mkdocs-glightbox==0.3.5",  # img zoom
    "pillow==10.1.0",
    "cairosvg==2.7.1",
]

lint = [
    "types-PyYAML",
    "types-setuptools",
    "types-ujson",
    "types-redis",
    "types-Pygments",
    "types-docutils",
    "mypy==1.7.1",
    "black==23.11.0",
    "isort==5.13.0",
    "ruff==0.1.7",
    "pyupgrade-directories==0.3.0",
    "bandit==1.7.6",
    "semgrep==1.52.0",
]

test-core = [
    "coverage[toml]==7.3.2",
    "pytest==7.4.3",
    "pytest-asyncio==0.23.2",
    "dirty-equals==0.7.1.post0",
]

testing = [
    "faststream[test-core]",
    "fastapi==0.104.1",
    "pydantic-settings==2.1.0",
    "httpx==0.25.2",
    "PyYAML==6.0.1",
    "watchfiles==0.21.0",
    "email-validator==2.1.0.post1",
]

dev = [
    "faststream[rabbit,kafka,nats,docs,redis,lint,testing,devdocs]",
    "pre-commit==3.5.0",
    "detect-secrets==1.4.0",
]

[project.urls]
Homepage = "https://faststream.airt.ai/latest/"
Documentation = "https://faststream.airt.ai/latest/getting-started/"
Tracker = "https://github.com/airtai/FastStream/issues"
Source = "https://github.com/airtai/FastStream"
Discord = "https://discord.gg/qFm6aSqq59"

[project.scripts]
faststream = "faststream.__main__:cli"

[tool.hatch.version]
path = "faststream/__about__.py"

[tool.hatch.build]
skip-excluded-dirs = true
exclude = [
    "/tests",
    "/docs",
]

[tool.mypy]
strict = true
python_version = "3.8"
ignore_missing_imports = true
install_types = true
non_interactive = true
plugins = [
    "pydantic.mypy"
]

# from https://blog.wolt.com/engineering/2021/09/30/professional-grade-mypy-configuration/
disallow_untyped_defs = true
no_implicit_optional = true
check_untyped_defs = true
warn_return_any = true
show_error_codes = true
warn_unused_ignores = false

disallow_incomplete_defs = true
disallow_untyped_decorators = true
disallow_any_unimported = false

[tool.isort]
profile = "black"
known_first_party = ["faststream"]

[tool.black]
line-length = 88
target-version = ['py38']
include = '\.pyi?$'

[tool.ruff]
fix = true
line-length = 88
target-version = "py38"
select = [
    "E",  # pycodestyle errors
    "W",  # pycodestyle warnings
    "F",  # pyflakes
    "I",  # isort
    "C",  # flake8-comprehensions
    "B",  # flake8-bugbear
    "Q",  # flake8-quotes
]
ignore = [
    "E501",  # line too long, handled by black
    "C901",  # too complex
]

[tool.ruff.pydocstyle]
convention = "google"

[tool.ruff.flake8-bugbear]
extend-immutable-calls = [
    "faststream.Depends", "faststream.Context",
    "faststream.Header", "faststream.Path",
    "faststream.utils.Header", "faststream.utils.Path",
    "faststream.utils.Depends", "faststream.utils.Context",
    "faststream.utils.context.Depends", "faststream.utils.context.Context",
    "typer.Argument", "typer.Option",
    "pydantic.Field", "rocketry.args.Arg",
    "fastapi.Depends", "fastapi.Header",
    "fastapi.datastructures.Default",
    "kafka.partitioner.default.DefaultPartitioner",
]

[tool.pytest.ini_options]
minversion = "7.0"
addopts = "-q -m 'not slow'"
testpaths = [
    "tests",
]
markers = [
    "rabbit",
    "kafka",
    "nats",
    "redis",
    "slow",
    "all",
]

[tool.coverage.run]
parallel = true
branch = true
concurrency = [
    "multiprocessing",
    "thread"
]
source = [
    "docs/docs_src",
    "faststream",
    "tests"
]
context = '${CONTEXT}'
omit = [
    "**/__init__.py",
    "tests/mypy/*",
]

[tool.coverage.report]
show_missing = true
skip_empty = true
exclude_lines = [
    "if __name__ == .__main__.:",
    "self.logger",
    "def __repr__",
    "lambda: None",
    "from .*",
    "import .*",
    '@(abc\.)?abstractmethod',
    "raise NotImplementedError",
    'raise AssertionError',
    'logger\..*',
    "pass",
    '\.\.\.',
]
omit = [
    '*/__about__.py',
    '*/__main__.py',
    '*/__init__.py',
    '*/annotations.py',
]

[tool.bandit]<|MERGE_RESOLUTION|>--- conflicted
+++ resolved
@@ -59,13 +59,9 @@
 ]
 
 kafka = [
-<<<<<<< HEAD
-    "aiokafka>=0.8,<0.9",
+    "aiokafka>=0.9,<0.10",
     "confluent-kafka>=2,<3",
     "asyncer>=0.0.2, <0.1",
-=======
-    "aiokafka>=0.9,<0.10",
->>>>>>> f13e57b3
 ]
 
 nats = [
