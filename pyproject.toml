[build-system]
requires = ["hatchling"]
build-backend = "hatchling.build"

[project]
name = "faststream"
description = "FastStream: the simplest way to work with a messaging queues"
readme = "README.md"
authors = [
    { name = "airt", email = "info@airt.ai" },
    { name = "Nikita Pastukhov", email = "nikita@pastukhov-dev.ru" },
]

keywords = [
    "rabbitmq",
    "kafka",
    "framework",
    "nats",
    "redis",
    "message brokers",
]

requires-python = ">=3.8"

classifiers = [
    "Development Status :: 5 - Production/Stable",
    "License :: OSI Approved :: Apache Software License",
    "Programming Language :: Python",
    "Programming Language :: Python :: Implementation :: CPython",
    "Programming Language :: Python :: 3",
    "Programming Language :: Python :: 3 :: Only",
    "Programming Language :: Python :: 3.8",
    "Programming Language :: Python :: 3.9",
    "Programming Language :: Python :: 3.10",
    "Programming Language :: Python :: 3.11",
    "Programming Language :: Python :: 3.12",
    "Operating System :: OS Independent",
    "Topic :: Software Development :: Libraries :: Application Frameworks",
    "Topic :: Software Development :: Libraries :: Python Modules",
    "Topic :: Software Development :: Libraries",
    "Topic :: Software Development",
    "Topic :: System :: Networking",
    "Topic :: System :: Distributed Computing",
    "Typing :: Typed",
    "Intended Audience :: Developers",
    "Intended Audience :: Information Technology",
    "Intended Audience :: System Administrators",
    "Environment :: Web Environment",
    "Framework :: AsyncIO",
    "Framework :: Pydantic",
    "Framework :: Pydantic :: 1",
    "Framework :: Pydantic :: 2",
]

dynamic = ["version"]

dependencies = [
    "anyio>=3.7.1,<5",
    "fast-depends>=2.4.0b0,<2.5.0",
    "typer>=0.9,<1",
    "typing-extensions>=4.8.0",
]

[project.optional-dependencies]
# public distributions
rabbit = ["aio-pika>=9,<10"]

kafka = ["aiokafka>=0.9,<0.11"]

confluent = ["confluent-kafka>=2,<3"]

<<<<<<< HEAD
nats = ["nats-py>=2.3.1,<3.0.0"]
=======
nats = [
    "nats-py>=2.3.1,<=2.7.0"
]
>>>>>>> 11216840

redis = ["redis>=5.0.0,<6.0.0"]

# dev dependencies
devdocs = [
    "mkdocs-material==9.5.13",
    "mkdocs-static-i18n==1.2.0",
    "mdx-include==1.4.2",
    "mkdocstrings[python]==0.24.1",
    "mkdocs-literate-nav==0.6.1",
<<<<<<< HEAD
    "mkdocs-git-revision-date-localized-plugin==1.2.2",
    "mike==2.0.0",                                      # versioning
    "mkdocs-minify-plugin==0.7.2",
    "mkdocs-macros-plugin==1.0.5",                      # includes with variables
    "mkdocs-glightbox==0.3.7",                          # img zoom
    "pillow==10.2.0",
    "cairosvg==2.7.1",
    "black==24.1.1",
    "requests",                                         # do not pin it
=======
    "mkdocs-git-revision-date-localized-plugin==1.2.4",
    "mike==2.0.0",  # versioning
    "mkdocs-minify-plugin==0.8.0",
    "mkdocs-macros-plugin==1.0.5",  # includes with variables
    "mkdocs-glightbox==0.3.7",  # img zoom
    "pillow==10.2.0",  # required for mkdocs-glightbo
    "cairosvg==2.7.1",  # required for mkdocs-glightbo
    "requests",  # using in CI, do not pin it
>>>>>>> 11216840
]

lint = [
    "mypy==1.8.0",
    "ruff==0.2.1",
    "bandit==1.7.6",
    "semgrep==1.61.1",
    "codespell==2.2.6",
    # mypy extensions
    "types-PyYAML",
    "types-setuptools",
    "types-ujson",
    "types-redis",
    "types-Pygments",
    "types-docutils",
    "confluent-kafka-stubs; python_version >= '3.11'",
<<<<<<< HEAD
=======
    "mypy==1.9.0",
    "ruff==0.3.0",
    "bandit==1.7.8",
    "semgrep==1.66.0",
>>>>>>> 11216840
]

test-core = [
    "coverage[toml]==7.4.4",
    "pytest==8.1.1",
    "pytest-asyncio==0.23.5.post1",
    "dirty-equals==0.7.1.post0",
    "pytest-timeout==2.2.0",
    "pytest-rerunfailures==14.0",
]

testing = [
    "faststream[test-core]",
    "fastapi==0.109.2",
    "pydantic-settings>=2.0.0,<3.0.0",
    "httpx==0.27.0",
    "PyYAML==6.0.1",
    "watchfiles==0.21.0",
    "email-validator==2.1.1",
]

dev = [
    "faststream[rabbit,kafka,confluent,nats,docs,redis,lint,testing,devdocs]",
    "pre-commit==3.5.0; python_version < '3.9'",
    "pre-commit==3.6.2; python_version >= '3.9'",
    "detect-secrets==1.4.0",
]

[project.urls]
Homepage = "https://faststream.airt.ai/latest/"
Documentation = "https://faststream.airt.ai/latest/getting-started/"
Tracker = "https://github.com/airtai/FastStream/issues"
Source = "https://github.com/airtai/FastStream"
Discord = "https://discord.gg/qFm6aSqq59"

[project.scripts]
faststream = "faststream.__main__:cli"

[tool.hatch.version]
path = "faststream/__about__.py"

[tool.hatch.build]
skip-excluded-dirs = true
exclude = ["/tests", "/docs"]

[tool.mypy]
strict = true
python_version = "3.8"
ignore_missing_imports = true
install_types = true
non_interactive = true
plugins = ["pydantic.mypy"]

# from https://blog.wolt.com/engineering/2021/09/30/professional-grade-mypy-configuration/
disallow_untyped_defs = true
no_implicit_optional = true
check_untyped_defs = true
warn_return_any = true
show_error_codes = true
warn_unused_ignores = false

disallow_incomplete_defs = true
disallow_untyped_decorators = true
disallow_any_unimported = false

[tool.ruff]
fix = true
line-length = 88
target-version = "py38"
include = [
    "faststream/**/*.py",
    "faststream/**/*.pyi",
    "tests/**/*.py",
    "docs/**/*.py",
    "pyproject.toml",
]
exclude = ["docs/docs_src"]

[tool.ruff.lint]
select = [
    "E",     # pycodestyle errors     https://docs.astral.sh/ruff/rules/#error-e
    "W",     # pycodestyle warnings   https://docs.astral.sh/ruff/rules/#warning-w
    "C90",   # mccabe                 https://docs.astral.sh/ruff/rules/#mccabe-c90
    "N",     # pep8-naming            https://docs.astral.sh/ruff/rules/#pep8-naming-n
    "D",     # pydocstyle             https://docs.astral.sh/ruff/rules/#pydocstyle-d
    "I",     # isort                  https://docs.astral.sh/ruff/rules/#isort-i
    "F",     # pyflakes               https://docs.astral.sh/ruff/rules/#pyflakes-f
    "ASYNC", # flake8-async           https://docs.astral.sh/ruff/rules/#flake8-async-async
    "C4",    # flake8-comprehensions  https://docs.astral.sh/ruff/rules/#flake8-comprehensions-c4
    "B",     # flake8-bugbear         https://docs.astral.sh/ruff/rules/#flake8-bugbear-b
    "Q",     # flake8-quotes          https://docs.astral.sh/ruff/rules/#flake8-quotes-q
    "T20",   # flake8-print           https://docs.astral.sh/ruff/rules/#flake8-print-t20
    "SIM",   # flake8-simplify        https://docs.astral.sh/ruff/rules/#flake8-simplify-sim
    "PT",    # flake8-pytest-style    https://docs.astral.sh/ruff/rules/#flake8-pytest-style-pt
    "PTH",   # flake8-use-pathlib     https://docs.astral.sh/ruff/rules/#flake8-use-pathlib-pth
    "TCH",   # flake8-type-checking   https://docs.astral.sh/ruff/rules/#flake8-type-checking-tch
    "RUF",   # Ruff-specific rules    https://docs.astral.sh/ruff/rules/#ruff-specific-rules-ruf
    "PERF",  # Perflint               https://docs.astral.sh/ruff/rules/#perflint-perf
    "UP",    # pyupgrade              https://docs.astral.sh/ruff/rules/#pyupgrade-up
]

ignore = [
    "E501", # line too long, handled by formatter later
    "C901", # too complex

    # todo pep8-naming
    "N817", # CamelCase `*` imported as acronym `*`
    "N815", # Variable `*` in class scope should not be mixedCase
    "N803", # Argument name `expandMessageExamples` should be lowercase

    # todo pydocstyle
    "D100", # missing docstring in public module
    "D104", # missing docstring in public package
    "D105", # missing docstring in magic methods
    "D106", # missing docstring in public nested class
    "D107", # missing docstring in __init__
]

[tool.ruff.lint.per-file-ignores]
"tests/**" = [
    "D101",       # docstrings
    "D102",
    "D103",
    "PLR2004", # magic-value-comparison 
    "S101",    # use assert
]

[tool.ruff.lint.isort]
case-sensitive = true

[tool.ruff.format]
docstring-code-format = true

[tool.ruff.lint.pydocstyle]
convention = "google"

[tool.ruff.lint.flake8-bugbear]
extend-immutable-calls = [
    "faststream.Depends",
    "faststream.Context",
    "faststream.broker.fastapi.context.Context",
    "faststream.Header",
    "faststream.Path",
    "faststream.utils.Header",
    "faststream.utils.Path",
    "faststream.utils.Depends",
    "faststream.utils.Context",
    "faststream.utils.context.Depends",
    "faststream.utils.context.Context",
    "typer.Argument",
    "typer.Option",
    "pydantic.Field",
    "rocketry.args.Arg",
    "fastapi.Depends",
    "fastapi.Header",
    "fastapi.datastructures.Default",
    "kafka.partitioner.default.DefaultPartitioner",
]

[tool.pytest.ini_options]
minversion = "7.0"
addopts = "-q -m 'not slow'"
testpaths = ["tests"]
markers = ["rabbit", "kafka", "confluent", "nats", "redis", "slow", "all"]

[tool.coverage.run]
parallel = true
branch = true
concurrency = ["multiprocessing", "thread"]
source = ["docs/docs_src", "examples", "faststream", "tests"]
context = '${CONTEXT}'
omit = ["**/__init__.py", "tests/mypy/*"]

[tool.coverage.report]
show_missing = true
skip_empty = true
exclude_also = [
    "if __name__ == .__main__.:",
    "self.logger",
    "def __repr__",
    "lambda: None",
    "from .*",
    "import .*",
    '@(abc\.)?abstractmethod',
    "raise NotImplementedError",
    'raise AssertionError',
    'logger\..*',
    "pass",
    '\.\.\.',
]
omit = [
    '*/__about__.py',
    '*/__main__.py',
    '*/__init__.py',
    '*/annotations.py',
    'docs/docs_src/getting_started/serialization/avro.py',
    'docs/docs_src/getting_started/serialization/msgpack_ex.py',
    'docs/docs_src/getting_started/serialization/protobuf.py',
    'docs/docs_src/integrations/http_frameworks_integrations/aiohttp.py',
    'docs/docs_src/integrations/http_frameworks_integrations/blacksheep.py',
    'docs/docs_src/integrations/http_frameworks_integrations/falcon.py',
    'docs/docs_src/integrations/http_frameworks_integrations/litestar.py',
    'docs/docs_src/integrations/http_frameworks_integrations/quart.py',
    'docs/docs_src/integrations/http_frameworks_integrations/sanic.py',
    'docs/docs_src/integrations/http_frameworks_integrations/tornado.py',
    'examples/howto/structlogs.py',
    'examples/serialization/avro/avro.py',
    'examples/serialization/msgpack/pack.py',
    'examples/serialization/protobuf/protobuf.py',
]

[tool.bandit]

[tool.codespell]
skip = "./venv,./docs/site/*"
ignore-words = ".codespell-whitelist.txt"<|MERGE_RESOLUTION|>--- conflicted
+++ resolved
@@ -69,13 +69,9 @@
 
 confluent = ["confluent-kafka>=2,<3"]
 
-<<<<<<< HEAD
-nats = ["nats-py>=2.3.1,<3.0.0"]
-=======
 nats = [
-    "nats-py>=2.3.1,<=2.7.0"
-]
->>>>>>> 11216840
+    "nats-py>=2.3.1,<=3.0.0"
+]
 
 redis = ["redis>=5.0.0,<6.0.0"]
 
@@ -86,17 +82,6 @@
     "mdx-include==1.4.2",
     "mkdocstrings[python]==0.24.1",
     "mkdocs-literate-nav==0.6.1",
-<<<<<<< HEAD
-    "mkdocs-git-revision-date-localized-plugin==1.2.2",
-    "mike==2.0.0",                                      # versioning
-    "mkdocs-minify-plugin==0.7.2",
-    "mkdocs-macros-plugin==1.0.5",                      # includes with variables
-    "mkdocs-glightbox==0.3.7",                          # img zoom
-    "pillow==10.2.0",
-    "cairosvg==2.7.1",
-    "black==24.1.1",
-    "requests",                                         # do not pin it
-=======
     "mkdocs-git-revision-date-localized-plugin==1.2.4",
     "mike==2.0.0",  # versioning
     "mkdocs-minify-plugin==0.8.0",
@@ -105,7 +90,6 @@
     "pillow==10.2.0",  # required for mkdocs-glightbo
     "cairosvg==2.7.1",  # required for mkdocs-glightbo
     "requests",  # using in CI, do not pin it
->>>>>>> 11216840
 ]
 
 lint = [
@@ -122,13 +106,10 @@
     "types-Pygments",
     "types-docutils",
     "confluent-kafka-stubs; python_version >= '3.11'",
-<<<<<<< HEAD
-=======
     "mypy==1.9.0",
     "ruff==0.3.0",
     "bandit==1.7.8",
     "semgrep==1.66.0",
->>>>>>> 11216840
 ]
 
 test-core = [
