{
 "cells": [
  {
   "cell_type": "code",
   "execution_count": null,
   "metadata": {},
   "outputs": [],
   "source": [
    "# | hide\n",
    "\n",
    "from IPython.display import Markdown"
   ]
  },
  {
   "cell_type": "code",
   "execution_count": null,
   "metadata": {},
<<<<<<< HEAD
   "outputs": [],
   "source": [
    "# | hide\n",
    "\n",
    "try:\n",
    "    import google.colab\n",
    "    in_colab = True\n",
    "except:\n",
    "    in_colab = False"
   ]
  },
  {
   "cell_type": "code",
   "execution_count": null,
   "metadata": {},
   "outputs": [
    {
     "data": {
      "text/markdown": "\n# If you see this message, you are running in Google Colab\nAlong with this interactive tutorial the content of this notebook is organized and formatted for documentation purpuoses. \n\nYou can ignore the '# | hide', '# | notest' and '# | echo: false' comments, they are not important for the tutorial.\n    ",
      "text/plain": [
       "<IPython.core.display.Markdown object>"
      ]
     },
     "metadata": {},
     "output_type": "display_data"
    }
   ],
   "source": [
    "# | hide\n",
    "\n",
    "if in_colab:\n",
    "    display(Markdown(\"\"\"\n",
    "# If you see this message, you are running in Google Colab\n",
    "Along with this interactive tutorial the content of this notebook is organized and formatted for documentation purpuoses. \n",
    "\n",
    "You can ignore the '# | hide', '# | notest' and '# | echo: false' comments, they are not important for the tutorial.\n",
    "    \"\"\"))"
=======
   "outputs": [
    {
     "data": {
      "text/markdown": [
       "\n",
       "# When in Colab...\n",
       "This notebook is exported to README of FastKafka. \n",
       "\n",
       "Some cells are hidden or not necessary to run in tests when exporting to README. Those cells start with \"# | hide\" and \"# | notest\" comments.\n",
       "\n",
       "When running in Colab, you can ignore those comments.\n"
      ],
      "text/plain": [
       "<IPython.core.display.Markdown object>"
      ]
     },
     "execution_count": null,
     "metadata": {},
     "output_type": "execute_result"
    }
   ],
   "source": [
    "# | hide\n",
    "\n",
    "Markdown(\"\"\"\n",
    "# When in Colab...\n",
    "This notebook is exported to README of FastKafka. \n",
    "\n",
    "Some cells are hidden or not necessary to run in tests when exporting to README. Those cells start with \"# | hide\" and \"# | notest\" comments.\n",
    "\n",
    "When running in Colab, you can ignore those comments.\n",
    "\"\"\")"
>>>>>>> 7374d964
   ]
  },
  {
   "cell_type": "code",
   "execution_count": null,
   "metadata": {},
   "outputs": [],
   "source": [
    "# | notest\n",
    "# | hide\n",
    "\n",
<<<<<<< HEAD
    "# This step is necessary to be able to run FastKafka inside Google Colab\n",
=======
    "# nest_asyncio step is necessary to be able to run FastKafka inside jupyter notebooks and Google Colab loops\n",
>>>>>>> 7374d964
    "\n",
    "import nest_asyncio"
   ]
  },
  {
   "cell_type": "code",
   "execution_count": null,
   "metadata": {},
   "outputs": [],
   "source": [
    "# | notest\n",
    "# | hide\n",
    "\n",
    "nest_asyncio.apply()"
   ]
  },
  {
   "cell_type": "markdown",
   "metadata": {},
   "source": [
    "# FastKafka\n"
   ]
  },
  {
   "cell_type": "markdown",
   "metadata": {},
   "source": [
    "<b>Effortless Kafka integration for your web services</b>"
   ]
  },
  {
   "cell_type": "markdown",
   "metadata": {},
   "source": [
    "\n",
    "---\n",
    "\n",
    "![PyPI](https://img.shields.io/pypi/v/fastkafka)\n",
    "![PyPI - Downloads](https://img.shields.io/pypi/dm/fastkafka)\n",
    "![PyPI - Python Version](https://img.shields.io/pypi/pyversions/fastkafka)\n",
    "\n",
    "![GitHub Workflow Status](https://img.shields.io/github/actions/workflow/status/airtai/fastkafka/test.yaml)\n",
    "![CodeQL](https://github.com/airtai/fastkafka//actions/workflows/codeql.yml/badge.svg)\n",
    "![Dependency Review](https://github.com/airtai/fastkafka//actions/workflows/dependency-review.yml/badge.svg)\n",
    "\n",
    "![GitHub](https://img.shields.io/github/license/airtai/fastkafka)\n",
    "\n",
    "---\n"
   ]
  },
  {
   "cell_type": "markdown",
   "metadata": {},
   "source": [
    "[FastKafka](https://fastkafka.airt.ai/) is a powerful and easy-to-use Python library for building asynchronous services that interact with Kafka topics. Built on top of [Pydantic](https://docs.pydantic.dev/), [AIOKafka](https://github.com/aio-libs/aiokafka) and [AsyncAPI](https://www.asyncapi.com/), FastKafka simplifies the process of writing producers and consumers for Kafka topics, handling all the parsing, networking, task scheduling and data generation automatically. With FastKafka, you can quickly prototype and develop high-performance Kafka-based services with minimal code, making it an ideal choice for developers looking to streamline their workflow and accelerate their projects.\n",
    "\n",
    "---\n",
    "\n",
    "#### ⭐⭐⭐ Stay in touch ⭐⭐⭐\n",
    "\n",
    "Please show your support and stay in touch by:\n",
    "\n",
    "- giving our [GitHub repository](https://github.com/airtai/fastkafka/) a star, and\n",
    "\n",
    "- joining our [Discord server](https://discord.gg/CJWmYpyFbc).\n",
    "\n",
    "Your support helps us to stay in touch with you and encourages us to continue developing and improving the library. Thank you for your support!\n",
    "\n",
    "---\n",
    "\n",
    "#### 🐝🐝🐝 We were busy lately 🐝🐝🐝\n",
    "\n",
    "![Activity](https://repobeats.axiom.co/api/embed/21f36049093d5eb8e5fdad18c3c5d8df5428ca30.svg \"Repobeats analytics image\")"
   ]
  },
  {
   "cell_type": "markdown",
   "metadata": {},
   "source": [
    "## Install\n",
    "\n",
    "FastKafka works on macOS, Linux, and most Unix-style operating systems. You can install base version of `fastkafka` with `pip` as usual:\n",
    "\n",
    "```sh\n",
    "pip install fastkafka\n",
    "```\n",
    "\n",
    "To install fastkafka with testing features please use:\n",
    "```sh\n",
    "pip install fastkafka[test]\n",
    "```\n",
    "\n",
    "To install fastkafka with asyncapi docs please use:\n",
    "```sh\n",
    "pip install fastkafka[docs]\n",
    "```\n",
    "\n",
    "To install fastkafka with all the features please use:\n",
    "```sh\n",
    "pip install fastkafka[test,docs]\n",
    "```"
   ]
  },
  {
   "cell_type": "code",
   "execution_count": null,
   "metadata": {},
   "outputs": [
    {
     "name": "stdout",
     "output_type": "stream",
     "text": [
<<<<<<< HEAD
      "Looking in indexes: https://pypi.org/simple, https://us-python.pkg.dev/colab-wheels/public/simple/\n",
      "Requirement already satisfied: fastkafka[docs,test] in /usr/local/lib/python3.10/dist-packages (0.6.1)\n",
      "Requirement already satisfied: aiokafka>=0.8.0 in /usr/local/lib/python3.10/dist-packages (from fastkafka[docs,test]) (0.8.0)\n",
      "Requirement already satisfied: anyio>=3.0 in /usr/local/lib/python3.10/dist-packages (from fastkafka[docs,test]) (3.6.2)\n",
      "Requirement already satisfied: asyncer>=0.0.2 in /usr/local/lib/python3.10/dist-packages (from fastkafka[docs,test]) (0.0.2)\n",
      "Requirement already satisfied: docstring-parser>=0.15 in /usr/local/lib/python3.10/dist-packages (from fastkafka[docs,test]) (0.15)\n",
      "Requirement already satisfied: nest-asyncio>=1.5.6 in /usr/local/lib/python3.10/dist-packages (from fastkafka[docs,test]) (1.5.6)\n",
      "Requirement already satisfied: pydantic>=1.9 in /usr/local/lib/python3.10/dist-packages (from fastkafka[docs,test]) (1.10.7)\n",
      "Requirement already satisfied: tqdm>=4.62 in /usr/local/lib/python3.10/dist-packages (from fastkafka[docs,test]) (4.65.0)\n",
      "Requirement already satisfied: typer>=0.7.0 in /usr/local/lib/python3.10/dist-packages (from fastkafka[docs,test]) (0.7.0)\n",
      "Requirement already satisfied: install-jdk==0.3.0 in /usr/local/lib/python3.10/dist-packages (from fastkafka[docs,test]) (0.3.0)\n",
      "Requirement already satisfied: ipywidgets<=8.0.4,>=8.0 in /usr/local/lib/python3.10/dist-packages (from fastkafka[docs,test]) (8.0.4)\n",
      "Requirement already satisfied: requests>=2.20 in /usr/local/lib/python3.10/dist-packages (from fastkafka[docs,test]) (2.27.1)\n",
      "Requirement already satisfied: PyYAML>=5.3.1 in /usr/local/lib/python3.10/dist-packages (from fastkafka[docs,test]) (6.0)\n",
      "Requirement already satisfied: aiohttp>=3.8.4 in /usr/local/lib/python3.10/dist-packages (from fastkafka[docs,test]) (3.8.4)\n",
      "Requirement already satisfied: attrs>=17.3.0 in /usr/local/lib/python3.10/dist-packages (from aiohttp>=3.8.4->fastkafka[docs,test]) (23.1.0)\n",
      "Requirement already satisfied: charset-normalizer<4.0,>=2.0 in /usr/local/lib/python3.10/dist-packages (from aiohttp>=3.8.4->fastkafka[docs,test]) (2.0.12)\n",
      "Requirement already satisfied: multidict<7.0,>=4.5 in /usr/local/lib/python3.10/dist-packages (from aiohttp>=3.8.4->fastkafka[docs,test]) (6.0.4)\n",
      "Requirement already satisfied: async-timeout<5.0,>=4.0.0a3 in /usr/local/lib/python3.10/dist-packages (from aiohttp>=3.8.4->fastkafka[docs,test]) (4.0.2)\n",
      "Requirement already satisfied: yarl<2.0,>=1.0 in /usr/local/lib/python3.10/dist-packages (from aiohttp>=3.8.4->fastkafka[docs,test]) (1.9.2)\n",
      "Requirement already satisfied: frozenlist>=1.1.1 in /usr/local/lib/python3.10/dist-packages (from aiohttp>=3.8.4->fastkafka[docs,test]) (1.3.3)\n",
      "Requirement already satisfied: aiosignal>=1.1.2 in /usr/local/lib/python3.10/dist-packages (from aiohttp>=3.8.4->fastkafka[docs,test]) (1.3.1)\n",
      "Requirement already satisfied: kafka-python>=2.0.2 in /usr/local/lib/python3.10/dist-packages (from aiokafka>=0.8.0->fastkafka[docs,test]) (2.0.2)\n",
      "Requirement already satisfied: packaging in /usr/local/lib/python3.10/dist-packages (from aiokafka>=0.8.0->fastkafka[docs,test]) (23.1)\n",
      "Requirement already satisfied: idna>=2.8 in /usr/local/lib/python3.10/dist-packages (from anyio>=3.0->fastkafka[docs,test]) (3.4)\n",
      "Requirement already satisfied: sniffio>=1.1 in /usr/local/lib/python3.10/dist-packages (from anyio>=3.0->fastkafka[docs,test]) (1.3.0)\n",
      "Requirement already satisfied: ipykernel>=4.5.1 in /usr/local/lib/python3.10/dist-packages (from ipywidgets<=8.0.4,>=8.0->fastkafka[docs,test]) (5.5.6)\n",
      "Requirement already satisfied: ipython>=6.1.0 in /usr/local/lib/python3.10/dist-packages (from ipywidgets<=8.0.4,>=8.0->fastkafka[docs,test]) (7.34.0)\n",
      "Requirement already satisfied: traitlets>=4.3.1 in /usr/local/lib/python3.10/dist-packages (from ipywidgets<=8.0.4,>=8.0->fastkafka[docs,test]) (5.7.1)\n",
      "Requirement already satisfied: widgetsnbextension~=4.0 in /usr/local/lib/python3.10/dist-packages (from ipywidgets<=8.0.4,>=8.0->fastkafka[docs,test]) (4.0.7)\n",
      "Requirement already satisfied: jupyterlab-widgets~=3.0 in /usr/local/lib/python3.10/dist-packages (from ipywidgets<=8.0.4,>=8.0->fastkafka[docs,test]) (3.0.7)\n",
      "Requirement already satisfied: typing-extensions>=4.2.0 in /usr/local/lib/python3.10/dist-packages (from pydantic>=1.9->fastkafka[docs,test]) (4.5.0)\n",
      "Requirement already satisfied: urllib3<1.27,>=1.21.1 in /usr/local/lib/python3.10/dist-packages (from requests>=2.20->fastkafka[docs,test]) (1.26.15)\n",
      "Requirement already satisfied: certifi>=2017.4.17 in /usr/local/lib/python3.10/dist-packages (from requests>=2.20->fastkafka[docs,test]) (2022.12.7)\n",
      "Requirement already satisfied: click<9.0.0,>=7.1.1 in /usr/local/lib/python3.10/dist-packages (from typer>=0.7.0->fastkafka[docs,test]) (8.1.3)\n",
      "Requirement already satisfied: ipython-genutils in /usr/local/lib/python3.10/dist-packages (from ipykernel>=4.5.1->ipywidgets<=8.0.4,>=8.0->fastkafka[docs,test]) (0.2.0)\n",
      "Requirement already satisfied: jupyter-client in /usr/local/lib/python3.10/dist-packages (from ipykernel>=4.5.1->ipywidgets<=8.0.4,>=8.0->fastkafka[docs,test]) (6.1.12)\n",
      "Requirement already satisfied: tornado>=4.2 in /usr/local/lib/python3.10/dist-packages (from ipykernel>=4.5.1->ipywidgets<=8.0.4,>=8.0->fastkafka[docs,test]) (6.3.1)\n",
      "Requirement already satisfied: setuptools>=18.5 in /usr/local/lib/python3.10/dist-packages (from ipython>=6.1.0->ipywidgets<=8.0.4,>=8.0->fastkafka[docs,test]) (67.7.2)\n",
      "Requirement already satisfied: jedi>=0.16 in /usr/local/lib/python3.10/dist-packages (from ipython>=6.1.0->ipywidgets<=8.0.4,>=8.0->fastkafka[docs,test]) (0.18.2)\n",
      "Requirement already satisfied: decorator in /usr/local/lib/python3.10/dist-packages (from ipython>=6.1.0->ipywidgets<=8.0.4,>=8.0->fastkafka[docs,test]) (4.4.2)\n",
      "Requirement already satisfied: pickleshare in /usr/local/lib/python3.10/dist-packages (from ipython>=6.1.0->ipywidgets<=8.0.4,>=8.0->fastkafka[docs,test]) (0.7.5)\n",
      "Requirement already satisfied: prompt-toolkit!=3.0.0,!=3.0.1,<3.1.0,>=2.0.0 in /usr/local/lib/python3.10/dist-packages (from ipython>=6.1.0->ipywidgets<=8.0.4,>=8.0->fastkafka[docs,test]) (3.0.38)\n",
      "Requirement already satisfied: pygments in /usr/local/lib/python3.10/dist-packages (from ipython>=6.1.0->ipywidgets<=8.0.4,>=8.0->fastkafka[docs,test]) (2.14.0)\n",
      "Requirement already satisfied: backcall in /usr/local/lib/python3.10/dist-packages (from ipython>=6.1.0->ipywidgets<=8.0.4,>=8.0->fastkafka[docs,test]) (0.2.0)\n",
      "Requirement already satisfied: matplotlib-inline in /usr/local/lib/python3.10/dist-packages (from ipython>=6.1.0->ipywidgets<=8.0.4,>=8.0->fastkafka[docs,test]) (0.1.6)\n",
      "Requirement already satisfied: pexpect>4.3 in /usr/local/lib/python3.10/dist-packages (from ipython>=6.1.0->ipywidgets<=8.0.4,>=8.0->fastkafka[docs,test]) (4.8.0)\n",
      "Requirement already satisfied: parso<0.9.0,>=0.8.0 in /usr/local/lib/python3.10/dist-packages (from jedi>=0.16->ipython>=6.1.0->ipywidgets<=8.0.4,>=8.0->fastkafka[docs,test]) (0.8.3)\n",
      "Requirement already satisfied: ptyprocess>=0.5 in /usr/local/lib/python3.10/dist-packages (from pexpect>4.3->ipython>=6.1.0->ipywidgets<=8.0.4,>=8.0->fastkafka[docs,test]) (0.7.0)\n",
      "Requirement already satisfied: wcwidth in /usr/local/lib/python3.10/dist-packages (from prompt-toolkit!=3.0.0,!=3.0.1,<3.1.0,>=2.0.0->ipython>=6.1.0->ipywidgets<=8.0.4,>=8.0->fastkafka[docs,test]) (0.2.6)\n",
      "Requirement already satisfied: jupyter-core>=4.6.0 in /usr/local/lib/python3.10/dist-packages (from jupyter-client->ipykernel>=4.5.1->ipywidgets<=8.0.4,>=8.0->fastkafka[docs,test]) (5.3.0)\n",
      "Requirement already satisfied: pyzmq>=13 in /usr/local/lib/python3.10/dist-packages (from jupyter-client->ipykernel>=4.5.1->ipywidgets<=8.0.4,>=8.0->fastkafka[docs,test]) (23.2.1)\n",
      "Requirement already satisfied: python-dateutil>=2.1 in /usr/local/lib/python3.10/dist-packages (from jupyter-client->ipykernel>=4.5.1->ipywidgets<=8.0.4,>=8.0->fastkafka[docs,test]) (2.8.2)\n",
      "Requirement already satisfied: platformdirs>=2.5 in /usr/local/lib/python3.10/dist-packages (from jupyter-core>=4.6.0->jupyter-client->ipykernel>=4.5.1->ipywidgets<=8.0.4,>=8.0->fastkafka[docs,test]) (3.3.0)\n",
      "Requirement already satisfied: six>=1.5 in /usr/local/lib/python3.10/dist-packages (from python-dateutil>=2.1->jupyter-client->ipykernel>=4.5.1->ipywidgets<=8.0.4,>=8.0->fastkafka[docs,test]) (1.16.0)\n"
=======
      "Defaulting to user installation because normal site-packages is not writeable\n",
      "Requirement already satisfied: fastkafka[docs,test] in /work/fastkafka (0.7.0rc1)\n",
      "Requirement already satisfied: aiokafka>=0.8.0 in /home/tvrtko/.local/lib/python3.11/site-packages (from fastkafka[docs,test]) (0.8.0)\n",
      "Requirement already satisfied: anyio>=3.0 in /usr/local/lib/python3.11/dist-packages (from fastkafka[docs,test]) (3.6.2)\n",
      "Requirement already satisfied: asyncer>=0.0.2 in /home/tvrtko/.local/lib/python3.11/site-packages (from fastkafka[docs,test]) (0.0.2)\n",
      "Requirement already satisfied: docstring-parser>=0.15 in /home/tvrtko/.local/lib/python3.11/site-packages (from fastkafka[docs,test]) (0.15)\n",
      "Requirement already satisfied: nest-asyncio>=1.5.6 in /usr/local/lib/python3.11/dist-packages (from fastkafka[docs,test]) (1.5.6)\n",
      "Requirement already satisfied: pydantic>=1.9 in /home/tvrtko/.local/lib/python3.11/site-packages (from fastkafka[docs,test]) (1.10.8)\n",
      "Requirement already satisfied: tqdm>=4.62 in /home/tvrtko/.local/lib/python3.11/site-packages (from fastkafka[docs,test]) (4.65.0)\n",
      "Requirement already satisfied: typer>=0.7.0 in /home/tvrtko/.local/lib/python3.11/site-packages (from fastkafka[docs,test]) (0.9.0)\n",
      "Requirement already satisfied: PyYAML>=5.3.1 in /usr/local/lib/python3.11/dist-packages (from fastkafka[docs,test]) (6.0)\n",
      "Requirement already satisfied: aiohttp>=3.8.4 in /home/tvrtko/.local/lib/python3.11/site-packages (from fastkafka[docs,test]) (3.8.4)\n",
      "Requirement already satisfied: install-jdk==0.3.0 in /home/tvrtko/.local/lib/python3.11/site-packages (from fastkafka[docs,test]) (0.3.0)\n",
      "Requirement already satisfied: ipywidgets<=8.0.4,>=8.0 in /home/tvrtko/.local/lib/python3.11/site-packages (from fastkafka[docs,test]) (8.0.4)\n",
      "Requirement already satisfied: requests>=2.20 in /usr/local/lib/python3.11/dist-packages (from fastkafka[docs,test]) (2.30.0)\n",
      "Requirement already satisfied: attrs>=17.3.0 in /usr/local/lib/python3.11/dist-packages (from aiohttp>=3.8.4->fastkafka[docs,test]) (23.1.0)\n",
      "Requirement already satisfied: charset-normalizer<4.0,>=2.0 in /usr/local/lib/python3.11/dist-packages (from aiohttp>=3.8.4->fastkafka[docs,test]) (3.1.0)\n",
      "Requirement already satisfied: multidict<7.0,>=4.5 in /home/tvrtko/.local/lib/python3.11/site-packages (from aiohttp>=3.8.4->fastkafka[docs,test]) (6.0.4)\n",
      "Requirement already satisfied: async-timeout<5.0,>=4.0.0a3 in /home/tvrtko/.local/lib/python3.11/site-packages (from aiohttp>=3.8.4->fastkafka[docs,test]) (4.0.2)\n",
      "Requirement already satisfied: yarl<2.0,>=1.0 in /home/tvrtko/.local/lib/python3.11/site-packages (from aiohttp>=3.8.4->fastkafka[docs,test]) (1.9.2)\n",
      "Requirement already satisfied: frozenlist>=1.1.1 in /home/tvrtko/.local/lib/python3.11/site-packages (from aiohttp>=3.8.4->fastkafka[docs,test]) (1.3.3)\n",
      "Requirement already satisfied: aiosignal>=1.1.2 in /home/tvrtko/.local/lib/python3.11/site-packages (from aiohttp>=3.8.4->fastkafka[docs,test]) (1.3.1)\n",
      "Requirement already satisfied: kafka-python>=2.0.2 in /home/tvrtko/.local/lib/python3.11/site-packages (from aiokafka>=0.8.0->fastkafka[docs,test]) (2.0.2)\n",
      "Requirement already satisfied: packaging in /usr/local/lib/python3.11/dist-packages (from aiokafka>=0.8.0->fastkafka[docs,test]) (23.1)\n",
      "Requirement already satisfied: idna>=2.8 in /usr/local/lib/python3.11/dist-packages (from anyio>=3.0->fastkafka[docs,test]) (3.4)\n",
      "Requirement already satisfied: sniffio>=1.1 in /usr/local/lib/python3.11/dist-packages (from anyio>=3.0->fastkafka[docs,test]) (1.3.0)\n",
      "Requirement already satisfied: ipykernel>=4.5.1 in /usr/local/lib/python3.11/dist-packages (from ipywidgets<=8.0.4,>=8.0->fastkafka[docs,test]) (6.23.1)\n",
      "Requirement already satisfied: ipython>=6.1.0 in /home/tvrtko/.local/lib/python3.11/site-packages (from ipywidgets<=8.0.4,>=8.0->fastkafka[docs,test]) (8.12.2)\n",
      "Requirement already satisfied: traitlets>=4.3.1 in /usr/local/lib/python3.11/dist-packages (from ipywidgets<=8.0.4,>=8.0->fastkafka[docs,test]) (5.9.0)\n",
      "Requirement already satisfied: widgetsnbextension~=4.0 in /home/tvrtko/.local/lib/python3.11/site-packages (from ipywidgets<=8.0.4,>=8.0->fastkafka[docs,test]) (4.0.7)\n",
      "Requirement already satisfied: jupyterlab-widgets~=3.0 in /home/tvrtko/.local/lib/python3.11/site-packages (from ipywidgets<=8.0.4,>=8.0->fastkafka[docs,test]) (3.0.7)\n",
      "Requirement already satisfied: typing-extensions>=4.2.0 in /home/tvrtko/.local/lib/python3.11/site-packages (from pydantic>=1.9->fastkafka[docs,test]) (4.6.2)\n",
      "Requirement already satisfied: urllib3<3,>=1.21.1 in /home/tvrtko/.local/lib/python3.11/site-packages (from requests>=2.20->fastkafka[docs,test]) (1.26.16)\n",
      "Requirement already satisfied: certifi>=2017.4.17 in /usr/local/lib/python3.11/dist-packages (from requests>=2.20->fastkafka[docs,test]) (2023.5.7)\n",
      "Requirement already satisfied: click<9.0.0,>=7.1.1 in /home/tvrtko/.local/lib/python3.11/site-packages (from typer>=0.7.0->fastkafka[docs,test]) (8.1.3)\n",
      "Requirement already satisfied: comm>=0.1.1 in /usr/local/lib/python3.11/dist-packages (from ipykernel>=4.5.1->ipywidgets<=8.0.4,>=8.0->fastkafka[docs,test]) (0.1.3)\n",
      "Requirement already satisfied: debugpy>=1.6.5 in /usr/local/lib/python3.11/dist-packages (from ipykernel>=4.5.1->ipywidgets<=8.0.4,>=8.0->fastkafka[docs,test]) (1.6.7)\n",
      "Requirement already satisfied: jupyter-client>=6.1.12 in /usr/local/lib/python3.11/dist-packages (from ipykernel>=4.5.1->ipywidgets<=8.0.4,>=8.0->fastkafka[docs,test]) (8.2.0)\n",
      "Requirement already satisfied: jupyter-core!=5.0.*,>=4.12 in /usr/local/lib/python3.11/dist-packages (from ipykernel>=4.5.1->ipywidgets<=8.0.4,>=8.0->fastkafka[docs,test]) (5.3.0)\n",
      "Requirement already satisfied: matplotlib-inline>=0.1 in /usr/local/lib/python3.11/dist-packages (from ipykernel>=4.5.1->ipywidgets<=8.0.4,>=8.0->fastkafka[docs,test]) (0.1.6)\n",
      "Requirement already satisfied: psutil in /usr/local/lib/python3.11/dist-packages (from ipykernel>=4.5.1->ipywidgets<=8.0.4,>=8.0->fastkafka[docs,test]) (5.9.5)\n",
      "Requirement already satisfied: pyzmq>=20 in /usr/local/lib/python3.11/dist-packages (from ipykernel>=4.5.1->ipywidgets<=8.0.4,>=8.0->fastkafka[docs,test]) (25.0.2)\n",
      "Requirement already satisfied: tornado>=6.1 in /usr/local/lib/python3.11/dist-packages (from ipykernel>=4.5.1->ipywidgets<=8.0.4,>=8.0->fastkafka[docs,test]) (6.3.2)\n",
      "Requirement already satisfied: backcall in /usr/local/lib/python3.11/dist-packages (from ipython>=6.1.0->ipywidgets<=8.0.4,>=8.0->fastkafka[docs,test]) (0.2.0)\n",
      "Requirement already satisfied: decorator in /usr/local/lib/python3.11/dist-packages (from ipython>=6.1.0->ipywidgets<=8.0.4,>=8.0->fastkafka[docs,test]) (5.1.1)\n",
      "Requirement already satisfied: jedi>=0.16 in /usr/local/lib/python3.11/dist-packages (from ipython>=6.1.0->ipywidgets<=8.0.4,>=8.0->fastkafka[docs,test]) (0.18.2)\n",
      "Requirement already satisfied: pickleshare in /usr/local/lib/python3.11/dist-packages (from ipython>=6.1.0->ipywidgets<=8.0.4,>=8.0->fastkafka[docs,test]) (0.7.5)\n",
      "Requirement already satisfied: prompt-toolkit!=3.0.37,<3.1.0,>=3.0.30 in /usr/local/lib/python3.11/dist-packages (from ipython>=6.1.0->ipywidgets<=8.0.4,>=8.0->fastkafka[docs,test]) (3.0.38)\n",
      "Requirement already satisfied: pygments>=2.4.0 in /usr/local/lib/python3.11/dist-packages (from ipython>=6.1.0->ipywidgets<=8.0.4,>=8.0->fastkafka[docs,test]) (2.15.1)\n",
      "Requirement already satisfied: stack-data in /usr/local/lib/python3.11/dist-packages (from ipython>=6.1.0->ipywidgets<=8.0.4,>=8.0->fastkafka[docs,test]) (0.6.2)\n",
      "Requirement already satisfied: pexpect>4.3 in /usr/local/lib/python3.11/dist-packages (from ipython>=6.1.0->ipywidgets<=8.0.4,>=8.0->fastkafka[docs,test]) (4.8.0)\n",
      "Requirement already satisfied: parso<0.9.0,>=0.8.0 in /usr/local/lib/python3.11/dist-packages (from jedi>=0.16->ipython>=6.1.0->ipywidgets<=8.0.4,>=8.0->fastkafka[docs,test]) (0.8.3)\n",
      "Requirement already satisfied: python-dateutil>=2.8.2 in /usr/local/lib/python3.11/dist-packages (from jupyter-client>=6.1.12->ipykernel>=4.5.1->ipywidgets<=8.0.4,>=8.0->fastkafka[docs,test]) (2.8.2)\n",
      "Requirement already satisfied: platformdirs>=2.5 in /usr/local/lib/python3.11/dist-packages (from jupyter-core!=5.0.*,>=4.12->ipykernel>=4.5.1->ipywidgets<=8.0.4,>=8.0->fastkafka[docs,test]) (3.5.1)\n",
      "Requirement already satisfied: ptyprocess>=0.5 in /usr/local/lib/python3.11/dist-packages (from pexpect>4.3->ipython>=6.1.0->ipywidgets<=8.0.4,>=8.0->fastkafka[docs,test]) (0.7.0)\n"
     ]
    },
    {
     "name": "stdout",
     "output_type": "stream",
     "text": [
      "Requirement already satisfied: wcwidth in /usr/local/lib/python3.11/dist-packages (from prompt-toolkit!=3.0.37,<3.1.0,>=3.0.30->ipython>=6.1.0->ipywidgets<=8.0.4,>=8.0->fastkafka[docs,test]) (0.2.6)\n",
      "Requirement already satisfied: executing>=1.2.0 in /usr/local/lib/python3.11/dist-packages (from stack-data->ipython>=6.1.0->ipywidgets<=8.0.4,>=8.0->fastkafka[docs,test]) (1.2.0)\n",
      "Requirement already satisfied: asttokens>=2.1.0 in /usr/local/lib/python3.11/dist-packages (from stack-data->ipython>=6.1.0->ipywidgets<=8.0.4,>=8.0->fastkafka[docs,test]) (2.2.1)\n",
      "Requirement already satisfied: pure-eval in /usr/local/lib/python3.11/dist-packages (from stack-data->ipython>=6.1.0->ipywidgets<=8.0.4,>=8.0->fastkafka[docs,test]) (0.2.2)\n",
      "Requirement already satisfied: six in /usr/lib/python3/dist-packages (from asttokens>=2.1.0->stack-data->ipython>=6.1.0->ipywidgets<=8.0.4,>=8.0->fastkafka[docs,test]) (1.16.0)\n"
>>>>>>> 7374d964
     ]
    }
   ],
   "source": [
    "# | hide\n",
    "# | notest\n",
    "\n",
<<<<<<< HEAD
    "# Install FastKafka with testing and documentation dependencies\n",
=======
    "# Let's install FastKafka with testing and documentation dependencies\n",
>>>>>>> 7374d964
    "\n",
    "! pip install fastkafka[test,docs]"
   ]
  },
  {
   "cell_type": "markdown",
   "metadata": {},
   "source": [
    "## Tutorial\n",
    "\n",
<<<<<<< HEAD
    "You can start an interactive tutorial in Google Colab by clicking the button below:\n",
=======
    "You can start this README as an interactive tutorial in Google Colab by clicking the button below:\n",
>>>>>>> 7374d964
    "\n",
    "<a href=\"https://colab.research.google.com/github/airtai/fastkafka/blob/main/nbs/index.ipynb\" target=”_blank”>\n",
    "  <img src=\"https://colab.research.google.com/assets/colab-badge.svg\" alt=\"Open In Colab\" />\n",
    "</a>"
   ]
  },
  {
   "cell_type": "markdown",
   "metadata": {},
   "source": [
    "## Writing server code\n",
    "\n",
    "To demonstrate FastKafka simplicity of using `@produces` and `@consumes` decorators, we will focus on a simple app.\n",
    "\n",
    "The app will consume jsons containig positive floats from one topic, log them and then produce incremented values to another topic."
   ]
  },
  {
   "cell_type": "markdown",
   "metadata": {},
   "source": [
    "### Messages\n",
    "\n",
    "FastKafka uses [Pydantic](https://docs.pydantic.dev/) to parse input JSON-encoded data into Python objects, making it easy to work with structured data in your Kafka-based applications. Pydantic's [`BaseModel`](https://docs.pydantic.dev/usage/models/) class allows you to define messages using a declarative syntax, making it easy to specify the fields and types of your messages.\n",
    "\n",
    "This example defines one `Data` mesage class. This Class will model the consumed and produced data in our app demo, it contains one `NonNegativeFloat` field `data` that will be logged and \"processed\" before being produced to another topic.\n",
    "\n",
    "These message class will be used to parse and validate incoming data in Kafka consumers and producers."
   ]
  },
  {
   "cell_type": "code",
   "execution_count": null,
   "metadata": {},
   "outputs": [],
   "source": [
    "from pydantic import BaseModel, Field, NonNegativeFloat\n",
    "\n",
    "\n",
    "class Data(BaseModel):\n",
    "    data: NonNegativeFloat = Field(\n",
    "        ..., example=0.5, description=\"Float data example\"\n",
    "    )"
   ]
  },
  {
   "cell_type": "markdown",
   "metadata": {},
   "source": [
    "### Application\n",
    "\n",
    "This example shows how to initialize a FastKafka application.\n",
    "\n",
    "It starts by defining  a dictionary called `kafka_brokers`, which contains two entries: `\"localhost\"` and `\"production\"`, specifying local development and production Kafka brokers. Each entry specifies the URL, port, and other details of a Kafka broker. This dictionary is used for both generating the documentation and later to run the actual server against one of the given kafka broker.\n",
    "\n",
    "Next, an object of the `FastKafka` class is initialized with the minimum set of arguments:\n",
    "\n",
    "- `kafka_brokers`: a dictionary used for generation of documentation\n",
    "\n",
    "We will also import and create a logger so that we can log the incoming data in our consuming function."
   ]
  },
  {
   "cell_type": "code",
   "execution_count": null,
   "metadata": {},
   "outputs": [],
   "source": [
    "from fastkafka import FastKafka\n",
    "from fastkafka._components.logger import get_logger\n",
    "\n",
    "logger = get_logger(__name__)\n",
    "\n",
    "kafka_brokers = {\n",
    "    \"localhost\": {\n",
    "        \"url\": \"localhost\",\n",
    "        \"description\": \"local development kafka broker\",\n",
    "        \"port\": 9092,\n",
    "    },\n",
    "    \"production\": {\n",
    "        \"url\": \"kafka.airt.ai\",\n",
    "        \"description\": \"production kafka broker\",\n",
    "        \"port\": 9092,\n",
    "        \"protocol\": \"kafka-secure\",\n",
    "        \"security\": {\"type\": \"plain\"},\n",
    "    },\n",
    "}\n",
    "\n",
    "kafka_app = FastKafka(\n",
    "    title=\"Demo Kafka app\",\n",
    "    kafka_brokers=kafka_brokers,\n",
    ")"
   ]
  },
  {
   "cell_type": "markdown",
   "metadata": {},
   "source": [
    "### Function decorators\n",
    "\n",
    "FastKafka provides convenient function decorators `@kafka_app.consumes` and `@kafka_app.produces` to allow you to delegate the actual process of\n",
    "\n",
    "- consuming and producing data to Kafka, and\n",
    "\n",
    "- decoding and encoding JSON encode messages\n",
    "\n",
    "from user defined functions to the framework. The FastKafka framework delegates these jobs to AIOKafka and Pydantic libraries.\n",
    "\n",
    "These decorators make it easy to specify the processing logic for your Kafka consumers and producers, allowing you to focus on the core business logic of your application without worrying about the underlying Kafka integration."
   ]
  },
  {
   "cell_type": "markdown",
   "metadata": {},
   "source": [
    "This following example shows how to use the `@kafka_app.consumes` and `@kafka_app.produces` decorators in a FastKafka application:\n",
    "\n",
    "- The `@kafka_app.consumes` decorator is applied to the `on_input_data` function, which specifies that this function should be called whenever a message is received on the \"input_data\" Kafka topic. The `on_input_data` function takes a single argument which is expected to be an instance of the `Data` message class. Specifying the type of the single argument is instructing the Pydantic to use `Data.parse_raw()` on the consumed message before passing it to the user defined function `on_input_data`.\n",
    "\n",
    "- The `@produces` decorator is applied to the `to_output_data` function, which specifies that this function should produce a message to the \"output_data\" Kafka topic whenever it is called. The `to_output_data` function takes a single float argument `data`. It it increments the data returns it wrapped in a `Data` object. The framework will call the `Data.json().encode(\"utf-8\")` function on the returned value and produce it to the specified topic."
   ]
  },
  {
   "cell_type": "code",
   "execution_count": null,
   "metadata": {},
   "outputs": [],
   "source": [
    "@kafka_app.consumes(topic=\"input_data\", auto_offset_reset=\"latest\")\n",
    "async def on_input_data(msg: Data):\n",
    "    logger.info(f\"Got data: {msg.data}\")\n",
    "    await to_output_data(msg.data)\n",
    "\n",
    "\n",
    "@kafka_app.produces(topic=\"output_data\")\n",
    "async def to_output_data(data: float) -> Data:\n",
    "    processed_data = Data(data=data+1.0)\n",
    "    return processed_data"
   ]
  },
  {
   "cell_type": "markdown",
   "metadata": {},
   "source": [
    "## Testing the service\n",
    "\n",
    "The service can be tested using the `Tester` instances which internally starts InMemory implementation of Kafka broker.\n",
    "\n",
    "The Tester will redirect your consumes and produces decorated functions to the InMemory Kafka broker so that you can quickly test your app without the need for a running Kafka broker and all its dependencies."
   ]
  },
  {
   "cell_type": "code",
   "execution_count": null,
   "metadata": {},
   "outputs": [
    {
     "name": "stdout",
     "output_type": "stream",
     "text": [
      "23-05-31 09:05:47.409 [INFO] fastkafka._testing.in_memory_broker: InMemoryBroker._start() called\n",
      "23-05-31 09:05:47.410 [INFO] fastkafka._testing.in_memory_broker: InMemoryBroker._patch_consumers_and_producers(): Patching consumers and producers!\n",
      "23-05-31 09:05:47.410 [INFO] fastkafka._testing.in_memory_broker: InMemoryBroker starting\n",
      "23-05-31 09:05:47.411 [INFO] fastkafka._application.app: _create_producer() : created producer using the config: '{'bootstrap_servers': 'localhost:9092'}'\n",
      "23-05-31 09:05:47.412 [INFO] fastkafka._testing.in_memory_broker: AIOKafkaProducer patched start() called()\n",
      "23-05-31 09:05:47.425 [INFO] fastkafka._application.app: _create_producer() : created producer using the config: '{'bootstrap_servers': 'localhost:9092'}'\n",
      "23-05-31 09:05:47.426 [INFO] fastkafka._testing.in_memory_broker: AIOKafkaProducer patched start() called()\n",
      "23-05-31 09:05:47.426 [INFO] fastkafka._components.aiokafka_consumer_loop: aiokafka_consumer_loop() starting...\n",
      "23-05-31 09:05:47.427 [INFO] fastkafka._components.aiokafka_consumer_loop: aiokafka_consumer_loop(): Consumer created using the following parameters: {'auto_offset_reset': 'latest', 'max_poll_records': 100, 'bootstrap_servers': 'localhost:9092'}\n",
      "23-05-31 09:05:47.428 [INFO] fastkafka._testing.in_memory_broker: AIOKafkaConsumer patched start() called()\n",
      "23-05-31 09:05:47.428 [INFO] fastkafka._components.aiokafka_consumer_loop: aiokafka_consumer_loop(): Consumer started.\n",
      "23-05-31 09:05:47.429 [INFO] fastkafka._testing.in_memory_broker: AIOKafkaConsumer patched subscribe() called\n",
      "23-05-31 09:05:47.429 [INFO] fastkafka._testing.in_memory_broker: AIOKafkaConsumer.subscribe(), subscribing to: ['input_data']\n",
      "23-05-31 09:05:47.429 [INFO] fastkafka._components.aiokafka_consumer_loop: aiokafka_consumer_loop(): Consumer subscribed.\n",
      "23-05-31 09:05:47.435 [INFO] fastkafka._components.aiokafka_consumer_loop: aiokafka_consumer_loop() starting...\n",
      "23-05-31 09:05:47.436 [INFO] fastkafka._components.aiokafka_consumer_loop: aiokafka_consumer_loop(): Consumer created using the following parameters: {'auto_offset_reset': 'earliest', 'max_poll_records': 100, 'bootstrap_servers': 'localhost:9092'}\n",
      "23-05-31 09:05:47.436 [INFO] fastkafka._testing.in_memory_broker: AIOKafkaConsumer patched start() called()\n",
      "23-05-31 09:05:47.436 [INFO] fastkafka._components.aiokafka_consumer_loop: aiokafka_consumer_loop(): Consumer started.\n",
      "23-05-31 09:05:47.437 [INFO] fastkafka._testing.in_memory_broker: AIOKafkaConsumer patched subscribe() called\n",
      "23-05-31 09:05:47.437 [INFO] fastkafka._testing.in_memory_broker: AIOKafkaConsumer.subscribe(), subscribing to: ['output_data']\n",
      "23-05-31 09:05:47.438 [INFO] fastkafka._components.aiokafka_consumer_loop: aiokafka_consumer_loop(): Consumer subscribed.\n",
      "23-05-31 09:05:50.427 [INFO] __main__: Got data: 0.1\n",
      "23-05-31 09:05:51.427 [INFO] fastkafka._testing.in_memory_broker: AIOKafkaConsumer patched stop() called\n",
      "23-05-31 09:05:51.427 [INFO] fastkafka._components.aiokafka_consumer_loop: aiokafka_consumer_loop(): Consumer stopped.\n",
      "23-05-31 09:05:51.428 [INFO] fastkafka._components.aiokafka_consumer_loop: aiokafka_consumer_loop() finished.\n",
      "23-05-31 09:05:51.428 [INFO] fastkafka._testing.in_memory_broker: AIOKafkaProducer patched stop() called\n",
      "23-05-31 09:05:51.429 [INFO] fastkafka._testing.in_memory_broker: AIOKafkaConsumer patched stop() called\n",
      "23-05-31 09:05:51.430 [INFO] fastkafka._components.aiokafka_consumer_loop: aiokafka_consumer_loop(): Consumer stopped.\n",
      "23-05-31 09:05:51.430 [INFO] fastkafka._components.aiokafka_consumer_loop: aiokafka_consumer_loop() finished.\n",
      "23-05-31 09:05:51.431 [INFO] fastkafka._testing.in_memory_broker: AIOKafkaProducer patched stop() called\n",
      "23-05-31 09:05:51.431 [INFO] fastkafka._testing.in_memory_broker: InMemoryBroker._stop() called\n",
      "23-05-31 09:05:51.431 [INFO] fastkafka._testing.in_memory_broker: InMemoryBroker stopping\n"
     ]
    }
   ],
   "source": [
    "from fastkafka.testing import Tester\n",
    "\n",
    "msg = Data(\n",
    "    data=0.1,\n",
    ")\n",
    "\n",
    "# Start Tester app and create InMemory Kafka broker for testing\n",
    "async with Tester(kafka_app) as tester:\n",
    "    # Send Data message to input_data topic\n",
    "    await tester.to_input_data(msg)\n",
    "\n",
    "    # Assert that the kafka_app responded with incremented data in output_data topic\n",
    "    await tester.awaited_mocks.on_output_data.assert_awaited_with(\n",
    "        Data(data=1.1), timeout=2\n",
    "    )"
   ]
  },
  {
   "cell_type": "markdown",
   "metadata": {},
   "source": [
    "### Recap\n",
    "\n",
    "We have created a simple fastkafka application.\n",
    "The app will consume the `Data` from the `input_data` topic, log it and produce the incremented data to `output_data` topic.\n",
    "\n",
    "To test the app we have:\n",
    "\n",
    "1. Created the app\n",
    "\n",
    "2. Started our Tester class which mirrors the developed app topics for testing purposes\n",
    "\n",
    "3. Sent Data message to `input_data` topic\n",
    "\n",
    "4. Asserted and checked that the developed service has reacted to Data message "
   ]
  },
  {
   "cell_type": "markdown",
   "metadata": {},
   "source": [
    "## Running the service\n",
    "\n",
    "The service can be started using builtin faskafka run CLI command. Before we can do that, we will concatenate the code snippets from above and save them in a file `\"application.py\"`"
   ]
  },
  {
   "cell_type": "code",
   "execution_count": null,
   "metadata": {},
   "outputs": [
    {
     "data": {
      "text/markdown": "\n```python\n# content of the \"application.py\" file\n\nfrom pydantic import BaseModel, Field, NonNegativeFloat\n\nfrom fastkafka import FastKafka\nfrom fastkafka._components.logger import get_logger\n\nlogger = get_logger(__name__)\n\nclass Data(BaseModel):\n    data: NonNegativeFloat = Field(\n        ..., example=0.5, description=\"Float data example\"\n    )\n\nkafka_brokers = {\n    \"localhost\": {\n        \"url\": \"localhost\",\n        \"description\": \"local development kafka broker\",\n        \"port\": 9092,\n    },\n    \"production\": {\n        \"url\": \"kafka.airt.ai\",\n        \"description\": \"production kafka broker\",\n        \"port\": 9092,\n        \"protocol\": \"kafka-secure\",\n        \"security\": {\"type\": \"plain\"},\n    },\n}\n\nkafka_app = FastKafka(\n    title=\"Demo Kafka app\",\n    kafka_brokers=kafka_brokers,\n)\n\n@kafka_app.consumes(topic=\"input_data\", auto_offset_reset=\"latest\")\nasync def on_input_data(msg: Data):\n    logger.info(f\"Got data: {msg.data}\")\n    await to_output_data(msg.data)\n\n\n@kafka_app.produces(topic=\"output_data\")\nasync def to_output_data(data: float) -> Data:\n    processed_data = Data(data=data+1.0)\n    return processed_data\n\n```\n",
      "text/plain": [
       "<IPython.core.display.Markdown object>"
      ]
     },
     "execution_count": null,
     "metadata": {},
     "output_type": "execute_result"
    }
   ],
   "source": [
    "# | echo: false\n",
    "\n",
    "kafka_app_source = \"\"\"\n",
    "from pydantic import BaseModel, Field, NonNegativeFloat\n",
    "\n",
    "from fastkafka import FastKafka\n",
    "from fastkafka._components.logger import get_logger\n",
    "\n",
    "logger = get_logger(__name__)\n",
    "\n",
    "class Data(BaseModel):\n",
    "    data: NonNegativeFloat = Field(\n",
    "        ..., example=0.5, description=\"Float data example\"\n",
    "    )\n",
    "\n",
    "kafka_brokers = {\n",
    "    \"localhost\": {\n",
    "        \"url\": \"localhost\",\n",
    "        \"description\": \"local development kafka broker\",\n",
    "        \"port\": 9092,\n",
    "    },\n",
    "    \"production\": {\n",
    "        \"url\": \"kafka.airt.ai\",\n",
    "        \"description\": \"production kafka broker\",\n",
    "        \"port\": 9092,\n",
    "        \"protocol\": \"kafka-secure\",\n",
    "        \"security\": {\"type\": \"plain\"},\n",
    "    },\n",
    "}\n",
    "\n",
    "kafka_app = FastKafka(\n",
    "    title=\"Demo Kafka app\",\n",
    "    kafka_brokers=kafka_brokers,\n",
    ")\n",
    "\n",
    "@kafka_app.consumes(topic=\"input_data\", auto_offset_reset=\"latest\")\n",
    "async def on_input_data(msg: Data):\n",
    "    logger.info(f\"Got data: {msg.data}\")\n",
    "    await to_output_data(msg.data)\n",
    "\n",
    "\n",
    "@kafka_app.produces(topic=\"output_data\")\n",
    "async def to_output_data(data: float) -> Data:\n",
    "    processed_data = Data(data=data+1.0)\n",
    "    return processed_data\n",
    "\"\"\"\n",
    "\n",
    "with open(\"application.py\", \"w\") as source:\n",
    "    source.write(kafka_app_source)\n",
    "\n",
    "Markdown(\n",
    "    f\"\"\"\n",
    "```python\n",
    "# content of the \"application.py\" file\n",
    "{kafka_app_source}\n",
    "```\n",
    "\"\"\"\n",
    ")"
   ]
  },
  {
   "cell_type": "code",
   "execution_count": null,
   "metadata": {},
   "outputs": [
    {
     "name": "stdout",
     "output_type": "stream",
     "text": [
<<<<<<< HEAD
      "23-05-31 10:28:28.037 [INFO] fastkafka._components.test_dependencies: Java is already installed.\n",
      "23-05-31 10:28:28.147 [INFO] fastkafka._components.test_dependencies: Kafka is installed.\n",
      "23-05-31 10:28:28.148 [INFO] fastkafka._components.test_dependencies: But not exported to PATH, exporting...\n"
=======
      "23-05-31 09:06:08.030 [INFO] fastkafka._components.test_dependencies: Java is already installed.\r\n",
      "23-05-31 09:06:08.030 [INFO] fastkafka._components.test_dependencies: But not exported to PATH, exporting...\r\n",
      "23-05-31 09:06:08.060 [INFO] fastkafka._components.test_dependencies: Kafka is installed.\r\n",
      "23-05-31 09:06:08.060 [INFO] fastkafka._components.test_dependencies: But not exported to PATH, exporting...\r\n"
>>>>>>> 7374d964
     ]
    }
   ],
   "source": [
    "# | notest\n",
    "# | hide\n",
    "\n",
    "# We need to start a local Apache Kafka broker so that our service can connect to it\n",
    "\n",
    "# To do that, we need JRE and Kafka toolkit installed.\n",
<<<<<<< HEAD
    "# We can do the installation by running \"fastkafka testing install_deps\"\n",
=======
    "# We can easily do the installation by running \"fastkafka testing install_deps\"\n",
>>>>>>> 7374d964
    "\n",
    "! fastkafka testing install_deps"
   ]
  },
  {
   "cell_type": "code",
   "execution_count": null,
   "metadata": {},
   "outputs": [
    {
     "name": "stdout",
     "output_type": "stream",
     "text": [
<<<<<<< HEAD
      "[INFO] fastkafka._testing.apache_kafka_broker: ApacheKafkaBroker.start(): entering...\n",
      "[WARNING] fastkafka._testing.apache_kafka_broker: ApacheKafkaBroker.start(): (<_UnixSelectorEventLoop running=True closed=False debug=False>) is already running!\n",
      "[WARNING] fastkafka._testing.apache_kafka_broker: ApacheKafkaBroker.start(): calling nest_asyncio.apply()\n",
      "[INFO] fastkafka._components.test_dependencies: Java is already installed.\n",
      "[INFO] fastkafka._components.test_dependencies: Kafka is installed.\n",
      "[INFO] fastkafka._components.test_dependencies: But not exported to PATH, exporting...\n",
      "[INFO] fastkafka._testing.apache_kafka_broker: Starting zookeeper...\n",
      "[INFO] fastkafka._testing.apache_kafka_broker: Starting kafka...\n",
      "[INFO] fastkafka._testing.apache_kafka_broker: Local Kafka broker up and running on 127.0.0.1:9092\n",
      "[INFO] fastkafka._testing.apache_kafka_broker: <class 'fastkafka.testing.ApacheKafkaBroker'>.start(): returning 127.0.0.1:9092\n",
      "[INFO] fastkafka._testing.apache_kafka_broker: ApacheKafkaBroker.start(): exited.\n"
=======
      "23-05-31 09:06:09.066 [INFO] fastkafka._testing.apache_kafka_broker: ApacheKafkaBroker.start(): entering...\n",
      "23-05-31 09:06:09.067 [WARNING] fastkafka._testing.apache_kafka_broker: ApacheKafkaBroker.start(): (<_UnixSelectorEventLoop running=True closed=False debug=False>) is already running!\n",
      "23-05-31 09:06:09.068 [WARNING] fastkafka._testing.apache_kafka_broker: ApacheKafkaBroker.start(): calling nest_asyncio.apply()\n",
      "23-05-31 09:06:09.069 [INFO] fastkafka._components.test_dependencies: Java is already installed.\n",
      "23-05-31 09:06:09.070 [INFO] fastkafka._components.test_dependencies: But not exported to PATH, exporting...\n",
      "23-05-31 09:06:09.070 [INFO] fastkafka._components.test_dependencies: Kafka is installed.\n",
      "23-05-31 09:06:09.071 [INFO] fastkafka._components.test_dependencies: But not exported to PATH, exporting...\n",
      "23-05-31 09:06:09.072 [INFO] fastkafka._testing.apache_kafka_broker: Starting zookeeper...\n",
      "23-05-31 09:06:09.945 [INFO] fastkafka._testing.apache_kafka_broker: Starting kafka...\n",
      "23-05-31 09:06:12.346 [INFO] fastkafka._testing.apache_kafka_broker: Local Kafka broker up and running on 127.0.0.1:9092\n",
      "23-05-31 09:06:12.348 [INFO] fastkafka._testing.apache_kafka_broker: <class 'fastkafka.testing.ApacheKafkaBroker'>.start(): returning 127.0.0.1:9092\n",
      "23-05-31 09:06:12.350 [INFO] fastkafka._testing.apache_kafka_broker: ApacheKafkaBroker.start(): exited.\n"
>>>>>>> 7374d964
     ]
    },
    {
     "data": {
      "text/plain": [
       "'127.0.0.1:9092'"
      ]
     },
     "execution_count": null,
     "metadata": {},
     "output_type": "execute_result"
    }
   ],
   "source": [
    "# | notest\n",
    "# | hide\n",
    "\n",
<<<<<<< HEAD
    "# Start the local Apache Kafka broker\n",
=======
    "# Let's start the local Apache Kafka broker\n",
>>>>>>> 7374d964
    "\n",
    "from fastkafka.testing import ApacheKafkaBroker\n",
    "\n",
    "broker = ApacheKafkaBroker(apply_nest_asyncio=True)\n",
    "\n",
    "broker.start()"
   ]
  },
  {
   "cell_type": "markdown",
   "metadata": {},
   "source": [
    "To run the service, use the FastKafka CLI command and pass the module (in this case, the file where the app implementation is located) and the app simbol to the command.\n",
    "\n",
    "```shell fastkafka run --num-workers=1 --kafka-broker localhost application:kafka_app```\n",
    "\n",
    "After running the command, you should see the following output in your command line:"
   ]
  },
  {
   "cell_type": "code",
   "execution_count": null,
   "metadata": {},
   "outputs": [
    {
     "name": "stdout",
     "output_type": "stream",
     "text": [
<<<<<<< HEAD
      "[6206]: 23-05-31 10:28:36.705 [INFO] fastkafka._application.app: set_kafka_broker() : Setting bootstrap_servers value to 'localhost:9092'\n",
      "[6206]: 23-05-31 10:28:36.706 [INFO] fastkafka._application.app: _create_producer() : created producer using the config: '{'bootstrap_servers': 'localhost:9092'}'\n",
      "[6204]: 23-05-31 10:28:36.708 [INFO] fastkafka._application.app: set_kafka_broker() : Setting bootstrap_servers value to 'localhost:9092'\n",
      "[6204]: 23-05-31 10:28:36.709 [INFO] fastkafka._application.app: _create_producer() : created producer using the config: '{'bootstrap_servers': 'localhost:9092'}'\n",
      "[6204]: 23-05-31 10:28:36.747 [INFO] fastkafka._components.aiokafka_consumer_loop: aiokafka_consumer_loop() starting...\n",
      "[6204]: 23-05-31 10:28:36.747 [INFO] fastkafka._components.aiokafka_consumer_loop: aiokafka_consumer_loop(): Consumer created using the following parameters: {'bootstrap_servers': 'localhost:9092', 'auto_offset_reset': 'latest', 'max_poll_records': 100}\n",
      "[6204]: 23-05-31 10:28:36.774 [INFO] fastkafka._components.aiokafka_consumer_loop: aiokafka_consumer_loop(): Consumer started.\n",
      "[6204]: 23-05-31 10:28:36.774 [INFO] aiokafka.consumer.subscription_state: Updating subscribed topics to: frozenset({'input_data'})\n",
      "[6204]: 23-05-31 10:28:36.776 [INFO] aiokafka.consumer.consumer: Subscribed to topic(s): {'input_data'}\n",
      "[6204]: 23-05-31 10:28:36.777 [INFO] fastkafka._components.aiokafka_consumer_loop: aiokafka_consumer_loop(): Consumer subscribed.\n",
      "[6206]: 23-05-31 10:28:36.788 [INFO] fastkafka._components.aiokafka_consumer_loop: aiokafka_consumer_loop() starting...\n",
      "[6206]: 23-05-31 10:28:36.788 [INFO] fastkafka._components.aiokafka_consumer_loop: aiokafka_consumer_loop(): Consumer created using the following parameters: {'bootstrap_servers': 'localhost:9092', 'auto_offset_reset': 'latest', 'max_poll_records': 100}\n",
      "[6206]: 23-05-31 10:28:36.799 [INFO] fastkafka._components.aiokafka_consumer_loop: aiokafka_consumer_loop(): Consumer started.\n",
      "[6206]: 23-05-31 10:28:36.799 [INFO] aiokafka.consumer.subscription_state: Updating subscribed topics to: frozenset({'input_data'})\n",
      "[6206]: 23-05-31 10:28:36.799 [INFO] aiokafka.consumer.consumer: Subscribed to topic(s): {'input_data'}\n",
      "[6206]: 23-05-31 10:28:36.800 [INFO] fastkafka._components.aiokafka_consumer_loop: aiokafka_consumer_loop(): Consumer subscribed.\n",
      "[6206]: 23-05-31 10:28:36.828 [ERROR] aiokafka.cluster: Topic input_data not found in cluster metadata\n",
      "[6206]: 23-05-31 10:28:36.828 [INFO] aiokafka.consumer.group_coordinator: Metadata for topic has changed from {} to {'input_data': 0}. \n",
      "[6204]: 23-05-31 10:28:36.893 [WARNING] aiokafka.cluster: Topic input_data is not available during auto-create initialization\n",
      "[6204]: 23-05-31 10:28:36.894 [INFO] aiokafka.consumer.group_coordinator: Metadata for topic has changed from {} to {'input_data': 0}. \n",
      "[6204]: 23-05-31 10:28:46.776 [ERROR] aiokafka: Unable connect to node with id 0: [Errno 111] Connect call failed ('172.28.0.12', 9092)\n",
      "[6204]: 23-05-31 10:28:46.777 [ERROR] aiokafka: Unable to update metadata from [0]\n",
      "[6206]: 23-05-31 10:28:46.778 [ERROR] aiokafka: Unable connect to node with id 0: [Errno 111] Connect call failed ('172.28.0.12', 9092)\n",
      "Starting process cleanup, this may take a few seconds...\n",
      "23-05-31 10:28:46.808 [INFO] fastkafka._server: terminate_asyncio_process(): Terminating the process 6204...\n",
      "23-05-31 10:28:46.808 [INFO] fastkafka._server: terminate_asyncio_process(): Terminating the process 6206...\n",
      "[6206]: 23-05-31 10:28:46.778 [ERROR] aiokafka: Unable to update metadata from [0]\n",
      "[6206]: 23-05-31 10:28:46.848 [INFO] fastkafka._components.aiokafka_consumer_loop: aiokafka_consumer_loop(): Consumer stopped.\n",
      "[6206]: 23-05-31 10:28:46.849 [INFO] fastkafka._components.aiokafka_consumer_loop: aiokafka_consumer_loop() finished.\n",
      "[6204]: 23-05-31 10:28:46.877 [INFO] fastkafka._components.aiokafka_consumer_loop: aiokafka_consumer_loop(): Consumer stopped.\n",
      "[6204]: 23-05-31 10:28:46.877 [INFO] fastkafka._components.aiokafka_consumer_loop: aiokafka_consumer_loop() finished.\n",
      "23-05-31 10:28:47.088 [INFO] fastkafka._server: terminate_asyncio_process(): Process 6206 was already terminated.\n",
      "23-05-31 10:28:47.089 [INFO] fastkafka._server: terminate_asyncio_process(): Process 6204 was already terminated.\n"
=======
      "[4653]: 23-05-31 09:06:13.545 [INFO] fastkafka._application.app: _create_producer() : created producer using the config: '{'bootstrap_servers': 'localhost:9092'}'\n",
      "[4651]: 23-05-31 09:06:13.562 [INFO] fastkafka._application.app: _create_producer() : created producer using the config: '{'bootstrap_servers': 'localhost:9092'}'\n",
      "[4653]: 23-05-31 09:06:13.571 [INFO] fastkafka._components.aiokafka_consumer_loop: aiokafka_consumer_loop() starting...\n",
      "[4653]: 23-05-31 09:06:13.572 [INFO] fastkafka._components.aiokafka_consumer_loop: aiokafka_consumer_loop(): Consumer created using the following parameters: {'auto_offset_reset': 'latest', 'max_poll_records': 100, 'bootstrap_servers': 'localhost:9092'}\n",
      "[4651]: 23-05-31 09:06:13.574 [INFO] fastkafka._components.aiokafka_consumer_loop: aiokafka_consumer_loop() starting...\n",
      "[4651]: 23-05-31 09:06:13.574 [INFO] fastkafka._components.aiokafka_consumer_loop: aiokafka_consumer_loop(): Consumer created using the following parameters: {'auto_offset_reset': 'latest', 'max_poll_records': 100, 'bootstrap_servers': 'localhost:9092'}\n",
      "[4651]: 23-05-31 09:06:13.580 [INFO] fastkafka._components.aiokafka_consumer_loop: aiokafka_consumer_loop(): Consumer started.\n",
      "[4651]: 23-05-31 09:06:13.580 [INFO] aiokafka.consumer.subscription_state: Updating subscribed topics to: frozenset({'input_data'})\n",
      "[4653]: 23-05-31 09:06:13.581 [INFO] fastkafka._components.aiokafka_consumer_loop: aiokafka_consumer_loop(): Consumer started.\n",
      "[4651]: 23-05-31 09:06:13.581 [INFO] aiokafka.consumer.consumer: Subscribed to topic(s): {'input_data'}\n",
      "[4651]: 23-05-31 09:06:13.581 [INFO] fastkafka._components.aiokafka_consumer_loop: aiokafka_consumer_loop(): Consumer subscribed.\n",
      "[4653]: 23-05-31 09:06:13.581 [INFO] aiokafka.consumer.subscription_state: Updating subscribed topics to: frozenset({'input_data'})\n",
      "[4653]: 23-05-31 09:06:13.581 [INFO] aiokafka.consumer.consumer: Subscribed to topic(s): {'input_data'}\n",
      "[4653]: 23-05-31 09:06:13.581 [INFO] fastkafka._components.aiokafka_consumer_loop: aiokafka_consumer_loop(): Consumer subscribed.\n",
      "[4651]: 23-05-31 09:06:13.595 [ERROR] aiokafka.cluster: Topic input_data not found in cluster metadata\n",
      "[4651]: 23-05-31 09:06:13.595 [INFO] aiokafka.consumer.group_coordinator: Metadata for topic has changed from {} to {'input_data': 0}. \n",
      "[4653]: 23-05-31 09:06:13.637 [WARNING] aiokafka.cluster: Topic input_data is not available during auto-create initialization\n",
      "[4653]: 23-05-31 09:06:13.637 [INFO] aiokafka.consumer.group_coordinator: Metadata for topic has changed from {} to {'input_data': 0}. \n"
>>>>>>> 7374d964
     ]
    }
   ],
   "source": [
    "# | notest\n",
    "# | echo: false\n",
    "\n",
<<<<<<< HEAD
    "# This cell will run your app indefinitely, you need to stop it manually\n",
=======
    "# This cell will run indefinitely, you need to stop it manually\n",
>>>>>>> 7374d964
    "\n",
    "!fastkafka run --num-workers=2 --kafka-broker localhost application:kafka_app"
   ]
  },
  {
   "cell_type": "code",
   "execution_count": null,
   "metadata": {},
<<<<<<< HEAD
   "outputs": [
    {
     "name": "stdout",
     "output_type": "stream",
     "text": [
      "[INFO] fastkafka._testing.apache_kafka_broker: ApacheKafkaBroker.stop(): entering...\n",
      "[INFO] fastkafka._components._subprocess: terminate_asyncio_process(): Terminating the process 5771...\n",
      "[INFO] fastkafka._components._subprocess: terminate_asyncio_process(): Process 5771 was already terminated.\n",
      "[INFO] fastkafka._components._subprocess: terminate_asyncio_process(): Terminating the process 5401...\n",
      "[INFO] fastkafka._components._subprocess: terminate_asyncio_process(): Process 5401 was already terminated.\n",
      "[INFO] fastkafka._testing.apache_kafka_broker: ApacheKafkaBroker.stop(): exited.\n"
     ]
    }
   ],
=======
   "outputs": [],
>>>>>>> 7374d964
   "source": [
    "# | notest\n",
    "# | hide\n",
    "\n",
    "# Stop the local broker to keep the runtime clean\n",
    "\n",
    "broker.stop()"
   ]
  },
  {
   "cell_type": "markdown",
   "metadata": {},
   "source": [
    "## Documentation\n",
    "\n",
    "The kafka app comes with builtin documentation generation using [AsyncApi HTML generator](https://www.asyncapi.com/tools/generator).\n",
    "\n",
    "AsyncApi requires Node.js to be installed and we provide the following convenience command line for it:\n",
    "\n",
    "```sh\n",
    "fastkafka docs install_deps\n",
    "```"
   ]
  },
  {
   "cell_type": "code",
   "execution_count": null,
   "metadata": {},
<<<<<<< HEAD
   "outputs": [
    {
     "data": {
      "text/markdown": "\n# Update Node.js\nWhen running in Colab, we need to update Node.js first:\n    ",
      "text/plain": [
       "<IPython.core.display.Markdown object>"
      ]
     },
     "metadata": {},
     "output_type": "display_data"
    }
   ],
=======
   "outputs": [],
>>>>>>> 7374d964
   "source": [
    "# | notest\n",
    "# | hide\n",
    "\n",
<<<<<<< HEAD
    "if in_colab:\n",
    "    display(Markdown(\"\"\"\n",
    "# Update Node.js\n",
    "When running in Colab, we need to update Node.js first:\n",
    "    \"\"\"))"
=======
    "Markdown(\"\"\"\n",
    "# When in Colab...\n",
    "When running in Colab, we need to update Node.js first:\n",
    "\"\"\")"
>>>>>>> 7374d964
   ]
  },
  {
   "cell_type": "code",
   "execution_count": null,
   "metadata": {},
<<<<<<< HEAD
   "outputs": [
    {
     "name": "stdout",
     "output_type": "stream",
     "text": [
      "\u001b[K\u001b[?25h\n",
      "changed 1 package in 255ms\n",
      "  \u001b[36m   copying\u001b[0m : \u001b[2mnode/18.16.0\u001b[0m\n",
      "  \u001b[36m installed\u001b[0m : \u001b[2mv18.16.0 (with npm 9.5.1)\u001b[0m\n"
     ]
    }
   ],
=======
   "outputs": [],
>>>>>>> 7374d964
   "source": [
    "# | notest\n",
    "# | hide\n",
    "\n",
<<<<<<< HEAD
    "if in_colab:\n",
    "    !npm install -g n\n",
    "    !n lts"
=======
    "try:\n",
    "    import google.colab\n",
    "\n",
    "    !npm install -g n\n",
    "    !n lts\n",
    "except:\n",
    "    pass"
>>>>>>> 7374d964
   ]
  },
  {
   "cell_type": "code",
   "execution_count": null,
   "metadata": {},
<<<<<<< HEAD
   "outputs": [
    {
     "name": "stdout",
     "output_type": "stream",
     "text": [
      "23-05-31 10:29:56.092 [INFO] fastkafka._components.docs_dependencies: AsyncAPI generator installed\n"
     ]
    }
   ],
=======
   "outputs": [],
>>>>>>> 7374d964
   "source": [
    "# | notest\n",
    "# | echo: false\n",
    "\n",
    "! fastkafka docs install_deps"
   ]
  },
  {
   "cell_type": "markdown",
   "metadata": {},
   "source": [
    "To generate the documentation programatically you just need to call the following command:\n",
    "\n",
    "```sh\n",
    "fastkafka docs generate application:kafka_app\n",
    "```"
   ]
  },
  {
   "cell_type": "code",
   "execution_count": null,
   "metadata": {},
<<<<<<< HEAD
   "outputs": [
    {
     "name": "stdout",
     "output_type": "stream",
     "text": [
      "23-05-31 10:29:56.904 [INFO] fastkafka._components.asyncapi: New async specifications generated at: '/content/asyncapi/spec/asyncapi.yml'\n",
      "23-05-31 10:30:11.353 [INFO] fastkafka._components.asyncapi: Async docs generated at 'asyncapi/docs'\n",
      "23-05-31 10:30:11.353 [INFO] fastkafka._components.asyncapi: Output of '$ npx -y -p @asyncapi/generator ag asyncapi/spec/asyncapi.yml @asyncapi/html-template -o asyncapi/docs --force-write'\u001b[32m\n",
      "\n",
      "Done! ✨\u001b[0m\n",
      "\u001b[33mCheck out your shiny new generated files at \u001b[0m\u001b[35m/content/asyncapi/docs\u001b[0m\u001b[33m.\u001b[0m\n",
      "\n",
      "\n"
     ]
    }
   ],
=======
   "outputs": [],
>>>>>>> 7374d964
   "source": [
    "# | notest\n",
    "# | echo: false\n",
    "\n",
    "! fastkafka docs generate application:kafka_app"
   ]
  },
  {
   "cell_type": "markdown",
   "metadata": {},
   "source": [
    "This will generate the *asyncapi* folder in relative path where all your documentation will be saved. You can check out the content of it with:\n",
    "\n",
    "```sh\n",
    "ls -l asyncapi\n",
    "```"
   ]
  },
  {
   "cell_type": "code",
   "execution_count": null,
   "metadata": {},
<<<<<<< HEAD
   "outputs": [
    {
     "name": "stdout",
     "output_type": "stream",
     "text": [
      "total 8\n",
      "drwxr-xr-x 4 root root 4096 May 31 10:20 docs\n",
      "drwxr-xr-x 2 root root 4096 May 31 10:19 spec\n"
     ]
    }
   ],
=======
   "outputs": [],
>>>>>>> 7374d964
   "source": [
    "# | notest\n",
    "# | echo: false\n",
    "\n",
    "! ls -l asyncapi"
   ]
  },
  {
   "cell_type": "markdown",
   "metadata": {},
   "source": [
    "In docs folder you will find the servable static html file of your documentation. This can also be served using our `fastkafka docs serve` CLI command (more on that in our guides).\n",
    "\n",
    "In spec folder you will find a asyncapi.yml file containing the async API specification of your application. "
   ]
  },
  {
   "cell_type": "markdown",
   "metadata": {},
   "source": [
    "We can locally preview the generated documentation by running the following command:\n",
    "\n",
    "```sh\n",
    "fastkafka docs serve application:kafka_app\n",
    "```"
   ]
  },
  {
   "cell_type": "code",
   "execution_count": null,
   "metadata": {},
<<<<<<< HEAD
   "outputs": [
    {
     "data": {
      "text/markdown": "\n# Documentation link when runnining in Colab\nTo acces your documentation when serving in Colab, you can use [this link](https://3ei8kr48kzu-496ff2e9c6d22116-8000-colab.googleusercontent.com/) \n(after you have run the fastkafka docs serve application:kafka_app command)\n",
      "text/plain": [
       "<IPython.core.display.Markdown object>"
      ]
     },
     "metadata": {},
     "output_type": "display_data"
    }
   ],
=======
   "outputs": [],
>>>>>>> 7374d964
   "source": [
    "# | notest\n",
    "# | hide\n",
    "\n",
<<<<<<< HEAD
    "if in_colab:\n",
    "    port_proxy = google.colab.output.eval_js(f\"google.colab.kernel.proxyPort({8000})\")\n",
    "\n",
    "    display(Markdown(f\"\"\"\n",
    "# Documentation link when runnining in Colab\n",
    "To acces your documentation when serving in Colab, you can use [this link]({port_proxy}) \n",
    "(after you have run the fastkafka docs serve application:kafka_app command)\n",
    "\"\"\"))"
=======
    "try:\n",
    "    import google.colab\n",
    "\n",
    "    port_proxy = google.colab.output.eval_js(f\"google.colab.kernel.proxyPort({8000})\")\n",
    "\n",
    "    display(Markdown(f\"\"\"\n",
    "# When in Colab...\n",
    "To acces your documentation when serving in Colab, you can use [this link]({port_proxy}) \n",
    "(after you have run the fastkafka docs serve application:kafka_app command)\n",
    "\"\"\"))\n",
    "except:\n",
    "    pass"
>>>>>>> 7374d964
   ]
  },
  {
   "cell_type": "code",
   "execution_count": null,
   "metadata": {},
<<<<<<< HEAD
   "outputs": [
    {
     "name": "stdout",
     "output_type": "stream",
     "text": [
      "23-05-31 10:30:13.049 [INFO] fastkafka._components.asyncapi: New async specifications generated at: '/content/asyncapi/spec/asyncapi.yml'\n",
      "23-05-31 10:30:26.288 [INFO] fastkafka._components.asyncapi: Async docs generated at 'asyncapi/docs'\n",
      "23-05-31 10:30:26.288 [INFO] fastkafka._components.asyncapi: Output of '$ npx -y -p @asyncapi/generator ag asyncapi/spec/asyncapi.yml @asyncapi/html-template -o asyncapi/docs --force-write'\u001b[32m\n",
      "\n",
      "Done! ✨\u001b[0m\n",
      "\u001b[33mCheck out your shiny new generated files at \u001b[0m\u001b[35m/content/asyncapi/docs\u001b[0m\u001b[33m.\u001b[0m\n",
      "\n",
      "\n",
      "Serving documentation on http://127.0.0.1:8000\u001b[0m\n",
      "127.0.0.1 - - [31/May/2023 10:30:27] \"GET / HTTP/1.1\" 200 -\n",
      "127.0.0.1 - - [31/May/2023 10:30:28] \"GET /css/global.min.css HTTP/1.1\" 200 -\n",
      "127.0.0.1 - - [31/May/2023 10:30:28] \"GET /css/asyncapi.min.css HTTP/1.1\" 200 -\n",
      "127.0.0.1 - - [31/May/2023 10:30:28] \"GET /js/asyncapi-ui.min.js HTTP/1.1\" 200 -\n",
      "Interupting serving of documentation and cleaning up...\u001b[0m\n"
     ]
    }
   ],
=======
   "outputs": [],
>>>>>>> 7374d964
   "source": [
    "# | notest\n",
    "# | echo: false\n",
    "\n",
    "# This cell will serve docs indefinitely, you need to stop it manually\n",
    "\n",
    "!fastkafka docs serve application:kafka_app"
   ]
  },
  {
   "cell_type": "markdown",
   "metadata": {},
   "source": [
    "From the parameters passed to the application constructor, we get the documentation bellow:\n",
    "```python\n",
    "from fastkafka import FastKafka\n",
    "\n",
    "kafka_brokers = {\n",
    "    \"localhost\": {\n",
    "        \"url\": \"localhost\",\n",
    "        \"description\": \"local development kafka broker\",\n",
    "        \"port\": 9092,\n",
    "    },\n",
    "    \"production\": {\n",
    "        \"url\": \"kafka.airt.ai\",\n",
    "        \"description\": \"production kafka broker\",\n",
    "        \"port\": 9092,\n",
    "        \"protocol\": \"kafka-secure\",\n",
    "        \"security\": {\"type\": \"plain\"},\n",
    "    },\n",
    "}\n",
    "\n",
    "kafka_app = FastKafka(\n",
    "    title=\"Demo Kafka app\",\n",
    "    kafka_brokers=kafka_brokers,\n",
    ")\n",
    "```"
   ]
  },
  {
   "cell_type": "markdown",
   "metadata": {},
   "source": [
    "![Kafka_servers](https://raw.githubusercontent.com/airtai/fastkafka/main/nbs/images/screenshot-kafka-servers.png)"
   ]
  },
  {
   "cell_type": "markdown",
   "metadata": {},
   "source": [
    "The following documentation snippet are for the consumer as specified in the code above:"
   ]
  },
  {
   "cell_type": "markdown",
   "metadata": {},
   "source": [
    "\n",
    "![Kafka_consumer](https://raw.githubusercontent.com/airtai/fastkafka/main/nbs/images/screenshot-kafka-consumer.png)"
   ]
  },
  {
   "cell_type": "markdown",
   "metadata": {},
   "source": [
    "The following documentation snippet are for the producer as specified in the code above:"
   ]
  },
  {
   "cell_type": "markdown",
   "metadata": {},
   "source": [
    "\n",
    "![Kafka_producer](https://raw.githubusercontent.com/airtai/fastkafka/main/nbs/images/screenshot-kafka-producer.png)"
   ]
  },
  {
   "cell_type": "markdown",
   "metadata": {},
   "source": [
    "Finally, all messages as defined as subclasses of *BaseModel* are documented as well: "
   ]
  },
  {
   "cell_type": "markdown",
   "metadata": {},
   "source": [
    "\n",
    "![Kafka_![Kafka_servers](https://raw.githubusercontent.com/airtai/fastkafka/main/nbs/images/screenshot-kafka-messages.png)](https://raw.githubusercontent.com/airtai/fastkafka/main/nbs/images/screenshot-kafka-messages.png)"
   ]
  },
  {
   "cell_type": "markdown",
   "metadata": {},
   "source": [
    "## License\n",
    "\n",
    "FastKafka is licensed under the Apache License 2.0\n",
    "\n",
    "A permissive license whose main conditions require preservation of copyright and license notices. Contributors provide an express grant of patent rights. Licensed works, modifications, and larger works may be distributed under different terms and without source code.\n",
    "\n",
    "The full text of the license can be found [here](https://raw.githubusercontent.com/airtai/fastkafka/main/LICENSE)."
   ]
  }
 ],
 "metadata": {
  "kernelspec": {
   "display_name": "python3",
   "language": "python",
   "name": "python3"
  }
 },
 "nbformat": 4,
 "nbformat_minor": 0
}<|MERGE_RESOLUTION|>--- conflicted
+++ resolved
@@ -15,7 +15,6 @@
    "cell_type": "code",
    "execution_count": null,
    "metadata": {},
-<<<<<<< HEAD
    "outputs": [],
    "source": [
     "# | hide\n",
@@ -34,7 +33,14 @@
    "outputs": [
     {
      "data": {
-      "text/markdown": "\n# If you see this message, you are running in Google Colab\nAlong with this interactive tutorial the content of this notebook is organized and formatted for documentation purpuoses. \n\nYou can ignore the '# | hide', '# | notest' and '# | echo: false' comments, they are not important for the tutorial.\n    ",
+      "text/markdown": [
+       "\n",
+       "# If you see this message, you are running in Google Colab\n",
+       "Along with this interactive tutorial the content of this notebook is organized and formatted for documentation purpuoses. \n",
+       "\n",
+       "You can ignore the '# | hide', '# | notest' and '# | echo: false' comments, they are not important for the tutorial.\n",
+       "    "
+      ],
       "text/plain": [
        "<IPython.core.display.Markdown object>"
       ]
@@ -53,56 +59,18 @@
     "\n",
     "You can ignore the '# | hide', '# | notest' and '# | echo: false' comments, they are not important for the tutorial.\n",
     "    \"\"\"))"
-=======
-   "outputs": [
-    {
-     "data": {
-      "text/markdown": [
-       "\n",
-       "# When in Colab...\n",
-       "This notebook is exported to README of FastKafka. \n",
-       "\n",
-       "Some cells are hidden or not necessary to run in tests when exporting to README. Those cells start with \"# | hide\" and \"# | notest\" comments.\n",
-       "\n",
-       "When running in Colab, you can ignore those comments.\n"
-      ],
-      "text/plain": [
-       "<IPython.core.display.Markdown object>"
-      ]
-     },
-     "execution_count": null,
-     "metadata": {},
-     "output_type": "execute_result"
-    }
-   ],
-   "source": [
+   ]
+  },
+  {
+   "cell_type": "code",
+   "execution_count": null,
+   "metadata": {},
+   "outputs": [],
+   "source": [
+    "# | notest\n",
     "# | hide\n",
     "\n",
-    "Markdown(\"\"\"\n",
-    "# When in Colab...\n",
-    "This notebook is exported to README of FastKafka. \n",
-    "\n",
-    "Some cells are hidden or not necessary to run in tests when exporting to README. Those cells start with \"# | hide\" and \"# | notest\" comments.\n",
-    "\n",
-    "When running in Colab, you can ignore those comments.\n",
-    "\"\"\")"
->>>>>>> 7374d964
-   ]
-  },
-  {
-   "cell_type": "code",
-   "execution_count": null,
-   "metadata": {},
-   "outputs": [],
-   "source": [
-    "# | notest\n",
-    "# | hide\n",
-    "\n",
-<<<<<<< HEAD
     "# This step is necessary to be able to run FastKafka inside Google Colab\n",
-=======
-    "# nest_asyncio step is necessary to be able to run FastKafka inside jupyter notebooks and Google Colab loops\n",
->>>>>>> 7374d964
     "\n",
     "import nest_asyncio"
    ]
@@ -215,7 +183,6 @@
      "name": "stdout",
      "output_type": "stream",
      "text": [
-<<<<<<< HEAD
       "Looking in indexes: https://pypi.org/simple, https://us-python.pkg.dev/colab-wheels/public/simple/\n",
       "Requirement already satisfied: fastkafka[docs,test] in /usr/local/lib/python3.10/dist-packages (0.6.1)\n",
       "Requirement already satisfied: aiokafka>=0.8.0 in /usr/local/lib/python3.10/dist-packages (from fastkafka[docs,test]) (0.8.0)\n",
@@ -271,86 +238,14 @@
       "Requirement already satisfied: python-dateutil>=2.1 in /usr/local/lib/python3.10/dist-packages (from jupyter-client->ipykernel>=4.5.1->ipywidgets<=8.0.4,>=8.0->fastkafka[docs,test]) (2.8.2)\n",
       "Requirement already satisfied: platformdirs>=2.5 in /usr/local/lib/python3.10/dist-packages (from jupyter-core>=4.6.0->jupyter-client->ipykernel>=4.5.1->ipywidgets<=8.0.4,>=8.0->fastkafka[docs,test]) (3.3.0)\n",
       "Requirement already satisfied: six>=1.5 in /usr/local/lib/python3.10/dist-packages (from python-dateutil>=2.1->jupyter-client->ipykernel>=4.5.1->ipywidgets<=8.0.4,>=8.0->fastkafka[docs,test]) (1.16.0)\n"
-=======
-      "Defaulting to user installation because normal site-packages is not writeable\n",
-      "Requirement already satisfied: fastkafka[docs,test] in /work/fastkafka (0.7.0rc1)\n",
-      "Requirement already satisfied: aiokafka>=0.8.0 in /home/tvrtko/.local/lib/python3.11/site-packages (from fastkafka[docs,test]) (0.8.0)\n",
-      "Requirement already satisfied: anyio>=3.0 in /usr/local/lib/python3.11/dist-packages (from fastkafka[docs,test]) (3.6.2)\n",
-      "Requirement already satisfied: asyncer>=0.0.2 in /home/tvrtko/.local/lib/python3.11/site-packages (from fastkafka[docs,test]) (0.0.2)\n",
-      "Requirement already satisfied: docstring-parser>=0.15 in /home/tvrtko/.local/lib/python3.11/site-packages (from fastkafka[docs,test]) (0.15)\n",
-      "Requirement already satisfied: nest-asyncio>=1.5.6 in /usr/local/lib/python3.11/dist-packages (from fastkafka[docs,test]) (1.5.6)\n",
-      "Requirement already satisfied: pydantic>=1.9 in /home/tvrtko/.local/lib/python3.11/site-packages (from fastkafka[docs,test]) (1.10.8)\n",
-      "Requirement already satisfied: tqdm>=4.62 in /home/tvrtko/.local/lib/python3.11/site-packages (from fastkafka[docs,test]) (4.65.0)\n",
-      "Requirement already satisfied: typer>=0.7.0 in /home/tvrtko/.local/lib/python3.11/site-packages (from fastkafka[docs,test]) (0.9.0)\n",
-      "Requirement already satisfied: PyYAML>=5.3.1 in /usr/local/lib/python3.11/dist-packages (from fastkafka[docs,test]) (6.0)\n",
-      "Requirement already satisfied: aiohttp>=3.8.4 in /home/tvrtko/.local/lib/python3.11/site-packages (from fastkafka[docs,test]) (3.8.4)\n",
-      "Requirement already satisfied: install-jdk==0.3.0 in /home/tvrtko/.local/lib/python3.11/site-packages (from fastkafka[docs,test]) (0.3.0)\n",
-      "Requirement already satisfied: ipywidgets<=8.0.4,>=8.0 in /home/tvrtko/.local/lib/python3.11/site-packages (from fastkafka[docs,test]) (8.0.4)\n",
-      "Requirement already satisfied: requests>=2.20 in /usr/local/lib/python3.11/dist-packages (from fastkafka[docs,test]) (2.30.0)\n",
-      "Requirement already satisfied: attrs>=17.3.0 in /usr/local/lib/python3.11/dist-packages (from aiohttp>=3.8.4->fastkafka[docs,test]) (23.1.0)\n",
-      "Requirement already satisfied: charset-normalizer<4.0,>=2.0 in /usr/local/lib/python3.11/dist-packages (from aiohttp>=3.8.4->fastkafka[docs,test]) (3.1.0)\n",
-      "Requirement already satisfied: multidict<7.0,>=4.5 in /home/tvrtko/.local/lib/python3.11/site-packages (from aiohttp>=3.8.4->fastkafka[docs,test]) (6.0.4)\n",
-      "Requirement already satisfied: async-timeout<5.0,>=4.0.0a3 in /home/tvrtko/.local/lib/python3.11/site-packages (from aiohttp>=3.8.4->fastkafka[docs,test]) (4.0.2)\n",
-      "Requirement already satisfied: yarl<2.0,>=1.0 in /home/tvrtko/.local/lib/python3.11/site-packages (from aiohttp>=3.8.4->fastkafka[docs,test]) (1.9.2)\n",
-      "Requirement already satisfied: frozenlist>=1.1.1 in /home/tvrtko/.local/lib/python3.11/site-packages (from aiohttp>=3.8.4->fastkafka[docs,test]) (1.3.3)\n",
-      "Requirement already satisfied: aiosignal>=1.1.2 in /home/tvrtko/.local/lib/python3.11/site-packages (from aiohttp>=3.8.4->fastkafka[docs,test]) (1.3.1)\n",
-      "Requirement already satisfied: kafka-python>=2.0.2 in /home/tvrtko/.local/lib/python3.11/site-packages (from aiokafka>=0.8.0->fastkafka[docs,test]) (2.0.2)\n",
-      "Requirement already satisfied: packaging in /usr/local/lib/python3.11/dist-packages (from aiokafka>=0.8.0->fastkafka[docs,test]) (23.1)\n",
-      "Requirement already satisfied: idna>=2.8 in /usr/local/lib/python3.11/dist-packages (from anyio>=3.0->fastkafka[docs,test]) (3.4)\n",
-      "Requirement already satisfied: sniffio>=1.1 in /usr/local/lib/python3.11/dist-packages (from anyio>=3.0->fastkafka[docs,test]) (1.3.0)\n",
-      "Requirement already satisfied: ipykernel>=4.5.1 in /usr/local/lib/python3.11/dist-packages (from ipywidgets<=8.0.4,>=8.0->fastkafka[docs,test]) (6.23.1)\n",
-      "Requirement already satisfied: ipython>=6.1.0 in /home/tvrtko/.local/lib/python3.11/site-packages (from ipywidgets<=8.0.4,>=8.0->fastkafka[docs,test]) (8.12.2)\n",
-      "Requirement already satisfied: traitlets>=4.3.1 in /usr/local/lib/python3.11/dist-packages (from ipywidgets<=8.0.4,>=8.0->fastkafka[docs,test]) (5.9.0)\n",
-      "Requirement already satisfied: widgetsnbextension~=4.0 in /home/tvrtko/.local/lib/python3.11/site-packages (from ipywidgets<=8.0.4,>=8.0->fastkafka[docs,test]) (4.0.7)\n",
-      "Requirement already satisfied: jupyterlab-widgets~=3.0 in /home/tvrtko/.local/lib/python3.11/site-packages (from ipywidgets<=8.0.4,>=8.0->fastkafka[docs,test]) (3.0.7)\n",
-      "Requirement already satisfied: typing-extensions>=4.2.0 in /home/tvrtko/.local/lib/python3.11/site-packages (from pydantic>=1.9->fastkafka[docs,test]) (4.6.2)\n",
-      "Requirement already satisfied: urllib3<3,>=1.21.1 in /home/tvrtko/.local/lib/python3.11/site-packages (from requests>=2.20->fastkafka[docs,test]) (1.26.16)\n",
-      "Requirement already satisfied: certifi>=2017.4.17 in /usr/local/lib/python3.11/dist-packages (from requests>=2.20->fastkafka[docs,test]) (2023.5.7)\n",
-      "Requirement already satisfied: click<9.0.0,>=7.1.1 in /home/tvrtko/.local/lib/python3.11/site-packages (from typer>=0.7.0->fastkafka[docs,test]) (8.1.3)\n",
-      "Requirement already satisfied: comm>=0.1.1 in /usr/local/lib/python3.11/dist-packages (from ipykernel>=4.5.1->ipywidgets<=8.0.4,>=8.0->fastkafka[docs,test]) (0.1.3)\n",
-      "Requirement already satisfied: debugpy>=1.6.5 in /usr/local/lib/python3.11/dist-packages (from ipykernel>=4.5.1->ipywidgets<=8.0.4,>=8.0->fastkafka[docs,test]) (1.6.7)\n",
-      "Requirement already satisfied: jupyter-client>=6.1.12 in /usr/local/lib/python3.11/dist-packages (from ipykernel>=4.5.1->ipywidgets<=8.0.4,>=8.0->fastkafka[docs,test]) (8.2.0)\n",
-      "Requirement already satisfied: jupyter-core!=5.0.*,>=4.12 in /usr/local/lib/python3.11/dist-packages (from ipykernel>=4.5.1->ipywidgets<=8.0.4,>=8.0->fastkafka[docs,test]) (5.3.0)\n",
-      "Requirement already satisfied: matplotlib-inline>=0.1 in /usr/local/lib/python3.11/dist-packages (from ipykernel>=4.5.1->ipywidgets<=8.0.4,>=8.0->fastkafka[docs,test]) (0.1.6)\n",
-      "Requirement already satisfied: psutil in /usr/local/lib/python3.11/dist-packages (from ipykernel>=4.5.1->ipywidgets<=8.0.4,>=8.0->fastkafka[docs,test]) (5.9.5)\n",
-      "Requirement already satisfied: pyzmq>=20 in /usr/local/lib/python3.11/dist-packages (from ipykernel>=4.5.1->ipywidgets<=8.0.4,>=8.0->fastkafka[docs,test]) (25.0.2)\n",
-      "Requirement already satisfied: tornado>=6.1 in /usr/local/lib/python3.11/dist-packages (from ipykernel>=4.5.1->ipywidgets<=8.0.4,>=8.0->fastkafka[docs,test]) (6.3.2)\n",
-      "Requirement already satisfied: backcall in /usr/local/lib/python3.11/dist-packages (from ipython>=6.1.0->ipywidgets<=8.0.4,>=8.0->fastkafka[docs,test]) (0.2.0)\n",
-      "Requirement already satisfied: decorator in /usr/local/lib/python3.11/dist-packages (from ipython>=6.1.0->ipywidgets<=8.0.4,>=8.0->fastkafka[docs,test]) (5.1.1)\n",
-      "Requirement already satisfied: jedi>=0.16 in /usr/local/lib/python3.11/dist-packages (from ipython>=6.1.0->ipywidgets<=8.0.4,>=8.0->fastkafka[docs,test]) (0.18.2)\n",
-      "Requirement already satisfied: pickleshare in /usr/local/lib/python3.11/dist-packages (from ipython>=6.1.0->ipywidgets<=8.0.4,>=8.0->fastkafka[docs,test]) (0.7.5)\n",
-      "Requirement already satisfied: prompt-toolkit!=3.0.37,<3.1.0,>=3.0.30 in /usr/local/lib/python3.11/dist-packages (from ipython>=6.1.0->ipywidgets<=8.0.4,>=8.0->fastkafka[docs,test]) (3.0.38)\n",
-      "Requirement already satisfied: pygments>=2.4.0 in /usr/local/lib/python3.11/dist-packages (from ipython>=6.1.0->ipywidgets<=8.0.4,>=8.0->fastkafka[docs,test]) (2.15.1)\n",
-      "Requirement already satisfied: stack-data in /usr/local/lib/python3.11/dist-packages (from ipython>=6.1.0->ipywidgets<=8.0.4,>=8.0->fastkafka[docs,test]) (0.6.2)\n",
-      "Requirement already satisfied: pexpect>4.3 in /usr/local/lib/python3.11/dist-packages (from ipython>=6.1.0->ipywidgets<=8.0.4,>=8.0->fastkafka[docs,test]) (4.8.0)\n",
-      "Requirement already satisfied: parso<0.9.0,>=0.8.0 in /usr/local/lib/python3.11/dist-packages (from jedi>=0.16->ipython>=6.1.0->ipywidgets<=8.0.4,>=8.0->fastkafka[docs,test]) (0.8.3)\n",
-      "Requirement already satisfied: python-dateutil>=2.8.2 in /usr/local/lib/python3.11/dist-packages (from jupyter-client>=6.1.12->ipykernel>=4.5.1->ipywidgets<=8.0.4,>=8.0->fastkafka[docs,test]) (2.8.2)\n",
-      "Requirement already satisfied: platformdirs>=2.5 in /usr/local/lib/python3.11/dist-packages (from jupyter-core!=5.0.*,>=4.12->ipykernel>=4.5.1->ipywidgets<=8.0.4,>=8.0->fastkafka[docs,test]) (3.5.1)\n",
-      "Requirement already satisfied: ptyprocess>=0.5 in /usr/local/lib/python3.11/dist-packages (from pexpect>4.3->ipython>=6.1.0->ipywidgets<=8.0.4,>=8.0->fastkafka[docs,test]) (0.7.0)\n"
      ]
-    },
-    {
-     "name": "stdout",
-     "output_type": "stream",
-     "text": [
-      "Requirement already satisfied: wcwidth in /usr/local/lib/python3.11/dist-packages (from prompt-toolkit!=3.0.37,<3.1.0,>=3.0.30->ipython>=6.1.0->ipywidgets<=8.0.4,>=8.0->fastkafka[docs,test]) (0.2.6)\n",
-      "Requirement already satisfied: executing>=1.2.0 in /usr/local/lib/python3.11/dist-packages (from stack-data->ipython>=6.1.0->ipywidgets<=8.0.4,>=8.0->fastkafka[docs,test]) (1.2.0)\n",
-      "Requirement already satisfied: asttokens>=2.1.0 in /usr/local/lib/python3.11/dist-packages (from stack-data->ipython>=6.1.0->ipywidgets<=8.0.4,>=8.0->fastkafka[docs,test]) (2.2.1)\n",
-      "Requirement already satisfied: pure-eval in /usr/local/lib/python3.11/dist-packages (from stack-data->ipython>=6.1.0->ipywidgets<=8.0.4,>=8.0->fastkafka[docs,test]) (0.2.2)\n",
-      "Requirement already satisfied: six in /usr/lib/python3/dist-packages (from asttokens>=2.1.0->stack-data->ipython>=6.1.0->ipywidgets<=8.0.4,>=8.0->fastkafka[docs,test]) (1.16.0)\n"
->>>>>>> 7374d964
-     ]
     }
    ],
    "source": [
     "# | hide\n",
     "# | notest\n",
     "\n",
-<<<<<<< HEAD
     "# Install FastKafka with testing and documentation dependencies\n",
-=======
-    "# Let's install FastKafka with testing and documentation dependencies\n",
->>>>>>> 7374d964
     "\n",
     "! pip install fastkafka[test,docs]"
    ]
@@ -361,11 +256,7 @@
    "source": [
     "## Tutorial\n",
     "\n",
-<<<<<<< HEAD
     "You can start an interactive tutorial in Google Colab by clicking the button below:\n",
-=======
-    "You can start this README as an interactive tutorial in Google Colab by clicking the button below:\n",
->>>>>>> 7374d964
     "\n",
     "<a href=\"https://colab.research.google.com/github/airtai/fastkafka/blob/main/nbs/index.ipynb\" target=”_blank”>\n",
     "  <img src=\"https://colab.research.google.com/assets/colab-badge.svg\" alt=\"Open In Colab\" />\n",
@@ -615,7 +506,56 @@
    "outputs": [
     {
      "data": {
-      "text/markdown": "\n```python\n# content of the \"application.py\" file\n\nfrom pydantic import BaseModel, Field, NonNegativeFloat\n\nfrom fastkafka import FastKafka\nfrom fastkafka._components.logger import get_logger\n\nlogger = get_logger(__name__)\n\nclass Data(BaseModel):\n    data: NonNegativeFloat = Field(\n        ..., example=0.5, description=\"Float data example\"\n    )\n\nkafka_brokers = {\n    \"localhost\": {\n        \"url\": \"localhost\",\n        \"description\": \"local development kafka broker\",\n        \"port\": 9092,\n    },\n    \"production\": {\n        \"url\": \"kafka.airt.ai\",\n        \"description\": \"production kafka broker\",\n        \"port\": 9092,\n        \"protocol\": \"kafka-secure\",\n        \"security\": {\"type\": \"plain\"},\n    },\n}\n\nkafka_app = FastKafka(\n    title=\"Demo Kafka app\",\n    kafka_brokers=kafka_brokers,\n)\n\n@kafka_app.consumes(topic=\"input_data\", auto_offset_reset=\"latest\")\nasync def on_input_data(msg: Data):\n    logger.info(f\"Got data: {msg.data}\")\n    await to_output_data(msg.data)\n\n\n@kafka_app.produces(topic=\"output_data\")\nasync def to_output_data(data: float) -> Data:\n    processed_data = Data(data=data+1.0)\n    return processed_data\n\n```\n",
+      "text/markdown": [
+       "\n",
+       "```python\n",
+       "# content of the \"application.py\" file\n",
+       "\n",
+       "from pydantic import BaseModel, Field, NonNegativeFloat\n",
+       "\n",
+       "from fastkafka import FastKafka\n",
+       "from fastkafka._components.logger import get_logger\n",
+       "\n",
+       "logger = get_logger(__name__)\n",
+       "\n",
+       "class Data(BaseModel):\n",
+       "    data: NonNegativeFloat = Field(\n",
+       "        ..., example=0.5, description=\"Float data example\"\n",
+       "    )\n",
+       "\n",
+       "kafka_brokers = {\n",
+       "    \"localhost\": {\n",
+       "        \"url\": \"localhost\",\n",
+       "        \"description\": \"local development kafka broker\",\n",
+       "        \"port\": 9092,\n",
+       "    },\n",
+       "    \"production\": {\n",
+       "        \"url\": \"kafka.airt.ai\",\n",
+       "        \"description\": \"production kafka broker\",\n",
+       "        \"port\": 9092,\n",
+       "        \"protocol\": \"kafka-secure\",\n",
+       "        \"security\": {\"type\": \"plain\"},\n",
+       "    },\n",
+       "}\n",
+       "\n",
+       "kafka_app = FastKafka(\n",
+       "    title=\"Demo Kafka app\",\n",
+       "    kafka_brokers=kafka_brokers,\n",
+       ")\n",
+       "\n",
+       "@kafka_app.consumes(topic=\"input_data\", auto_offset_reset=\"latest\")\n",
+       "async def on_input_data(msg: Data):\n",
+       "    logger.info(f\"Got data: {msg.data}\")\n",
+       "    await to_output_data(msg.data)\n",
+       "\n",
+       "\n",
+       "@kafka_app.produces(topic=\"output_data\")\n",
+       "async def to_output_data(data: float) -> Data:\n",
+       "    processed_data = Data(data=data+1.0)\n",
+       "    return processed_data\n",
+       "\n",
+       "```\n"
+      ],
       "text/plain": [
        "<IPython.core.display.Markdown object>"
       ]
@@ -695,16 +635,9 @@
      "name": "stdout",
      "output_type": "stream",
      "text": [
-<<<<<<< HEAD
       "23-05-31 10:28:28.037 [INFO] fastkafka._components.test_dependencies: Java is already installed.\n",
       "23-05-31 10:28:28.147 [INFO] fastkafka._components.test_dependencies: Kafka is installed.\n",
       "23-05-31 10:28:28.148 [INFO] fastkafka._components.test_dependencies: But not exported to PATH, exporting...\n"
-=======
-      "23-05-31 09:06:08.030 [INFO] fastkafka._components.test_dependencies: Java is already installed.\r\n",
-      "23-05-31 09:06:08.030 [INFO] fastkafka._components.test_dependencies: But not exported to PATH, exporting...\r\n",
-      "23-05-31 09:06:08.060 [INFO] fastkafka._components.test_dependencies: Kafka is installed.\r\n",
-      "23-05-31 09:06:08.060 [INFO] fastkafka._components.test_dependencies: But not exported to PATH, exporting...\r\n"
->>>>>>> 7374d964
      ]
     }
    ],
@@ -715,11 +648,7 @@
     "# We need to start a local Apache Kafka broker so that our service can connect to it\n",
     "\n",
     "# To do that, we need JRE and Kafka toolkit installed.\n",
-<<<<<<< HEAD
     "# We can do the installation by running \"fastkafka testing install_deps\"\n",
-=======
-    "# We can easily do the installation by running \"fastkafka testing install_deps\"\n",
->>>>>>> 7374d964
     "\n",
     "! fastkafka testing install_deps"
    ]
@@ -733,7 +662,6 @@
      "name": "stdout",
      "output_type": "stream",
      "text": [
-<<<<<<< HEAD
       "[INFO] fastkafka._testing.apache_kafka_broker: ApacheKafkaBroker.start(): entering...\n",
       "[WARNING] fastkafka._testing.apache_kafka_broker: ApacheKafkaBroker.start(): (<_UnixSelectorEventLoop running=True closed=False debug=False>) is already running!\n",
       "[WARNING] fastkafka._testing.apache_kafka_broker: ApacheKafkaBroker.start(): calling nest_asyncio.apply()\n",
@@ -745,20 +673,6 @@
       "[INFO] fastkafka._testing.apache_kafka_broker: Local Kafka broker up and running on 127.0.0.1:9092\n",
       "[INFO] fastkafka._testing.apache_kafka_broker: <class 'fastkafka.testing.ApacheKafkaBroker'>.start(): returning 127.0.0.1:9092\n",
       "[INFO] fastkafka._testing.apache_kafka_broker: ApacheKafkaBroker.start(): exited.\n"
-=======
-      "23-05-31 09:06:09.066 [INFO] fastkafka._testing.apache_kafka_broker: ApacheKafkaBroker.start(): entering...\n",
-      "23-05-31 09:06:09.067 [WARNING] fastkafka._testing.apache_kafka_broker: ApacheKafkaBroker.start(): (<_UnixSelectorEventLoop running=True closed=False debug=False>) is already running!\n",
-      "23-05-31 09:06:09.068 [WARNING] fastkafka._testing.apache_kafka_broker: ApacheKafkaBroker.start(): calling nest_asyncio.apply()\n",
-      "23-05-31 09:06:09.069 [INFO] fastkafka._components.test_dependencies: Java is already installed.\n",
-      "23-05-31 09:06:09.070 [INFO] fastkafka._components.test_dependencies: But not exported to PATH, exporting...\n",
-      "23-05-31 09:06:09.070 [INFO] fastkafka._components.test_dependencies: Kafka is installed.\n",
-      "23-05-31 09:06:09.071 [INFO] fastkafka._components.test_dependencies: But not exported to PATH, exporting...\n",
-      "23-05-31 09:06:09.072 [INFO] fastkafka._testing.apache_kafka_broker: Starting zookeeper...\n",
-      "23-05-31 09:06:09.945 [INFO] fastkafka._testing.apache_kafka_broker: Starting kafka...\n",
-      "23-05-31 09:06:12.346 [INFO] fastkafka._testing.apache_kafka_broker: Local Kafka broker up and running on 127.0.0.1:9092\n",
-      "23-05-31 09:06:12.348 [INFO] fastkafka._testing.apache_kafka_broker: <class 'fastkafka.testing.ApacheKafkaBroker'>.start(): returning 127.0.0.1:9092\n",
-      "23-05-31 09:06:12.350 [INFO] fastkafka._testing.apache_kafka_broker: ApacheKafkaBroker.start(): exited.\n"
->>>>>>> 7374d964
      ]
     },
     {
@@ -776,11 +690,7 @@
     "# | notest\n",
     "# | hide\n",
     "\n",
-<<<<<<< HEAD
     "# Start the local Apache Kafka broker\n",
-=======
-    "# Let's start the local Apache Kafka broker\n",
->>>>>>> 7374d964
     "\n",
     "from fastkafka.testing import ApacheKafkaBroker\n",
     "\n",
@@ -809,7 +719,6 @@
      "name": "stdout",
      "output_type": "stream",
      "text": [
-<<<<<<< HEAD
       "[6206]: 23-05-31 10:28:36.705 [INFO] fastkafka._application.app: set_kafka_broker() : Setting bootstrap_servers value to 'localhost:9092'\n",
       "[6206]: 23-05-31 10:28:36.706 [INFO] fastkafka._application.app: _create_producer() : created producer using the config: '{'bootstrap_servers': 'localhost:9092'}'\n",
       "[6204]: 23-05-31 10:28:36.708 [INFO] fastkafka._application.app: set_kafka_broker() : Setting bootstrap_servers value to 'localhost:9092'\n",
@@ -843,26 +752,6 @@
       "[6204]: 23-05-31 10:28:46.877 [INFO] fastkafka._components.aiokafka_consumer_loop: aiokafka_consumer_loop() finished.\n",
       "23-05-31 10:28:47.088 [INFO] fastkafka._server: terminate_asyncio_process(): Process 6206 was already terminated.\n",
       "23-05-31 10:28:47.089 [INFO] fastkafka._server: terminate_asyncio_process(): Process 6204 was already terminated.\n"
-=======
-      "[4653]: 23-05-31 09:06:13.545 [INFO] fastkafka._application.app: _create_producer() : created producer using the config: '{'bootstrap_servers': 'localhost:9092'}'\n",
-      "[4651]: 23-05-31 09:06:13.562 [INFO] fastkafka._application.app: _create_producer() : created producer using the config: '{'bootstrap_servers': 'localhost:9092'}'\n",
-      "[4653]: 23-05-31 09:06:13.571 [INFO] fastkafka._components.aiokafka_consumer_loop: aiokafka_consumer_loop() starting...\n",
-      "[4653]: 23-05-31 09:06:13.572 [INFO] fastkafka._components.aiokafka_consumer_loop: aiokafka_consumer_loop(): Consumer created using the following parameters: {'auto_offset_reset': 'latest', 'max_poll_records': 100, 'bootstrap_servers': 'localhost:9092'}\n",
-      "[4651]: 23-05-31 09:06:13.574 [INFO] fastkafka._components.aiokafka_consumer_loop: aiokafka_consumer_loop() starting...\n",
-      "[4651]: 23-05-31 09:06:13.574 [INFO] fastkafka._components.aiokafka_consumer_loop: aiokafka_consumer_loop(): Consumer created using the following parameters: {'auto_offset_reset': 'latest', 'max_poll_records': 100, 'bootstrap_servers': 'localhost:9092'}\n",
-      "[4651]: 23-05-31 09:06:13.580 [INFO] fastkafka._components.aiokafka_consumer_loop: aiokafka_consumer_loop(): Consumer started.\n",
-      "[4651]: 23-05-31 09:06:13.580 [INFO] aiokafka.consumer.subscription_state: Updating subscribed topics to: frozenset({'input_data'})\n",
-      "[4653]: 23-05-31 09:06:13.581 [INFO] fastkafka._components.aiokafka_consumer_loop: aiokafka_consumer_loop(): Consumer started.\n",
-      "[4651]: 23-05-31 09:06:13.581 [INFO] aiokafka.consumer.consumer: Subscribed to topic(s): {'input_data'}\n",
-      "[4651]: 23-05-31 09:06:13.581 [INFO] fastkafka._components.aiokafka_consumer_loop: aiokafka_consumer_loop(): Consumer subscribed.\n",
-      "[4653]: 23-05-31 09:06:13.581 [INFO] aiokafka.consumer.subscription_state: Updating subscribed topics to: frozenset({'input_data'})\n",
-      "[4653]: 23-05-31 09:06:13.581 [INFO] aiokafka.consumer.consumer: Subscribed to topic(s): {'input_data'}\n",
-      "[4653]: 23-05-31 09:06:13.581 [INFO] fastkafka._components.aiokafka_consumer_loop: aiokafka_consumer_loop(): Consumer subscribed.\n",
-      "[4651]: 23-05-31 09:06:13.595 [ERROR] aiokafka.cluster: Topic input_data not found in cluster metadata\n",
-      "[4651]: 23-05-31 09:06:13.595 [INFO] aiokafka.consumer.group_coordinator: Metadata for topic has changed from {} to {'input_data': 0}. \n",
-      "[4653]: 23-05-31 09:06:13.637 [WARNING] aiokafka.cluster: Topic input_data is not available during auto-create initialization\n",
-      "[4653]: 23-05-31 09:06:13.637 [INFO] aiokafka.consumer.group_coordinator: Metadata for topic has changed from {} to {'input_data': 0}. \n"
->>>>>>> 7374d964
      ]
     }
    ],
@@ -870,11 +759,7 @@
     "# | notest\n",
     "# | echo: false\n",
     "\n",
-<<<<<<< HEAD
     "# This cell will run your app indefinitely, you need to stop it manually\n",
-=======
-    "# This cell will run indefinitely, you need to stop it manually\n",
->>>>>>> 7374d964
     "\n",
     "!fastkafka run --num-workers=2 --kafka-broker localhost application:kafka_app"
    ]
@@ -883,7 +768,6 @@
    "cell_type": "code",
    "execution_count": null,
    "metadata": {},
-<<<<<<< HEAD
    "outputs": [
     {
      "name": "stdout",
@@ -898,9 +782,6 @@
      ]
     }
    ],
-=======
-   "outputs": [],
->>>>>>> 7374d964
    "source": [
     "# | notest\n",
     "# | hide\n",
@@ -929,11 +810,15 @@
    "cell_type": "code",
    "execution_count": null,
    "metadata": {},
-<<<<<<< HEAD
    "outputs": [
     {
      "data": {
-      "text/markdown": "\n# Update Node.js\nWhen running in Colab, we need to update Node.js first:\n    ",
+      "text/markdown": [
+       "\n",
+       "# Update Node.js\n",
+       "When running in Colab, we need to update Node.js first:\n",
+       "    "
+      ],
       "text/plain": [
        "<IPython.core.display.Markdown object>"
       ]
@@ -942,32 +827,21 @@
      "output_type": "display_data"
     }
    ],
-=======
-   "outputs": [],
->>>>>>> 7374d964
    "source": [
     "# | notest\n",
     "# | hide\n",
     "\n",
-<<<<<<< HEAD
     "if in_colab:\n",
     "    display(Markdown(\"\"\"\n",
     "# Update Node.js\n",
     "When running in Colab, we need to update Node.js first:\n",
     "    \"\"\"))"
-=======
-    "Markdown(\"\"\"\n",
-    "# When in Colab...\n",
-    "When running in Colab, we need to update Node.js first:\n",
-    "\"\"\")"
->>>>>>> 7374d964
-   ]
-  },
-  {
-   "cell_type": "code",
-   "execution_count": null,
-   "metadata": {},
-<<<<<<< HEAD
+   ]
+  },
+  {
+   "cell_type": "code",
+   "execution_count": null,
+   "metadata": {},
    "outputs": [
     {
      "name": "stdout",
@@ -980,33 +854,19 @@
      ]
     }
    ],
-=======
-   "outputs": [],
->>>>>>> 7374d964
    "source": [
     "# | notest\n",
     "# | hide\n",
     "\n",
-<<<<<<< HEAD
     "if in_colab:\n",
     "    !npm install -g n\n",
     "    !n lts"
-=======
-    "try:\n",
-    "    import google.colab\n",
-    "\n",
-    "    !npm install -g n\n",
-    "    !n lts\n",
-    "except:\n",
-    "    pass"
->>>>>>> 7374d964
-   ]
-  },
-  {
-   "cell_type": "code",
-   "execution_count": null,
-   "metadata": {},
-<<<<<<< HEAD
+   ]
+  },
+  {
+   "cell_type": "code",
+   "execution_count": null,
+   "metadata": {},
    "outputs": [
     {
      "name": "stdout",
@@ -1016,9 +876,6 @@
      ]
     }
    ],
-=======
-   "outputs": [],
->>>>>>> 7374d964
    "source": [
     "# | notest\n",
     "# | echo: false\n",
@@ -1041,7 +898,6 @@
    "cell_type": "code",
    "execution_count": null,
    "metadata": {},
-<<<<<<< HEAD
    "outputs": [
     {
      "name": "stdout",
@@ -1058,9 +914,6 @@
      ]
     }
    ],
-=======
-   "outputs": [],
->>>>>>> 7374d964
    "source": [
     "# | notest\n",
     "# | echo: false\n",
@@ -1083,7 +936,6 @@
    "cell_type": "code",
    "execution_count": null,
    "metadata": {},
-<<<<<<< HEAD
    "outputs": [
     {
      "name": "stdout",
@@ -1095,9 +947,6 @@
      ]
     }
    ],
-=======
-   "outputs": [],
->>>>>>> 7374d964
    "source": [
     "# | notest\n",
     "# | echo: false\n",
@@ -1129,11 +978,15 @@
    "cell_type": "code",
    "execution_count": null,
    "metadata": {},
-<<<<<<< HEAD
    "outputs": [
     {
      "data": {
-      "text/markdown": "\n# Documentation link when runnining in Colab\nTo acces your documentation when serving in Colab, you can use [this link](https://3ei8kr48kzu-496ff2e9c6d22116-8000-colab.googleusercontent.com/) \n(after you have run the fastkafka docs serve application:kafka_app command)\n",
+      "text/markdown": [
+       "\n",
+       "# Documentation link when runnining in Colab\n",
+       "To acces your documentation when serving in Colab, you can use [this link](https://3ei8kr48kzu-496ff2e9c6d22116-8000-colab.googleusercontent.com/) \n",
+       "(after you have run the fastkafka docs serve application:kafka_app command)\n"
+      ],
       "text/plain": [
        "<IPython.core.display.Markdown object>"
       ]
@@ -1142,14 +995,10 @@
      "output_type": "display_data"
     }
    ],
-=======
-   "outputs": [],
->>>>>>> 7374d964
    "source": [
     "# | notest\n",
     "# | hide\n",
     "\n",
-<<<<<<< HEAD
     "if in_colab:\n",
     "    port_proxy = google.colab.output.eval_js(f\"google.colab.kernel.proxyPort({8000})\")\n",
     "\n",
@@ -1158,27 +1007,12 @@
     "To acces your documentation when serving in Colab, you can use [this link]({port_proxy}) \n",
     "(after you have run the fastkafka docs serve application:kafka_app command)\n",
     "\"\"\"))"
-=======
-    "try:\n",
-    "    import google.colab\n",
-    "\n",
-    "    port_proxy = google.colab.output.eval_js(f\"google.colab.kernel.proxyPort({8000})\")\n",
-    "\n",
-    "    display(Markdown(f\"\"\"\n",
-    "# When in Colab...\n",
-    "To acces your documentation when serving in Colab, you can use [this link]({port_proxy}) \n",
-    "(after you have run the fastkafka docs serve application:kafka_app command)\n",
-    "\"\"\"))\n",
-    "except:\n",
-    "    pass"
->>>>>>> 7374d964
-   ]
-  },
-  {
-   "cell_type": "code",
-   "execution_count": null,
-   "metadata": {},
-<<<<<<< HEAD
+   ]
+  },
+  {
+   "cell_type": "code",
+   "execution_count": null,
+   "metadata": {},
    "outputs": [
     {
      "name": "stdout",
@@ -1201,9 +1035,6 @@
      ]
     }
    ],
-=======
-   "outputs": [],
->>>>>>> 7374d964
    "source": [
     "# | notest\n",
     "# | echo: false\n",
@@ -1317,5 +1148,5 @@
   }
  },
  "nbformat": 4,
- "nbformat_minor": 0
+ "nbformat_minor": 1
 }