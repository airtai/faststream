--- conflicted
+++ resolved
@@ -9,20 +9,4 @@
         - section: Producing to Kafka
           contents:
           - guides/Guide_21_Produces_Basics.ipynb
-<<<<<<< HEAD
-          - guides/Guide_22_Partition_Keys.ipynb
-=======
->>>>>>> cecc2f7a
-#           - guides/Guide_22_@produces_Partition_Key.ipynb
-          
-#         - guides/Guide_00_FastKafka_Demo.ipynb
-#         - guides/Guide_01_Intro.ipynb
-#         - guides/Guide_02_First_Steps.ipynb
-#         - guides/Guide_03_Authentication.ipynb
-
-#       - 000_FastKafkaAPI.ipynb
-#       - 001_ProcessingLoop.ipynb
-#       - 003_AsyncAPI.ipynb
-#       - 099_Test_Service.ipynb
-#       - 999_Test_Utils.ipynb
-#       - Logger.ipynb+          - guides/Guide_22_Partition_Keys.ipynb