website:
  sidebar:
    contents:
      - index.ipynb
      
      - section: Guides
        contents:
<<<<<<< HEAD
        - guides/Guide_04_Github_Actions_Workflow.ipynb
        - guides/Guide_30_Using_docker_to_deploy_fastkafka.ipynb
=======
        - guides/Guide_04_Github_Actions_Workflow.ipynb   
        - section: Consuming from Kafka
          contents:
          - guides/Guide_11_Consumes_Basics.ipynb
>>>>>>> 82a22ea1
        - section: Producing to Kafka
          contents:
          - guides/Guide_21_Produces_Basics.ipynb
          - guides/Guide_22_Partition_Keys.ipynb<|MERGE_RESOLUTION|>--- conflicted
+++ resolved
@@ -5,15 +5,11 @@
       
       - section: Guides
         contents:
-<<<<<<< HEAD
         - guides/Guide_04_Github_Actions_Workflow.ipynb
-        - guides/Guide_30_Using_docker_to_deploy_fastkafka.ipynb
-=======
-        - guides/Guide_04_Github_Actions_Workflow.ipynb   
+        - guides/Guide_30_Using_docker_to_deploy_fastkafka.ipynb   
         - section: Consuming from Kafka
           contents:
           - guides/Guide_11_Consumes_Basics.ipynb
->>>>>>> 82a22ea1
         - section: Producing to Kafka
           contents:
           - guides/Guide_21_Produces_Basics.ipynb
