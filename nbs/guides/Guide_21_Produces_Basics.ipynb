--- conflicted
+++ resolved
@@ -184,9 +184,6 @@
    "execution_count": null,
    "id": "2732642f",
    "metadata": {},
-<<<<<<< HEAD
-   "outputs": [],
-=======
    "outputs": [
     {
      "data": {
@@ -215,7 +212,6 @@
      "output_type": "execute_result"
     }
    ],
->>>>>>> 3e641a94
    "source": [
     "# | echo: false\n",
     "\n",
@@ -249,7 +245,27 @@
    "execution_count": null,
    "id": "93dd7a11",
    "metadata": {},
-   "outputs": [],
+   "outputs": [
+    {
+     "data": {
+      "text/markdown": [
+       "```python\n",
+       "\n",
+       "@app.produces()\n",
+       "async def to_hello_world(msg: str) -> HelloWorld:\n",
+       "    return HelloWorld(msg=msg)\n",
+       "\n",
+       "```"
+      ],
+      "text/plain": [
+       "<IPython.core.display.Markdown object>"
+      ]
+     },
+     "execution_count": null,
+     "metadata": {},
+     "output_type": "execute_result"
+    }
+   ],
    "source": [
     "# | echo: false\n",
     "\n",
@@ -286,7 +302,31 @@
    "execution_count": null,
    "id": "386ce09a",
    "metadata": {},
-   "outputs": [],
+   "outputs": [
+    {
+     "data": {
+      "text/markdown": [
+       "```python\n",
+       "\n",
+       "import asyncio\n",
+       "\n",
+       "@app.run_in_background()\n",
+       "async def hello_every_second():\n",
+       "    while(True):\n",
+       "        await to_hello_world(msg=\"Hello world!\")\n",
+       "        await asyncio.sleep(1)\n",
+       "\n",
+       "```"
+      ],
+      "text/plain": [
+       "<IPython.core.display.Markdown object>"
+      ]
+     },
+     "execution_count": null,
+     "metadata": {},
+     "output_type": "execute_result"
+    }
+   ],
    "source": [
     "# | echo: false\n",
     "\n",
@@ -317,9 +357,6 @@
    "execution_count": null,
    "id": "cd7d88d3",
    "metadata": {},
-<<<<<<< HEAD
-   "outputs": [],
-=======
    "outputs": [
     {
      "data": {
@@ -369,7 +406,6 @@
      "output_type": "execute_result"
     }
    ],
->>>>>>> 3e641a94
    "source": [
     "# | echo: false\n",
     "\n",
@@ -397,9 +433,6 @@
    "execution_count": null,
    "id": "afe529ab",
    "metadata": {},
-<<<<<<< HEAD
-   "outputs": [],
-=======
    "outputs": [
     {
      "data": {
@@ -418,7 +451,6 @@
      "output_type": "execute_result"
     }
    ],
->>>>>>> 3e641a94
    "source": [
     "script_file = \"producer_example.py\"\n",
     "cmd = \"fastkafka run --num-workers=1 --kafka-broker=demo_broker producer_example:app\"\n",
@@ -461,9 +493,6 @@
    "execution_count": null,
    "id": "335ec62d",
    "metadata": {},
-<<<<<<< HEAD
-   "outputs": [],
-=======
    "outputs": [
     {
      "name": "stdout",
@@ -528,35 +557,10 @@
      ]
     }
    ],
->>>>>>> 3e641a94
-   "source": [
-    "# | hide\n",
-    "\n",
-<<<<<<< HEAD
-    "with LocalKafkaBroker(topicas=[\"hello_world\"], apply_nest_asyncio=True) as bootstrap_server:\n",
-    "    exit_code, output = await run_script_and_cancel(\n",
-    "            script=produces_example.replace(\"<address_of_your_kafka_bootstrap_server>\", bootstrap_server),\n",
-    "            script_file=script_file,\n",
-    "            cmd=cmd,\n",
-    "            cancel_after=5,\n",
-    "        )\n",
-    "\n",
-    "    assert exit_code == 0, output.decode(\"UTF-8\")"
-   ]
-  },
-  {
-   "cell_type": "code",
-   "execution_count": null,
-   "id": "e35f6e21",
-   "metadata": {},
-   "outputs": [],
    "source": [
     "# | echo: false\n",
     "\n",
-    "print(output.decode(\"UTF-8\"))"
-=======
     "print(output)"
->>>>>>> 3e641a94
    ]
   },
   {
@@ -580,7 +584,23 @@
    "execution_count": null,
    "id": "6ef181f6",
    "metadata": {},
-   "outputs": [],
+   "outputs": [
+    {
+     "data": {
+      "text/markdown": [
+       "```shell\n",
+       "kafka-console-consumer.sh -topic=hello_world --from-beginning -bootstrap-server=<addr_of_your_kafka_bootstrap_server>\n",
+       "```"
+      ],
+      "text/plain": [
+       "<IPython.core.display.Markdown object>"
+      ]
+     },
+     "execution_count": null,
+     "metadata": {},
+     "output_type": "execute_result"
+    }
+   ],
    "source": [
     "# | echo: false\n",
     "\n",
@@ -639,7 +659,7 @@
     "        app_example=produces_example, bootstrap_server=bootstrap_server\n",
     "    )\n",
     "\n",
-    "    assert exit_code == 0 , output.decode(\"UTF-8\")\n",
+    "    assert exit_code == 0\n",
     "\n",
     "    proc = await run_and_match(\n",
     "        *consumer_cmd.replace(\n",
@@ -780,7 +800,7 @@
     "        app_example=produces_example, bootstrap_server=bootstrap_server\n",
     "    )\n",
     "\n",
-    "    assert exit_code == 0 , output.decode(\"UTF-8\")\n",
+    "    assert exit_code == 0\n",
     "\n",
     "    proc = await run_and_match(\n",
     "        *consumer_cmd.replace(\n",
@@ -883,21 +903,11 @@
     "with LocalKafkaBroker(\n",
     "    topics=[\"my_special_topic\"], apply_nest_asyncio=True\n",
     ") as bootstrap_server:\n",
-<<<<<<< HEAD
-    "    exit_code, output = await run_script_and_cancel(\n",
-    "        script=produces_example.replace(\n",
-    "            \"<address_of_your_kafka_bootstrap_server>\", bootstrap_server\n",
-    "        ),\n",
-    "        script_file=script_file,\n",
-    "        cmd=cmd,\n",
-    "        cancel_after=5,\n",
-=======
     "    exit_code, output = await _run_example_app(\n",
     "        app_example=produces_example, bootstrap_server=bootstrap_server\n",
->>>>>>> 3e641a94
     "    )\n",
     "\n",
-    "    assert exit_code == 0 , output.decode(\"UTF-8\")\n",
+    "    assert exit_code == 0\n",
     "\n",
     "    proc = await run_and_match(\n",
     "        *consumer_cmd.replace(\"<addr_of_your_kafka_bootstrap_server>\", bootstrap_server)\n",
